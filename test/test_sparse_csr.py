--- conflicted
+++ resolved
@@ -8,13 +8,9 @@
 from torch.testing._internal.common_utils import \
     (IS_MACOS, IS_WINDOWS, TestCase, run_tests, load_tests, coalescedonoff)
 from torch.testing._internal.common_device_type import \
-<<<<<<< HEAD
     (instantiate_device_type_tests, dtypes, dtypesIfCUDA, onlyCPU, onlyCUDA,
      precisionOverride)
-=======
-    (instantiate_device_type_tests, dtypes, onlyCPU, onlyCUDA)
 from torch.testing._internal.common_dtype import floating_types, get_all_dtypes
->>>>>>> cc4db352
 
 # load_tests from torch.testing._internal.common_utils is used to automatically filter tests for
 # sharding on sandcastle. This line silences flake warnings
@@ -451,15 +447,11 @@
                     test_shape(i, j, k, i * j // 2)
         test_shape(4, 4, 4, 0)
 
-<<<<<<< HEAD
-    @dtypes(*torch.testing.floating_types())
+    @dtypes(*floating_types())
     @dtypesIfCUDA(*get_all_complex_dtypes(),
                   *get_all_fp_dtypes(include_half=SM53OrLater and TEST_CUSPARSE_GENERIC,
                                      include_bfloat16=SM80OrLater and TEST_CUSPARSE_GENERIC))
     @precisionOverride({torch.bfloat16: 1e-2, torch.float16: 1e-2})
-=======
-    @dtypes(*floating_types())
->>>>>>> cc4db352
     def test_sparse_mm(self, device, dtype):
         def test_shape(d1, d2, d3, nnz, transposed, index_dtype):
             if transposed:
@@ -474,15 +466,11 @@
             test_shape(7, 8, 9, 20, False, index_dtype)
             test_shape(7, 8, 9, 20, True, index_dtype)
 
-<<<<<<< HEAD
-    @dtypes(*torch.testing.floating_types())
+    @dtypes(*floating_types())
     @dtypesIfCUDA(*get_all_complex_dtypes(),
                   *get_all_fp_dtypes(include_half=SM53OrLater and TEST_CUSPARSE_GENERIC,
                                      include_bfloat16=SM80OrLater and TEST_CUSPARSE_GENERIC))
     @precisionOverride({torch.bfloat16: 1e-2, torch.float16: 1e-2})
-=======
-    @dtypes(*floating_types())
->>>>>>> cc4db352
     def test_sparse_addmm(self, device, dtype):
         def test_shape(m, n, p, nnz, broadcast, index_dtype, alpha_beta=None):
             if alpha_beta is None:
