from functools import wraps, partial
from itertools import product, chain
import itertools
import collections
import copy
import operator
import random
import numbers
import unittest

import torch
import numpy as np
from torch._six import inf
import collections.abc

from typing import Any, List, Sequence, Tuple, Union

from torch.testing import \
    (make_non_contiguous, floating_types, floating_types_and, complex_types,
     floating_and_complex_types, floating_and_complex_types_and,
     all_types_and_complex_and, all_types_and, all_types_and_complex,
     integral_types_and, all_types, double_types)
from .._core import _dispatch_dtypes
from torch.testing._internal.common_device_type import \
    (onlyOnCPUAndCUDA, skipCUDAIfNoMagma, skipCUDAIfNoMagmaAndNoCusolver, skipCUDAIfNoCusolver,
     skipCPUIfNoLapack, skipCPUIfNoFFT, skipCUDAIfRocm, precisionOverride, toleranceOverride, tol)
from torch.testing._internal.common_cuda import CUDA11OrLater, SM53OrLater, SM60OrLater
from torch.testing._internal.common_utils import \
    (is_iterable_of_tensors,
     random_symmetric_matrix, random_symmetric_psd_matrix,
     make_fullrank_matrices_with_distinct_singular_values,
     random_symmetric_pd_matrix, make_symmetric_matrices,
     make_symmetric_pd_matrices, random_square_matrix_of_rank,
     random_fullrank_matrix_distinct_singular_value,
     TEST_WITH_ROCM, IS_WINDOWS, IS_MACOS, make_tensor, TEST_SCIPY,
     torch_to_numpy_dtype_dict, TEST_WITH_ASAN,
     GRADCHECK_NONDET_TOL,)
import torch.testing._internal.opinfo_helper as opinfo_helper

from setuptools import distutils

if TEST_SCIPY:
    import scipy.special


class DecorateInfo(object):
    """Describes which test, or type of tests, should be wrapped in the given
       decorators when testing an operator. Any test that matches all provided
       arguments will be decorated. The decorators will only be applied if the
       active_if argument is True."""

    __slots__ = ['decorators', 'cls_name', 'test_name', 'device_type', 'dtypes', 'active_if']

    def __init__(self, decorators, cls_name=None, test_name=None, *,
                 device_type=None, dtypes=None, active_if=True):
        self.decorators = list(decorators) if isinstance(decorators, collections.abc.Sequence) else [decorators]
        self.cls_name = cls_name
        self.test_name = test_name
        self.device_type = device_type
        self.dtypes = dtypes
        self.active_if = active_if

    def is_active(self, cls_name, test_name, device_type, dtype):
        return (
            self.active_if and
            (self.cls_name is None or self.cls_name == cls_name) and
            (self.test_name is None or self.test_name == test_name) and
            (self.device_type is None or self.device_type == device_type) and
            (self.dtypes is None or dtype in self.dtypes)
        )


class SkipInfo(DecorateInfo):
    """Describes which test, or type of tests, should be skipped when testing
       an operator. Any test that matches all provided arguments will be skipped.
       The skip will only be checked if the active_if argument is True."""

    def __init__(
            self, cls_name=None, test_name=None, *, device_type=None, dtypes=None, active_if=True,
            expected_failure=False):
        """
        Args:
            cls_name: the name of the test class to skip
            test_name: the name of the test within the test class to skip
            device_type: the devices for which to skip the tests
            dtypes: the dtypes for which to skip the tests
            active_if: whether tests matching the above arguments should be skipped
            expected_failure: whether to assert that skipped tests fail
        """
        decorator = unittest.expectedFailure if expected_failure else unittest.skip("Skipped!")
        super().__init__(decorators=decorator, cls_name=cls_name, test_name=test_name,
                         device_type=device_type, dtypes=dtypes, active_if=active_if)


class SampleInput(object):
    """Represents sample inputs to a function."""

    __slots__ = ['input', 'args', 'kwargs', 'output_process_fn_grad', 'broadcasts_input', 'name']

    def __init__(self, input, *, args=tuple(), kwargs=None, output_process_fn_grad=lambda x: x, broadcasts_input=False, name=""):
        # input is the first input to the op and must be either a Tensor or TensorList (Sequence[Tensor]).
        # This follows the typical pattern where for Tensor inputs op(t, ...) = t.op(...).
        # op with TensorList inputs do not support method or inplace variants.
        assert isinstance(input, torch.Tensor) or is_iterable_of_tensors(input)
        self.input: Union[torch.Tensor, Sequence[torch.Tensor]] = input
        self.args = args
        self.kwargs = kwargs if kwargs is not None else {}
        self.output_process_fn_grad = output_process_fn_grad
        self.name = name

        # Specifies if `self.input` is broadcasted or not,
        # given that the operator supports broadcasting.
        # This field is used to verify the behavior for inplace variant.
        #
        # If a SampleInput is marked with `broadcasts_input=True`,
        # it is verified that we get a `RuntimerError` with this sample,
        # and inplace variant. Also inplace grad{grad} tests are skipped,
        # for such inputs (as they will error out otherwise).
        self.broadcasts_input = broadcasts_input

    def _repr_helper(self, formatter):
        # Helper function to return the details of the SampleInput as `str`
        # It consolidates all the fields of SampleInput and allows,
        # formatting the fields like `input`, `args`, etc with `formatter`
        # callable to customize the representation.
        # Look at `summary` method for example.
        arguments = [
            f'input={formatter(self.input)}',
            f'args={formatter(self.args)}',
            f'kwargs={formatter(self.kwargs)}',
            f'output_process_fn_grad={self.output_process_fn_grad}',
            f'broadcasts_input={self.broadcasts_input}',
            f'name={repr(self.name)}']

        return f'SampleInput({", ".join(a for a in arguments if a is not None)})'

    def __repr__(self):
        return self._repr_helper(lambda x: x)

    def summary(self):
        # Returns the SampleInput details in a more
        # friendly format.
        # It formats `Tensor` and `TensorList`
        # in a more condensed representation.
        def formatter(arg):
            # Format any instance of `Tensor` (standalone, in list, or in dict)
            # by Tensor[TensorShape]
            # Eg. Tensor with shape (3, 4) is formatted as Tensor[3, 4]
            if isinstance(arg, torch.Tensor):
                shape = str(tuple(arg.shape)).replace('(', '').replace(')', '')
                return f"Tensor[{shape}]"
            elif isinstance(arg, dict):
                return {k: formatter(v) for k, v in arg.items()}
            elif is_iterable_of_tensors(arg):
                return "TensorList[" + ", ".join(map(formatter, arg)) + "]"
            elif isinstance(arg, (list, tuple)):  # Handle list, tuple
                return "(" + ",".join(map(formatter, arg)) + ")"

            return repr(arg)

        return self._repr_helper(formatter)

    # Returns the NumPy version of the sample input object in the form of a tuple: (input, args, kwargs)
    def numpy(self):
        # Converts tensors to ndarrays by calling .detach().cpu().numpy() on them
        # Numbers, strings, and bool are preserved as is
        # Lists, tuples and dicts are handled by calling this function recursively
        def to_numpy(x):
            def _np(t):
                return t.detach().cpu().numpy()

            if isinstance(x, torch.Tensor):
                return _np(x)
            elif isinstance(x, list):
                return list(map(to_numpy, x))
            elif isinstance(x, tuple):
                return tuple(map(to_numpy, x))
            elif isinstance(x, dict):
                return {k: to_numpy(v) for k, v in x.items()}
            elif isinstance(x, (numbers.Number, bool, str)):
                return x

            raise ValueError("Unknown type {0}!".format(type(x)))

        sample_np_input, np_args, np_kwargs = to_numpy(self.input), to_numpy(self.args), to_numpy(self.kwargs)
        return (sample_np_input, np_args, np_kwargs)

class AliasInfo(object):
    """Class holds alias information. For example, torch.abs ->
    torch.absolute, torch.Tensor.absolute, torch.Tensor.absolute_
    """

    def __init__(self, alias_name):
        self.name = alias_name
        self.op = _getattr_qual(torch, alias_name)
        self.method_variant = getattr(torch.Tensor, alias_name, None)
        self.inplace_variant = getattr(torch.Tensor, alias_name + "_", None)

    def __call__(self, *args, **kwargs):
        return self.op(*args, **kwargs)


_NOTHING = object()  # Unique value to distinguish default from anything else


# Extension of getattr to support qualified names
# e.g. _getattr_qual(torch, 'linalg.norm') -> torch.linalg.norm
def _getattr_qual(obj, name, default=_NOTHING):
    try:
        for path in name.split('.'):
            obj = getattr(obj, path)
        return obj
    except AttributeError:
        if default is not _NOTHING:
            return default
        else:
            raise

# Note [OpInfos]
# ~~~~~~~~~~~~~~
#
# This note was written shortly after the PyTorch 1.9 release.
# If you notice it's out-of-date or think it could be improved then please
# file an issue.
#
# See also: the OpInfo tracker (https://github.com/pytorch/pytorch/issues/54261)
# See also: "Writing Test Templates" in common_device_type.py to learn how to
#   parametrize a test template using OpInfos.
#
# An OpInfo is a collection of metadata related to a PyTorch operator. This
#   metadata is used to generate tests that validate properties of the operator,
#   like if it implements the correct gradient formula.
#
# WHY OPINFOS?
# ~~~~~~~~~~~~
#
# OpInfos are principally intended to do two things:
#
#   1) to simplify testing an operator
#   2) to allow systems (like autograd, torchscript, fx, nnc...) to test
#        against every PyTorch operator
#
# Both these goals are still a work in progress. Not every operator has an
#   OpInfo, and some operator tests still have to be written manually.
#
# The utility of OpInfos can also be motivated from a different perspective.
#   PyTorch is a complicated framework with many interrelated systems, too
#   many for any one person to keep track of. An OpInfo can be thought of as the
#   interface between an operator implementer and those other systems. Instead of
#   requiring the implementer of torch.foo understand how to test its forward
#   mode AD or NNC support that's typically handled automatically just by
#   defining an OpInfo. This is a helpful perspective to have, because it's often
#   surprising to OpInfo writers that just implementing an OpInfo typically can't
#   verify an operator is actually implemented correctly. "If an OpInfo doesn't
#   validate my op works as expected, what's the point of it?" But the point of
#   it is that it lets engineers focus on testing their operator logic instead
#   of having to write tests for how the operator interacts with each of
#   PyTorch's many systems. And, OK, sometimes it validates your op works
#   the way you want and all you have to do is write an OpInfo and you're done
#   testing... more on that below.
#
# WHAT'S AN OPINFO?
# ~~~~~~~~~~~~~~~~~
#
# So what is an OpInfo? It's a Python class that describes an operator's properties,
#   like which dtypes it supports on the CPU and whether it has any aliases.
#   These properties can be divided into three categories:
#
#   1) Metadata describing the operator, like the operator's name and if it
#     "supports" the out kwarg.
#   2) Test directives, like "skips" that tell the test suite to skip some
#     tests.
#   3) A "sample inputs" function that generates valid inputs for the operator.
#
# OpInfo attributes are described in more detail below.
#
# THE SAMPLE INPUTS FUNCTION
# ~~~~~~~~~~~~~~~~~~~~~~~~~~
#
# The "sample inputs" function merits special elaboration. This function is
#   crucial to testing with OpInfos. A typical OpInfo test has to treat the operator
#   as a black box. There's no structure for the test to understand or exploit.
#   Without "sample inputs" it wouldn't even know how to call the OpInfo's
#   operator. The sample input function saves the day by providing different
#   "SampleInputs" that can be used to call the operator. A sample input
#   function should have the following signature:
#
#   def sample_inputs_foo(op_info, device, dtype, requires_grad, **kwargs):
#
#   And should return a list of SampleInputs (see the class description above).
#   Each SampleInput defines an "input", "args", "kwargs",
#   an "output_process_fn_grad" function, the "broadcasts_input" bool and
#   a "name".
#
# The "input" is the first argument to the operator, or the tensor that
#   the method or inplace variants of the operator should be called on, and
#   should be on the requested device, of the requested dtype, and its
#   requires_grad attribute should be set to the requires_grad argument.
#
# "args" should contain positional arguments, and "kwargs" keyword arguments.
#
# "output_process_fn_grad" has an interesting name. It's a function that maps
#   the operator's output (when given the input, args, and kwargs) to the
#   portion of the output to gradcheck. For example, consider an operator
#   like torch.linalg.slogdet
#   (https://pytorch.org/docs/master/generated/torch.linalg.slogdet.html).
#   This operator returns a tuple of two tensors, but the first tensor
#   cannot be backwarded through. Its "output_process_fn_grad" filters
#   this output tuple to just the second argument, which we can call backward
#   on. Functions that produce a single tensor can ignore this argument.
#
# "broadcasts_input" is a bool indicated if the SampleInput causes the operator
#   to broadcast the "input" argument. This is important for tests to understand
#   because inplace variants of operations throw a runtime error if they
#   would broadcast their input arguments, so tests that work with inplace
#   variants filter SampleInputs that broadcast their input.
#
# "name" is a string that's just used for debugging. It appears when printing
#   the SampleInput.
#
# OPINFO FILE ORGANIZATION
# ~~~~~~~~~~~~~~~~~~~~~~~~
#
# All OpInfos are currently defined in this file. Most OpInfo tests are defined
#   in test_ops.py, but some system-specific tests are defined in those
#   systems' test files, and subclass-specific tests are defined in the test
#   file that corresponds to that subclass (see the below).
#   Expect a reorganization in the future.
#
# WHAT'S TESTED?
# ~~~~~~~~~~~~~~
#
# Every OpInfo in the op_db sequence has the following properties validated in
# test_ops.py:
#
#   - that its supported dtypes are specified correctly
#   - that it supports the out= argument properly (if it allows out=),
#       see https://github.com/pytorch/pytorch/wiki/Developer-FAQ#how-does-out-work-in-pytorch
#   - that it works with the conjugate view bit properly
#   - that its function, method, and inplace variants perform the same operation
#       (that is, that torch.add, torch.Tensor.add, and torch.Tensor.add_ all
#       do the same thing).
#   - that its inplace variant preserves the input's storage
#   - that its gradient formula is implemented correctly, and that it supports
#       gradgrad and complex grad and gradgrad and forward mode AD properly for
#       the op's function and inplace variants (method variants are skipped
#       to reduce test time).
#   - that the operation performs the same operation when traced or scripted
#       using the jit
#   - that the operation is autodifferentiated by the jit as expected
#   - that the operator's aliases, if any, perform the same operation and that
#       the jit understands the alias
#
# Additional OpInfo tests are in test_jit_fuser_te.py, test_fx_experimental.py,
#   and test_fx.py. These tests validate that operators work with NNC and FX
#   as expected.
#
# For performance, some of the above tests may only run on the first
#   SampleInput returned by an OpInfo's sample input function.
#
# In addition to these tests, some subclasses (discussed in the next section)
#   define additional tests.
#
# Critically, as mentioned above, what's not tested is that the operator
#   works as expected. When implementing an OpInfo an engineer must still
#   typically write one or more tests validating the operator's behavior.
#
# OPINFO (SUB)CLASSES
# ~~~~~~~~~~~~~~~~~~~
#
# In addition to the OpInfo base class there are several specialized OpInfo
#   subclasses. For example, the UnaryUfuncInfo subclass is used for
#   unary elementwise operations. These operations have a common structure
#   that test_unary_ufuncs.py exploits with additional automated testing.
#   The automated testing in test_unary_ufuncs.py is so thorough, comparing
#   the operator to a NumPy reference function on a plethora of values, that
#   just implementing an OpInfo for a unary elementwise operation is often
#   sufficient testing.
#
# The ForeachFuncInfo is another OpInfo subclass that is hyper-specialized to a
#   very unique class of operations. These OpInfos aren't included in the
#   op_db sequence and have their own tests.
#
# Other OpInfo subclasses, like SpectralFuncInfo, are just for convenience
# when writing OpInfos.
#
# TESTING A NEW OPERATOR
# ~~~~~~~~~~~~~~~~~~~~~~
#
# If you're adding a new operator to the torch, torch.fft, torch.linalg,
#   or torch.special namespaces then you should add an OpInfo for it. As
#   mentioned a couple times above, implementing an OpInfo is not usually
#   sufficient testing (unless the operator is a unary elementwise operator).
#   The OpInfo will only test the properties described in the "WHAT'S TESTED"
#   section. It DOES NOT verify that the operator is implemented correctly.
#
# We are currently reviewing if operators in the torch.nn.functional namespace
#   will be added as OpInfos, but you are encouraged to add an OpInfo for
#   such operators, too.
#
# TIPS FOR WRITING AN OPINFO AND OPINFO TESTS
# ~~~~~~~~~~~~~~~~~~~~~~~~~~~~~~~~~~~~~~~~~~~
#
# Writing an OpInfo can be a little daunting. Since the point of an OpInfo is to
#   be consumed by a variety of systems it can be hard to understand how to
#   deal with test failures or how to set the OpInfo metadata properly.
#
# Before adding an OpInfo it helps to look at other OpInfos. A sample inputs
#   function must be defined, and the operator's dtypes must be specified.
#   Once that's done you should run the operator's tests in test_ops.py
#   (these can be filtered using the "-k" argument in pytest). Tests that
#   fail should provide an error message that describes what to change about
#   your OpInfo. You don't need to worry about changing an OpInfo's default
#   values unless a test yells at you.
#
# Similarly, if you're writing a test that consumes OpInfos then it's critical
#   your test provides a clear error message describing what to do when it
#   fails. You should not assume the OpInfo implementer is familiar with your
#   system.
#
# If you see a confusing error message while developing an OpInfo then please
#   file an issue describing what happened.
#
# This trial-and-error approach can be frustrating to writing an OpInfo can
#   be frustrating, but it's probably necessary as long as OpInfos don't require
#   learning about all the systems that consume them. One thing that can help
#   is the get_supported_dtypes() function defined in opinfo_helper.py. This
#   function can be used to programmatically specify the dtypes an operator
#   supports, and is especially useful if writing an OpInfo on a machine
#   without a CUDA device. See its documentation for more details.
#
# THE FUTURE OF OPINFOS AND OPINFO TESTING
# ~~~~~~~~~~~~~~~~~~~~~~~~~~~~~~~~~~~~~~~~
#
# In the future we expect OpInfo coverage to improve, particularly for the
#   torch, torch.fft, torch.linalg, and torch.special namespaces, and possibly
#   for the torch.nn.functional namespace, too. In addition an analogous class,
#   ModuleInfo, will be developed to improve module testing.
#
# We also expect at least two new OpInfo subclasses: BinaryUfuncInfo and
#   ReductionInfo. Both will have new automated tests for correctness, too,
#   which might make testing binary elementwise operations and reductions as
#   simple as testing unary elementwise operations today.

# Classes and methods for the operator database
class OpInfo(object):
    """Operator information and helper functions for acquiring it."""

    def __init__(self,
                 name,  # the string name of the function
                 *,
                 ref=None,  # An optional reference function that accepts ndarrays (AKA "NumPy arrays").
                            # If given, the op will be compared with its reference on each of its sample inputs.
                 # the following metadata describes the operator, its variants,
                 #   and its aliases, if any
                 aliases=None,  # iterable of aliases, e.g. ("absolute",) for torch.abs
                 variant_test_name='',  # additional string to include in the test name
                                        # this is useful when an op needs multiple OpInfos,
                                        # like divide does, often because it's really several
                                        # different ops behind the scenes
                 op=None,  # the function variant of the operation, populated as torch.<name> if None
                 method_variant=_NOTHING,  # explicitly specifies the method variant of the operator
                                           # if _NOTHING (default), the method variant will be autopopulated
                                           # if None, then the OpInfo specifies no method variant
                 inplace_variant=_NOTHING,  # explicitly specifies the inplace variant of the operator
                                            # if _NOTHING (default), the method variant will be autopopulated
                                            # if None, then the OpInfo specifies no method variant

                 # the following metadata are test directives for skipping or
                 # modifying tests and a pointer to the op's sample inputs function
                 # this function lets the OpInfo generate valid inputs
                 skips=tuple(),  # information about which tests to skip
                 decorators=tuple(),  # decorators to apply to generated tests
                 sample_inputs_func=None,  # function to generate sample inputs

                 # the following metadata relates to dtype support and is tested for correctness in test_ops.py
                 dtypes=floating_types(),  # dtypes this function is expected to work with
                 # the following dtypesIf... options override the dtypes value
                 # on their respective device types
                 dtypesIfCPU=None,  # dtypes this function is expected to work with on CPU
                 dtypesIfCUDA=None,  # dtypes this function is expected to work with on CUDA
                 dtypesIfROCM=None,  # dtypes this function is expected to work with on ROCM
                 backward_dtypes=None,  # backward dtypes this function is expected to work with
                 backward_dtypesIfCPU=None,  # backward dtypes this function is expected to work with on CPU
                 backward_dtypesIfCUDA=None,  # backward dtypes this function is expected to work with on CUDA
                 backward_dtypesIfROCM=None,  # backward dtypes this function is expected to work with on ROCM
                 default_test_dtypes=None,  # dtypes to test with by default. Tests are instantiated with
                                            # these dtypes for the op unless otherwise specified.
                                            # This is helpful in reducing the test matrix.
                 # the following metadata describes the operators out= support
                 supports_out=True,  # whether the op supports the out kwarg
                                     # defaults to True, if the op does not allow the out kwarg or
                                     # supports it incorrectly then test_out in test_ops.py should fail
                 safe_casts_outputs=False,  # whether op allows safe casting when writing to out arguments

                 # the following metadata relates to autograd support
                 supports_autograd=True,  # whether the operation supports gradient computations
                                          # if true, gradient correctness is tested in test_ops.py
                                          # using the op's sample inputs
                 supports_gradgrad=True,  # whether the op supports second order gradients
                                          # if true, gradgrad correctness is tested in test_ops.py
                                          # (this value is ignored if supports_autograd=False)
                 supports_inplace_autograd=None,  # whether the operation supports inplace autograd
                                                  # if true, tested in test_ops.py
                                                  # defaults to supports_autograd's value
                 supports_forward_ad=False,  # Whether the operation support forward mode AD
                                             # If the value is True, we check that the gradients are correct
                                             # If the value is False, we test that forward grad is not implemented
                 gradcheck_wrapper=lambda op, *args, **kwargs: op(*args, **kwargs),  # wrapper function for gradcheck
                 check_batched_grad=True,  # whether to check batched grad when doing gradcheck
                 check_batched_gradgrad=True,  # whether to check batched grad grad when doing gradgradcheck
                 gradcheck_nondet_tol=0.0,  # tolerance for nondeterminism while performing gradcheck
                 gradcheck_fast_mode=None,  # Whether to use the fast implmentation for gradcheck/gradgradcheck.
                                            # When set to None, defers to the default value provided by the wrapper
                                            # function around gradcheck (testing._internal.common_utils.gradcheck)

                 # the following metadata relates to JIT support and is tested for correctness in test_ops.py
                 aten_name=None,  # name of the corresponding aten:: operator
                 assert_autodiffed=False,  # if a op's aten::node is expected to be symbolically autodiffed
                 autodiff_nonfusible_nodes=None,  # a list of strings with node names that are expected to be in a
                                                  # DifferentiableGraph when autodiffed. Ex: ['aten::add', 'aten::mm'],
                                                  # default is populated to be ['aten::(name of Python operator)']
                 autodiff_fusible_nodes=None,  # a list of strings with node names that are expected to be in FusionGroups
                                               # inside of DifferentiableGraphs when this operation is autodiffed.
                                               # Ex: ['aten::add', 'aten::mm'], defaults to an empty list
                                               # Note: currently no ops use fusible nodes

                 # the following metadata relates to sparse support and is used in test_sparse.py
                 supports_sparse=False,  # whether the op supports sparse inputs

                 # the following metadata relates to complex support and is checked in test_ops.py
                 test_conjugated_samples=True,
                 test_neg_view=True,
                 assert_jit_shape_analysis=False,  # assert that jit shape analysis fully propagates shape
                 ):

        dtypes_args = (dtypes, dtypesIfCPU, dtypesIfCUDA, dtypesIfROCM)
        # Validates the dtypes are generated from the dispatch-related functions
        for dtype_list in dtypes_args:
            assert isinstance(dtype_list, (_dispatch_dtypes, type(None)))

        self.name = name
        self.ref = ref
        self.aten_name = aten_name if aten_name is not None else name
        self.variant_test_name = variant_test_name

        # Attribute to verify dynamic_dtypes are used.
        self.dynamic_dtypes = any(map(lambda dtypes: isinstance(
            dtypes, opinfo_helper._dynamic_dispatch_dtypes), dtypes_args))

        if self.dynamic_dtypes:
            # Make sure `dtyesIfCUDA` is dynamic, if dynamic dispatch is used for CPU
            # This is because, below we set dtypesIfCUDA to dtypes if they are None.
            assert isinstance(dtypesIfCUDA, opinfo_helper._dynamic_dispatch_dtypes), \
                (f"To use dynamic dypes for operator {name}, "
                 "acquire the dtypes dynamically for argument `dtypesIfCUDA`."
                 "This is to ensure that CUDA dtypes are acquired correctly as they"
                 "differ from CPU dtypes occasionally")

        self.dtypes = set(dtypes)

        # NOTE: backward dtypes must be acquired before forward dtypes
        #   since they fallback to explicit (not implicit!) specifications of
        #   forward dtypes
        self.backward_dtypes = set(backward_dtypes) if backward_dtypes is not None else self.dtypes
        self.backward_dtypesIfCPU = set(backward_dtypesIfCPU) if backward_dtypesIfCPU is not None else (
            backward_dtypes if backward_dtypes is not None
            else dtypesIfCPU if dtypesIfCPU is not None
            else dtypes)
        self.backward_dtypesIfCUDA = set(backward_dtypesIfCUDA) if backward_dtypesIfCUDA is not None else (
            backward_dtypes if backward_dtypes is not None
            else dtypesIfCUDA if dtypesIfCUDA is not None
            else dtypes)
        self.backward_dtypesIfROCM = set(backward_dtypesIfROCM) if backward_dtypesIfROCM is not None else (
            backward_dtypesIfCUDA if backward_dtypesIfCUDA is not None
            else backward_dtypes if backward_dtypes is not None
            else dtypesIfROCM if dtypesIfROCM is not None
            else dtypesIfCUDA if dtypesIfCUDA is not None
            else dtypes)

        self.dtypesIfCPU = set(dtypesIfCPU) if dtypesIfCPU is not None else self.dtypes
        self.dtypesIfCUDA = set(dtypesIfCUDA) if dtypesIfCUDA is not None else self.dtypes
        self.dtypesIfROCM = set(dtypesIfROCM) if dtypesIfROCM is not None else self.dtypesIfCUDA

        self._default_test_dtypes = set(default_test_dtypes) if default_test_dtypes is not None else None

        # NOTE: if the op is unspecified it is assumed to be under the torch namespace
        self.op = op if op else _getattr_qual(torch, self.name)
        method_variant = getattr(torch.Tensor, name, None) if method_variant is _NOTHING else method_variant
        # attributes like real, imag are not callable
        self.method_variant = method_variant if callable(method_variant) else None
        inplace_name = name + "_"
        self.inplace_variant = getattr(torch.Tensor, inplace_name, None) \
            if inplace_variant is _NOTHING else inplace_variant
        self.operator_variant = getattr(operator, name, None)

        self.supports_out = supports_out
        self.safe_casts_outputs = safe_casts_outputs

        self.decorators = (*decorators, *skips)
        self.sample_inputs_func = sample_inputs_func

        self.assert_autodiffed = assert_autodiffed
        self.autodiff_fusible_nodes = autodiff_fusible_nodes if autodiff_fusible_nodes else []
        if autodiff_nonfusible_nodes is None:
            self.autodiff_nonfusible_nodes = ['aten::' + self.name]
        else:
            self.autodiff_nonfusible_nodes = autodiff_nonfusible_nodes

        # autograd support
        self.supports_autograd = supports_autograd
        self.supports_inplace_autograd = supports_inplace_autograd
        if self.supports_inplace_autograd is None:
            self.supports_inplace_autograd = supports_autograd

        self.gradcheck_wrapper = gradcheck_wrapper
        self.supports_gradgrad = supports_gradgrad
        self.supports_forward_ad = supports_forward_ad
        self.check_batched_grad = check_batched_grad
        self.check_batched_gradgrad = check_batched_gradgrad
        self.gradcheck_nondet_tol = gradcheck_nondet_tol
        self.gradcheck_fast_mode = gradcheck_fast_mode

        self.supports_sparse = supports_sparse

        self.aliases = ()
        if aliases is not None:
            self.aliases = tuple(AliasInfo(a) for a in aliases)  # type: ignore[assignment]

        self.assert_jit_shape_analysis = assert_jit_shape_analysis

        self.test_conjugated_samples = test_conjugated_samples
        self.test_neg_view = test_neg_view

    def __call__(self, *args, **kwargs):
        """Calls the function variant of the operator."""
        return self.op(*args, **kwargs)

    def get_op(self):
        """Returns the function variant of the operator, torch.<op_name>."""
        return self.op

    def get_method(self):
        """Returns the method variant of the operator, torch.Tensor.<op_name>.
        Returns None if the operator has no method variant.
        """
        return self.method_variant

    def get_inplace(self):
        """Returns the inplace variant of the operator, torch.Tensor.<op_name>_.
        Returns None if the operator has no inplace variant.
        """
        return self.inplace_variant

    def get_operator_variant(self):
        """Returns operator variant of the operator, e.g. operator.neg
        Returns None if the operator has no operator variant.
        """
        return self.operator_variant

    def conjugate_sample_inputs(self, device, dtype, requires_grad=False, **kwargs):
        """Returns an iterable of SampleInputs but with the tensor input or first
        tensor in a sequence input conjugated.
        """

        # TODO: Remove the try/except once all operators have sample_inputs_func with
        #       **kwargs in their signature.
        try:
            samples = self.sample_inputs_func(self, device, dtype, requires_grad, **kwargs)
        except TypeError:
            samples = self.sample_inputs_func(self, device, dtype, requires_grad)

        conj_samples = list(samples)

        def conjugate(tensor):
            _requires_grad = tensor.requires_grad
            with torch.no_grad():
                tensor = tensor.conj()
            return tensor.requires_grad_(_requires_grad)

        for i in range(len(samples)):
            sample = conj_samples[i]
            # Note: it is assumed that the input here is either a tensor or tensorlist
            if isinstance(sample.input, torch.Tensor):
                sample.input = conjugate(sample.input)
            else:
                with torch.no_grad():
                    sample.input[0] = conjugate(sample.input[0])

        return tuple(conj_samples)

    def sample_inputs(self, device, dtype, requires_grad=False, **kwargs):
        """Returns an iterable of SampleInputs.

        These samples should be sufficient to test the function works correctly
        with autograd, TorchScript, etc.
        """

        # TODO: Remove the try/except once all operators have sample_inputs_func with
        #       **kwargs in their signature.
        try:
            samples = self.sample_inputs_func(self, device, dtype, requires_grad, **kwargs)
        except TypeError:
            samples = self.sample_inputs_func(self, device, dtype, requires_grad)

        if 'include_conjugated_inputs' in kwargs and kwargs.get('include_conjugated_inputs'):
            conj_samples = self.conjugate_sample_inputs(device, dtype, requires_grad, **kwargs)
            samples_list = list(samples)
            samples_list.extend(conj_samples)
            samples = tuple(samples_list)

        return samples

    def get_decorators(self, test_class, test_name, device, dtype):
        '''Returns the decorators targeting the given test.'''
        result = []
        for decorator in self.decorators:
            if isinstance(decorator, DecorateInfo):
                if decorator.is_active(test_class, test_name, device, dtype):
                    result.extend(decorator.decorators)
            else:
                result.append(decorator)
        return result

    def supported_dtypes(self, device_type):
        if device_type == 'cpu':
            return self.dtypesIfCPU
        if device_type == 'cuda':
            return self.dtypesIfROCM if TEST_WITH_ROCM else self.dtypesIfCUDA
        else:
            return self.dtypes

    def supported_backward_dtypes(self, device_type):
        if not self.supports_autograd:
            return set()

        backward_dtypes = None
        if device_type == 'cpu':
            backward_dtypes = self.backward_dtypesIfCPU
        elif device_type == 'cuda':
            backward_dtypes = self.backward_dtypesIfROCM if TEST_WITH_ROCM else self.backward_dtypesIfCUDA
        else:
            backward_dtypes = self.backward_dtypes

        allowed_backward_dtypes = floating_and_complex_types_and(torch.bfloat16, torch.float16)
        return set(allowed_backward_dtypes).intersection(backward_dtypes)

    def supports_complex_autograd(self, device_type):
        if device_type == 'cpu':
            return any(dtype.is_complex for dtype in self.backward_dtypesIfCPU)
        if device_type == 'cuda':
            if TEST_WITH_ROCM:
                return any(dtype.is_complex for dtype in self.backward_dtypesIfROCM)
            else:
                return any(dtype.is_complex for dtype in self.backward_dtypesIfCUDA)
        else:
            return any(dtype.is_complex for dtype in self.backward_dtypes)

    def supports_dtype(self, dtype, device_type):
        return dtype in self.supported_dtypes(device_type)

    def default_test_dtypes(self, device_type):
        """Returns the default dtypes used to test this operator on the device.

        Equal to the operator's default_test_dtypes filtered to remove dtypes
        not supported by the device.
        """
        supported = self.supported_dtypes(device_type)
        return (supported if self._default_test_dtypes is None
                else supported.intersection(self._default_test_dtypes))


L = 20
M = 10
S = 5


def sample_inputs_unary(op_info, device, dtype, requires_grad, **kwargs):
    low, high = op_info.domain
    low = low if low is None else low + op_info._domain_eps
    high = high if high is None else high - op_info._domain_eps

    return (SampleInput(make_tensor((L,), device=device, dtype=dtype,
                                    low=low, high=high,
                                    requires_grad=requires_grad)),
            SampleInput(make_tensor((), device=device, dtype=dtype,
                                    low=low, high=high,
                                    requires_grad=requires_grad)))

# Metadata class for unary "universal functions (ufuncs)" that accept a single
# tensor and have common properties like:
class UnaryUfuncInfo(OpInfo):
    """Operator information for 'universal unary functions (unary ufuncs).'
    These are functions of a single tensor with common properties like:
      - they are elementwise functions
      - the input shape is the output shape
      - they typically have method and inplace variants
      - they typically support the out kwarg
      - they typically have NumPy or SciPy references
    See NumPy's universal function documentation
    (https://numpy.org/doc/1.18/reference/ufuncs.html) for more details
    about the concept of ufuncs.
    """

    def __init__(self,
                 name,  # the string name of the function
                 *,
                 ref,  # a reference function
                 dtypes=floating_types(),
                 dtypesIfCPU=None,
                 dtypesIfCUDA=None,
                 dtypesIfROCM=None,
                 default_test_dtypes=(
                     torch.uint8, torch.long, torch.half, torch.bfloat16,
                     torch.float32, torch.cfloat),  # dtypes which tests check by default
                 domain=(None, None),  # the [low, high) domain of the function
                 handles_large_floats=True,  # whether the op correctly handles large float values (like 1e20)
                 handles_extremals=True,  # whether the op correctly handles extremal values (like inf)
                 handles_complex_extremals=True,  # whether the op correct handles complex extremals (like inf -infj)
                 supports_complex_to_float=False,  # op supports casting from complex input to real output safely eg. angle
                 sample_inputs_func=sample_inputs_unary,
                 sample_kwargs=lambda device, dtype, input: ({}, {}),
                 supports_sparse=False,
                 **kwargs):
        super(UnaryUfuncInfo, self).__init__(name,
                                             dtypes=dtypes,
                                             dtypesIfCPU=dtypesIfCPU,
                                             dtypesIfCUDA=dtypesIfCUDA,
                                             dtypesIfROCM=dtypesIfROCM,
                                             default_test_dtypes=default_test_dtypes,
                                             sample_inputs_func=sample_inputs_func,
                                             supports_sparse=supports_sparse,
                                             **kwargs)
        self.ref = ref
        self.domain = domain
        self.handles_large_floats = handles_large_floats
        self.handles_extremals = handles_extremals
        self.handles_complex_extremals = handles_complex_extremals
        self.supports_complex_to_float = supports_complex_to_float

        # test_unary_ufuncs.py generates its own inputs to test the consistency
        # of the operator on sliced tensors, non-contig tensors, etc.
        # `sample_kwargs` is a utility function to provide kwargs
        # along with those inputs if required (eg. clamp).
        # It should return two dictionaries, first holding kwarg for
        # torch operator and second one for reference NumPy operator.
        self.sample_kwargs = sample_kwargs

        # Epsilon to ensure grad and gradgrad checks don't test values
        #   outside a function's domain.
        self._domain_eps = 1e-5

def sample_inputs_tensor_split(op_info, device, dtype, requires_grad, **kwargs):
    make_input = partial(make_tensor, device=device, dtype=dtype,
                         low=None, high=None, requires_grad=requires_grad)

    args_cases = (
        # Cases with tensor indices.
        (torch.tensor([1, 2, 3]),),
        (torch.tensor(1),),
        (torch.tensor([1, 2, 3]), 1),
        (torch.tensor([1, 4, 2, 5, 3, 6])[::2], 1),
        # Cases with list of indices.
        ((2, 4),),
        ((2, 4), 1),
        ((2, 4), -1),
        # Cases with integer section.
        (3,),
        (3, 1),
        (3, -1),
    )

    def generator():
        for args in args_cases:
            yield SampleInput(make_input((S, S, S)), args=args)

    return list(generator())


def sample_inputs_linalg_det(op_info, device, dtype, requires_grad):
    kw = dict(device=device, dtype=dtype)
    inputs = [
        make_tensor((S, S), **kw),
        make_tensor((1, 1), **kw),  # 1x1
        random_symmetric_matrix(S, **kw),  # symmetric
        random_symmetric_psd_matrix(S, **kw),  # symmetric_psd
        random_symmetric_pd_matrix(S, **kw),  # symmetric_pd

        random_square_matrix_of_rank(S, S - 2, **kw),  # dim2_null
        random_square_matrix_of_rank(S, 1, **kw),  # rank1
        random_square_matrix_of_rank(S, 2, **kw),  # rank2

        random_fullrank_matrix_distinct_singular_value(S, **kw),  # distinct_singular_value
        make_tensor((3, 3, S, S), **kw),  # batched
        make_tensor((3, 3, 1, 1), **kw),  # batched_1x1
        random_symmetric_matrix(S, 3, **kw),  # batched_symmetric
        random_symmetric_psd_matrix(S, 3, **kw),  # batched_symmetric_psd
        random_symmetric_pd_matrix(S, 3, **kw),  # batched_symmetric_pd
        random_fullrank_matrix_distinct_singular_value(S, 3, 3, **kw),  # batched_distinct_singular_values
        make_tensor((0, 0), **kw),
        make_tensor((0, S, S), **kw),
    ]
    for t in inputs:
        t.requires_grad = requires_grad
    return [SampleInput(t) for t in inputs]

def sample_inputs_linalg_det_singular(op_info, device, dtype, requires_grad):
    make_arg = partial(make_tensor, device=device, dtype=dtype, requires_grad=requires_grad)

    def make_singular_matrix_batch_base(size, rank):
        assert size[-1] == size[-2]
        assert rank > 0 and rank <= size[-1]

        with torch.no_grad():
            n = size[-1]
            a = make_arg(size[:-2] + (n, rank)) / 10
            b = make_arg(size[:-2] + (rank, n)) / 10

            x = a @ b
            lu, pivs = x.lu()
            p, l, u = torch.lu_unpack(lu, pivs)
            u_diag_abs = u.diagonal(0, -2, -1).abs()
            u_diag_abs_largest = u_diag_abs.max(dim=-1, keepdim=True).values
            u_diag_abs_smallest_idxs = torch.topk(u_diag_abs, k=(n - rank), largest=False).indices
            u.diagonal(0, -2, -1).div_(u_diag_abs_largest)
            u.diagonal(0, -2, -1)[..., u_diag_abs_smallest_idxs] = torch.finfo(dtype).eps

            matrix = p @ l @ u

        assert (matrix.det().abs() < torch.finfo(dtype).eps * torch.linalg.matrix_norm(matrix)).all().item()

        matrix.requires_grad_(requires_grad)
        return matrix

    def sample_generator():
        for batch, size in product(((), (2,), (2, 2)), range(6)):
            shape = batch + (size, size)
            for rank in range(1, size):
                yield make_singular_matrix_batch_base(shape, rank)

    return [SampleInput(t) for t in sample_generator()]


def sample_inputs_linalg_matrix_power(op_info, device, dtype, requires_grad):
    # (<matrix_size>, (<batch_sizes, ...>))
    test_sizes = [
        (1, ()),
        (2, (0,)),
        (2, (2,)),
    ]

    inputs = []
    for matrix_size, batch_sizes in test_sizes:
        size = batch_sizes + (matrix_size, matrix_size)
        for n in (0, 3, 5):
            t = make_tensor(size, device, dtype, requires_grad=requires_grad)
            inputs.append(SampleInput(t, args=(n,)))
        for n in [-4, -2, -1]:
            t = random_fullrank_matrix_distinct_singular_value(matrix_size, *batch_sizes, device=device, dtype=dtype)
            t.requires_grad = requires_grad
            inputs.append(SampleInput(t, args=(n,)))

    return inputs

def sample_inputs_hsplit(op_info, device, dtype, requires_grad):
    return (SampleInput(make_tensor((6,), device, dtype,
                                    low=None, high=None,
                                    requires_grad=requires_grad),
                        args=(2,),),
            SampleInput(make_tensor((S, S, S), device, dtype,
                                    low=None, high=None,
                                    requires_grad=requires_grad),
                        args=([1, 2, 3],),),)

def sample_inputs_vsplit(op_info, device, dtype, requires_grad):
    return (SampleInput(make_tensor((6, S), device, dtype,
                                    low=None, high=None,
                                    requires_grad=requires_grad),
                        args=(2,),),
            SampleInput(make_tensor((S, S, S), device, dtype,
                                    low=None, high=None,
                                    requires_grad=requires_grad),
                        args=([1, 2, 3],),),)

def sample_inputs_dsplit(op_info, device, dtype, requires_grad):
    return (SampleInput(make_tensor((S, S, S), device, dtype,
                                    low=None, high=None,
                                    requires_grad=requires_grad),
                        args=([1, 2, 3],),),
            SampleInput(make_tensor((S, S, 6), device, dtype,
                                    low=None, high=None,
                                    requires_grad=requires_grad),
                        args=(2,),),)

def sample_inputs_linalg_multi_dot(op_info, device, dtype, requires_grad):
    # Each test case consists of the sizes in the chain of multiplications
    # e.g. [2, 3, 4, 5] generates matrices (2, 3) @ (3, 4) @ (4, 5)
    test_cases = [
        [1, 2, 1],
        [2, 0, 2],
        [0, 2, 2],
        [2, 2, 2, 2],
        [2, 3, 4, 5],
        [5, 4, 0, 2],
        [2, 4, 3, 5, 3, 2]
    ]

    result = []
    for sizes in test_cases:
        tensors = []
        for size in zip(sizes[:-1], sizes[1:]):
            t = make_tensor(size, device, dtype, requires_grad=requires_grad)
            tensors.append(t)
        result.append(SampleInput(tensors))

    return result

def sample_inputs_linalg_matrix_norm(op_info, device, dtype, requires_grad, **kwargs):
    sizes = ((2, 2), (2, 3, 2))
    ords = ('fro', 'nuc', inf, -inf, 1, -1, 2, -2)
    dims = ((-2, -1), (-1, 0))

    inputs: List[SampleInput] = []
    for size, ord, dim, keepdim in product(sizes, ords, dims, [True, False]):
        t = make_tensor(size, device, dtype, requires_grad=requires_grad)
        inputs.append(SampleInput(t, args=(ord, dim, keepdim)))

    return inputs

def sample_inputs_linalg_norm(op_info, device, dtype, requires_grad):
    test_sizes = [
        (S,),
        (0,),
        (S, S),
        (0, 0),
        (S, 0),
        (0, S),
        (S, S, S),
        (0, S, S),
        (S, 0, S),
        (0, 0, 0),
    ]

    vector_ords = (None, 0, 0.5, 1, 2, 3.5, inf, -0.5, -1, -2, -3.5, -inf)
    matrix_ords = (None, 'fro', 'nuc', 1, 2, inf, -1, -2, -inf)

    inputs = []

    for test_size in test_sizes:
        is_vector_norm = len(test_size) == 1
        is_matrix_norm = len(test_size) == 2

        for keepdim in [False, True]:
            inputs.append(SampleInput(
                make_tensor(
                    test_size, device, dtype, low=None, high=None,
                    requires_grad=requires_grad),
                kwargs=dict(
                    keepdim=keepdim)))

            if not (is_vector_norm or is_matrix_norm):
                continue

            ords = vector_ords if is_vector_norm else matrix_ords

            for ord in ords:

                inputs.append(SampleInput(
                    make_tensor(
                        test_size, device, dtype,
                        low=None, high=None,
                        requires_grad=requires_grad),
                    args=(ord,),
                    kwargs=dict(
                        keepdim=keepdim)))

                if ord in ['nuc', 'fro']:
                    inputs.append(SampleInput(
                        make_tensor(
                            test_size, device, dtype,
                            low=None, high=None,
                            requires_grad=requires_grad),
                        kwargs=dict(
                            ord=ord,
                            keepdim=keepdim,
                            dim=(0, 1))))
        return inputs


def sample_inputs_nn_activation_relu(op_info, device, dtype, requires_grad, **kwargs):
    make_arg = partial(make_tensor, device=device, dtype=dtype, requires_grad=requires_grad)

    cases = (
        (()),
        ((S, )),
        ((S, S)),
        ((S, M, S))
    )

    def generator():
        for shape in cases:
            yield SampleInput(make_arg(shape))

    return list(generator())

def sample_inputs_norm(op_info, device, dtype, requires_grad, **kwargs):
    make_arg = partial(make_tensor, device=device, dtype=dtype, requires_grad=requires_grad)

    cases = (
        ((S, S), (2,), '2'),
        ((S, S), (0,), '0'),
        ((S, S), (0.5,), '0_5'),
        ((S, S), (1,), '1'),
        ((S, S), (3,), '3'),
        ((S, S), (-1,), 'neg_1'),
        ((S, S), (-2,), 'neg_2'),
        ((S, S), (-0.5,), 'neg_0_5'),
        ((S, S), (-1.5,), 'neg_1_5'),
    )

    cases_nonzero_input = (
        ((S, S, S), (1.5,), '1_5_default'),
        ((S, S, S), (1.5, 1), '1_5_dim'),
        ((S, S, S), (1.5, -1), '1_5_neg_dim'),
        ((S, S, S), (1.5, 1, True), 'keepdim_1_5_dim'),
        ((S, S, S), (1.5, -1, True), 'keepdim_1_5_neg_dim'),
    )

    cases_negdim_base = (
        ((S, S), (-2, 1,), 'neg_2_2_dim'),
        ((S, S), (-1, 1,), 'neg_1_2_dim'),
        ((S, S), (0, 1,), '0_2_dim'),
        ((S, S), (1, 1,), '1_2_dim'),
        ((S, S), (2, 1,), '2_2_dim'),
        ((S, S), (3, 1,), '3_2_dim'),
        ((S, S, S), (2, 1), '2_dim'),
        ((S, S, S), (3, 1), '3_dim'),
        ((S, S, S), (2, 1, True), 'keepdim_2_dim'),
        ((S, S, S), (3, 1, True), 'keepdim_3_dim'),
        ((), (2, 0), '2_dim_scalar'),
        ((), (3, 0), '3_dim_scalar'),
        ((), (2, 0, True), 'keepdim_2_dim_scalar'),
        ((), (3, 0, True), 'keepdim_3_dim_scalar'),
    )

    cases_negdim = []
    for case in cases_negdim_base:
        cases_negdim.append(case)
        shape, args, name = case
        new_args = copy.deepcopy(list(args))
        new_args[1] *= -1
        cases_negdim.append((shape, tuple(new_args), name.replace("_dim", "_neg_dim")))

    def generator():
        for shape, args, name in itertools.chain(cases, cases_negdim):
            yield SampleInput(make_arg(shape), args=args, name=name)

        for shape, args, name in cases_nonzero_input:
            yield SampleInput(make_arg(shape, exclude_zero=True), args=args, name=name)

    return list(generator())


def sample_inputs_norm_fro(op_info, device, dtype, requires_grad, **kwargs):
    make_arg = partial(make_tensor, device=device, dtype=dtype, requires_grad=requires_grad)

    cases = (
        ((S, S), (), 'default'),
        ((S, S), ('fro',), 'fro_default'),
        ((S, S), ('fro', [0, 1],), 'fro'),
    )

    def generator():
        for shape, args, name in cases:
            yield SampleInput(make_arg(shape), args=args, name=name)

    return list(generator())


def sample_inputs_norm_nuc(op_info, device, dtype, requires_grad, **kwargs):
    make_arg = partial(make_tensor, device=device, dtype=dtype, requires_grad=requires_grad)

    cases = (
        ((S, S), ('nuc',), 'nuc'),
        ((S, S, S), ('nuc', [1, 2]), 'nuc_batched'),
    )

    def generator():
        for shape, args, name in cases:
            yield SampleInput(make_arg(shape), args=args, name=name)

    return list(generator())


def sample_inputs_norm_inf(op_info, device, dtype, requires_grad, **kwargs):
    make_arg = partial(make_tensor, device=device, dtype=dtype, requires_grad=requires_grad)

    cases = (
        ((S, S), (-inf,), '-inf'),
        ((S, S), (inf,), 'inf'),
        ((S, S), (inf, 1,), 'inf_2_dim'),
        ((S, S), (inf, -1,), 'inf_2_neg_dim'),
    )

    def generator():
        for shape, args, name in cases:
            yield SampleInput(make_arg(shape), args=args, name=name)

    return list(generator())


def sample_inputs_linalg_vector_norm(op_info, device, dtype, requires_grad, **kwargs):
    size_1D = (S,)
    size_2D = (2, 2)

    test_cases = [
        # input size, ord, dim args
        (size_1D, 2, None),
        (size_1D, 2, (0,)),
        (size_1D, 0, None),
        (size_1D, 0, (0,)),
        (size_1D, 0.9, None),
        (size_1D, 0.9, (0,)),
        (size_1D, 1, None),
        (size_1D, 1, (0,)),
        (size_1D, -2.1, None),
        (size_1D, -2.1, (0,)),
        (size_1D, inf, None),
        (size_1D, inf, (0,)),
        (size_1D, -inf, None),
        (size_1D, -inf, (0,)),

        (size_2D, 2, None),
        (size_2D, 2, (0,)),
        (size_2D, 2, (-1, 0)),
        (size_2D, 0, None),
        (size_2D, 0, (0,)),
        (size_2D, 0, (-1, 0)),
        (size_2D, 0.9, None),
        (size_2D, 0.9, (0,)),
        (size_2D, 0.9, (-1, 0)),
        (size_2D, 1, None),
        (size_2D, 1, (0,)),
        (size_2D, 1, (-1, 0)),
        (size_2D, -2.1, None),
        (size_2D, -2.1, (0,)),
        (size_2D, -2.1, (-1, 0)),
        (size_2D, inf, None),
        (size_2D, inf, (0,)),
        (size_2D, inf, (-1, 0)),
        (size_2D, -inf, None),
        (size_2D, -inf, (0,)),
        (size_2D, -inf, (-1, 0)),
    ]
    inputs = []

    for test_size, ord, dim in test_cases:
        for keepdim in [False, True]:
            inputs.append(SampleInput(
                make_tensor(
                    test_size, device, dtype,
                    low=None, high=None,
                    requires_grad=requires_grad),
                args=(ord,),
                kwargs=dict(
                    keepdim=keepdim,
                    dim=dim)))

    return inputs


# Metadata class for binary "universal functions (ufuncs)" that accept two
# tensor and have common properties
class BinaryUfuncInfo(OpInfo):
    """Operator information for 'universal binary functions (binary ufuncs).'
    These are functions of two tensors with common properties like:
      - they are elementwise functions
      - the output shape is determined by the input shape
      - they typically have method and inplace variants
      - they typically support the out kwarg
      - they typically have NumPy or SciPy references
    See NumPy's universal function documentation
    (https://numpy.org/doc/stable/reference/ufuncs.html) for more details
    about the concept of ufuncs.
    """
    def __init__(self, name, *, lhs_make_tensor_kwargs=None, rhs_make_tensor_kwargs=None, **kwargs):
        super().__init__(name, **kwargs)

        # [lr]hs_make_tensor_kwargs are part of the OpInfo to be able to dynamically generate valid samples later on.
        if lhs_make_tensor_kwargs is None:
            lhs_make_tensor_kwargs = {}
        self.lhs_make_tensor_kwargs = lhs_make_tensor_kwargs

        if rhs_make_tensor_kwargs is None:
            rhs_make_tensor_kwargs = {}
        self.rhs_make_tensor_kwargs = rhs_make_tensor_kwargs


def _resolve_binay_pwise_kwargs(
        op_info, *, op_kwargs=None, lhs_make_tensor_kwargs=None, rhs_make_tensor_kwargs=None
):
    """Resolves default values for :func:`sample_inputs_binary_pwise`.

    By default :attr:`op_kwargs`, :attr:`lhs_make_tensor_kwargs`, and :attr:`rhs_make_tensor_kwargs` are just empty
    dictionaries. In case :attr:`op_info` is a :class:`BinaryUfuncInfo`, :attr:`BinaryUfuncInfo.lhs_make_tensor_kwargs`
    and :attr:`BinaryUfuncInfo.rhs_make_tensor_kwargs` will be used as defaults.
    """
    if op_kwargs is None:
        op_kwargs = {}
    if lhs_make_tensor_kwargs is None:
        lhs_make_tensor_kwargs = op_info.lhs_make_tensor_kwargs if isinstance(op_info, BinaryUfuncInfo) else {}
    if rhs_make_tensor_kwargs is None:
        rhs_make_tensor_kwargs = op_info.rhs_make_tensor_kwargs if isinstance(op_info, BinaryUfuncInfo) else {}

    return op_kwargs, lhs_make_tensor_kwargs, rhs_make_tensor_kwargs


def sample_inputs_binary_pwise(
    op_info,
    device,
    dtype,
    requires_grad,
    *,
    python_scalars=False,
    op_kwargs=None,
    lhs_make_tensor_kwargs=None,
    rhs_make_tensor_kwargs=None,
    **kwargs,
):
    op_kwargs, lhs_make_tensor_kwargs, rhs_make_tensor_kwargs = _resolve_binay_pwise_kwargs(
        op_info,
        op_kwargs=op_kwargs,
        lhs_make_tensor_kwargs=lhs_make_tensor_kwargs,
        rhs_make_tensor_kwargs=rhs_make_tensor_kwargs,
    )

    scalar = make_tensor((), device=device, dtype=dtype, **rhs_make_tensor_kwargs)
    if python_scalars:
        scalar = scalar.item()  # type: ignore[assignment]

    shapes = [
        ((), scalar),
        ((S,), scalar),
        ((S, 1), (S,)),
        ((M, S), scalar),
        ((S, M, S), (M, S)),
        ((S, M, S), (S, M, S)),
        ((M, 1, S), (M, S)),
        ((M, 1, S), (1, M, S)),
    ]

    sample_inputs = []
    for shape_lhs, shape_rhs_or_scalar in shapes:
        lhs = make_tensor(
            shape_lhs,
            device=device,
            dtype=dtype,
            requires_grad=requires_grad,
            **lhs_make_tensor_kwargs,
        )
        if isinstance(shape_rhs_or_scalar, tuple):
            # shape
            rhs = make_tensor(
                shape_rhs_or_scalar,
                device=device,
                dtype=dtype,
                requires_grad=requires_grad,
                **rhs_make_tensor_kwargs,
            )
            broadcasts_input = torch.broadcast_shapes(shape_lhs, shape_rhs_or_scalar) != shape_lhs
        else:
            # scalar
            rhs = shape_rhs_or_scalar  # type: ignore[assignment]
            broadcasts_input = False

        sample_inputs.append(SampleInput(lhs, args=(rhs,), kwargs=op_kwargs, broadcasts_input=broadcasts_input))
    return sample_inputs


def sample_inputs_add_sub(
    op_info,
    device,
    dtype,
    requires_grad,
    python_scalars=False,
    alpha=1,
    op_kwargs=None,
    lhs_make_tensor_kwargs=None,
    rhs_make_tensor_kwargs=None,
    **kwargs,
):
    op_kwargs, lhs_make_tensor_kwargs, rhs_make_tensor_kwargs = _resolve_binay_pwise_kwargs(
        op_info,
        op_kwargs=op_kwargs,
        lhs_make_tensor_kwargs=lhs_make_tensor_kwargs,
        rhs_make_tensor_kwargs=rhs_make_tensor_kwargs,
    )

    sample_inputs = sample_inputs_binary_pwise(
        op_info,
        device,
        dtype,
        requires_grad,
        python_scalars=python_scalars,
        op_kwargs=op_kwargs,
        lhs_make_tensor_kwargs=lhs_make_tensor_kwargs,
        rhs_make_tensor_kwargs=rhs_make_tensor_kwargs,
        **kwargs,
    )

    lhs = make_tensor((S, S), device=device, dtype=dtype, requires_grad=requires_grad, **lhs_make_tensor_kwargs)
    rhs = make_tensor((S, S), device=device, dtype=dtype, requires_grad=requires_grad, **rhs_make_tensor_kwargs)
    sample_inputs.append(SampleInput(lhs, args=(rhs,), kwargs=dict(op_kwargs, alpha=alpha), broadcasts_input=False))

    return sample_inputs


def sample_inputs_t(op_info, device, dtype, requires_grad, **kwargs):
    make_arg = partial(make_tensor, device=device, dtype=dtype, requires_grad=requires_grad)
    return (SampleInput(make_arg((1, 2))),
            SampleInput(make_arg((2,))),
            SampleInput(make_arg(())))


def sample_inputs_mm(op_info, device, dtype, requires_grad, **kwargs):
    args_list = (
        ((S, M), (M, S)),
    )
    inputs = tuple(SampleInput(make_tensor(first_shape, device, dtype,
                                           requires_grad=requires_grad),
                               args=(make_tensor(second_shape, device, dtype,
                                     requires_grad=requires_grad),))
                   for first_shape, second_shape in args_list)
    return inputs

def sample_inputs_addmm(op_info, device, dtype, requires_grad, **kwargs):
    alpha_val = kwargs.get('alpha', 2 + 3j if dtype.is_complex else 0.6)
    beta_val = kwargs.get('beta', 1 + 2j if dtype.is_complex else 0.2)
    tests_list = [
        ((2, 3), (2, 2), (2, 3), False)
    ]
    tests_with_lhs_broadcasting = [
        ((1,), (2, 2), (2, 3), True),
        ((), (2, 2), (2, 3), True)
    ]
    test_cases = tests_list + tests_with_lhs_broadcasting  # type: ignore[operator]
    inputs = tuple(SampleInput(make_tensor(shape_a, device, dtype, requires_grad=requires_grad),
                               args=(make_tensor(shape_b, device, dtype,
                                                 requires_grad=requires_grad),
                                     make_tensor(shape_c, device, dtype,
                                                 requires_grad=requires_grad)),
                               kwargs={'alpha': alpha_val, 'beta': beta_val},
                               broadcasts_input=broadcasts_input)
                   for shape_a, shape_b, shape_c, broadcasts_input in test_cases)
    return inputs

def sample_inputs_mv(self, device, dtype, requires_grad, **kwargs):
    return (
        SampleInput(
            make_tensor((S, M, ), device, dtype, low=None, high=None, requires_grad=requires_grad),
            args=(
                make_tensor((M, ), device, dtype, low=None, high=None, requires_grad=requires_grad),
            )
        ),
    )

def sample_inputs_bmm(self, device, dtype, requires_grad, **kwargs):
    return (
        SampleInput(
            make_tensor((M, S, M, ), device, dtype, low=None, high=None, requires_grad=requires_grad),
            args=(
                make_tensor((M, M, S, ), device, dtype, low=None, high=None, requires_grad=requires_grad),
            )
        ),
    )

def sample_inputs_dot_vdot(self, device, dtype, requires_grad, **kwargs):
    sample_inputs = []
    sample_inputs.append(SampleInput(
        make_tensor((S, ), device, dtype, low=None, high=None, requires_grad=requires_grad),
        args=(
            make_tensor((S, ), device, dtype, low=None, high=None, requires_grad=requires_grad),
        )
    ))
    if dtype.is_complex:
        # dot/vdot for (conj(input), conj(arg_tensor)) and (conj(input), arg_tensor)
        # is tested in test_conj_view (which tests operations with only conjugated input tensor
        # -- not conjugated arg tensors)
        sample_inputs.append(SampleInput(
            make_tensor((S, ), device, dtype, low=None, high=None, requires_grad=requires_grad),
            args=(
                torch.conj(make_tensor((S, ), device, dtype, low=None, high=None, requires_grad=requires_grad)),
            )
        ))
    return sample_inputs

def sample_inputs_addmv(op_info, device, dtype, requires_grad, **kwargs):
    make_arg = partial(make_tensor, dtype=dtype, device=device, requires_grad=requires_grad)

    test_cases = (((S,), (S, M), (M,), 1, 1, False),
                  ((S,), (S, M), (M,), 0.2, 0.6, False),
                  )

    test_cases_with_broadcast = (((1,), (S, M), (M,), 1, 1, True),
                                 ((1,), (S, M), (M,), 0.2, 0.6, True),
                                 ((), (S, M), (M,), 1, 1, True),
                                 ((), (S, M), (M,), 0.2, 0.6, True),
                                 )

    cases = test_cases + test_cases_with_broadcast

    def generator():
        # addmv performs: beta * M + alpha * (mat @ vec)
        for M, mat, vec, beta, alpha, broadcasts_input in cases:
            yield SampleInput(make_arg(M), args=(make_arg(mat), make_arg(vec)),
                              kwargs=dict(beta=beta, alpha=alpha), broadcasts_input=broadcasts_input)

    return list(generator())

def sample_inputs_addbmm(op_info, device, dtype, requires_grad, **kwargs):
    make_arg = partial(make_tensor, device=device, dtype=dtype, requires_grad=requires_grad)

    # input_shape, batch1_shape, batch2_shape, beta_val, alpha_val, is_broadcasting
    test_cases = [((S, M), (S, S, S), (S, S, M), 1, 1, False),
                  ((1,), (S, S, S), (S, S, M), 1, 1, True),
                  ((S, M), (S, S, S), (S, S, M), 0.6, 0.2, False),
                  ((1,), (S, S, S), (S, S, M), 0.6, 0.2, True),
                  ((), (S, S, S), (S, S, M), 1, 1, True),
                  ((), (S, S, S), (S, S, M), 0.6, 0.2, True),
                  ]

    def generator():
        for input_shape, batch1_shape, batch2_shape, beta, alpha, is_broadcasting in test_cases:
            if dtype.is_complex:
                beta_complex, alpha_complex = beta * (1 + 2j), alpha * (2 + 3j)
                yield SampleInput(make_arg(input_shape), args=(make_arg(batch1_shape), make_arg(batch2_shape)),
                                  kwargs=dict(beta=beta_complex, alpha=alpha_complex), broadcasts_input=is_broadcasting)
            yield SampleInput(make_arg(input_shape), args=(make_arg(batch1_shape), make_arg(batch2_shape)),
                              kwargs=dict(beta=beta, alpha=alpha), broadcasts_input=is_broadcasting)

    return list(generator())

def sample_inputs_addcmul_addcdiv(op_info, device, dtype, requires_grad, **kwargs):
    test_cases = [(((S, S), (S, S), (S, S)), False),
                  (((S, S), (S, 1), (1, S)), False),
                  (((1,), (S, S, 1), (1, S)), True),
                  (((), (), ()), False),
                  (((S, S), (), ()), True),
                  (((), (S, S, 1), (1, S)), True)
                  ]

    sample_inputs = []
    for input_args, broadcasts_input in test_cases:
        args = tuple(make_tensor(arg, device, dtype, requires_grad=requires_grad) if isinstance(arg, tuple) else arg
                     for arg in input_args)
        sample_inputs.append(SampleInput(args[0], args=args[1:], broadcasts_input=broadcasts_input))

        sample_inputs.append(SampleInput(args[0], args=args[1:], kwargs=dict(value=3.14), broadcasts_input=broadcasts_input))

    return tuple(sample_inputs)

def sample_inputs_baddbmm(op_info, device, dtype, requires_grad, **kwargs):
    test_cases = [((S, S, M), (S, S, S), (S, S, M), 1, 1, False),
                  ((1,), (S, S, S), (S, S, M), 1, 1, True),
                  ((S, S, M), (S, S, S), (S, S, M), 0.6, 0.2, False),
                  ((1,), (S, S, S), (S, S, M), 0.6, 0.2, True),
                  ((), (S, S, S), (S, S, M), 1, 1, True),
                  ((), (S, S, S), (S, S, M), 0.6, 0.2, True),
                  ]
    sample_inputs = []
    for (input_shape, batch1_shape, batch2_shape, alpha, beta, broadcasts_input) in test_cases:
        args = (make_tensor(input_shape, device, dtype,
                            low=None, high=None,
                            requires_grad=requires_grad),
                make_tensor(batch1_shape, device, dtype,
                            low=None, high=None,
                            requires_grad=requires_grad),
                make_tensor(batch2_shape, device, dtype,
                            low=None, high=None,
                            requires_grad=requires_grad))
        sample_inputs.append(SampleInput(args[0], args=(args[1], args[2]),
                             kwargs=dict(beta=beta, alpha=alpha), broadcasts_input=broadcasts_input))
        if dtype.is_complex:
            sample_inputs.append(SampleInput(args[0], args=(args[1], args[2]),
                                             kwargs=dict(beta=beta * (1 + 2j), alpha=alpha * (2 + 3j)),
                                             broadcasts_input=broadcasts_input))
    return tuple(sample_inputs)

def sample_inputs_addr(op_info, device, dtype, requires_grad, **kwargs):
    input1 = SampleInput(
        make_tensor((S, M), device, dtype, low=None, high=None, requires_grad=requires_grad),
        args=(
            make_tensor((S, ), device, dtype, low=None, high=None, requires_grad=requires_grad),
            make_tensor((M, ), device, dtype, low=None, high=None, requires_grad=requires_grad)))

    input2 = SampleInput(
        make_tensor((), device, dtype, low=None, high=None, requires_grad=requires_grad),
        args=(
            make_tensor((S, ), device, dtype, low=None, high=None, requires_grad=requires_grad),
            make_tensor((M, ), device, dtype, low=None, high=None, requires_grad=requires_grad)),
        broadcasts_input=True)

    if dtype.is_complex:
        alpha, beta = 0.1 + 0.3j, 0.4 + 0.6j
    elif dtype.is_floating_point:
        alpha, beta = 0.2, 0.6
    else:
        alpha, beta = 2, 3

    input3 = SampleInput(
        make_tensor((S, M), device, dtype, low=None, high=None, requires_grad=requires_grad),
        args=(
            make_tensor((S, ), device, dtype, low=None, high=None, requires_grad=requires_grad),
            make_tensor((M, ), device, dtype, low=None, high=None, requires_grad=requires_grad)),
        kwargs=dict(beta=beta, alpha=alpha))

    input4 = SampleInput(
        make_tensor((), device, dtype, low=None, high=None, requires_grad=requires_grad),
        args=(
            make_tensor((S, ), device, dtype, low=None, high=None, requires_grad=requires_grad),
            make_tensor((M, ), device, dtype, low=None, high=None, requires_grad=requires_grad)),
        kwargs=dict(beta=beta, alpha=alpha),
        broadcasts_input=True)

    return (input1, input2, input3, input4)

def sample_inputs_xlogy(self, device, dtype, requires_grad, **kwargs):
    return (
        SampleInput(
            make_tensor((S, S), device, dtype, low=None, high=None, requires_grad=requires_grad),
            args=(
                make_tensor((S, S), device, dtype, low=0, high=None, requires_grad=requires_grad),
            )
        ),
    )


def sample_inputs_xlog1py(self, device, dtype, requires_grad):
    make_arg = partial(make_tensor, device=device, dtype=dtype, requires_grad=requires_grad)

    def generator():
        # same shape
        yield SampleInput(make_arg((S, S)), args=(make_arg((S, S), low=-1),))
        # rhs broadcast
        yield SampleInput(make_arg((S, S)), args=(make_arg((S,), low=-1),))
        # all zero `x`
        with torch.no_grad():
            x = make_arg((S, S))
            x.fill_(0)
        yield SampleInput(x, args=(make_arg((S, S), low=-1),))

        # randomly zero-masked `x`
        x = make_arg((S, S))
        y = make_arg((S, S), low=-1)
        with torch.no_grad():
            x[torch.rand(x.shape) > 0.5] = 0
        yield SampleInput(x, args=(y,))

        # Scalar x
        # `input` has to be a tensor
        # yield SampleInput(0, args=(make_arg((S, S), low=-1),))
        # yield SampleInput(2.1, args=(make_arg((S, S), low=-1),))

        # Scalar y
        yield SampleInput(make_arg((S, S)), args=(-0.5,))
        yield SampleInput(make_arg((S, S)), args=(1.2,))

    return list(generator())

def sample_inputs_zero_(op_info, device, dtype, requires_grad, **kwargs):
    make_arg = partial(make_tensor, device=device, dtype=dtype, requires_grad=requires_grad)

    cases = ((), (S, S, S), (S,))

    def generator():
        for shape in cases:
            yield(SampleInput(make_arg(shape)))

    return list(generator())


def sample_inputs_logsumexp(self, device, dtype, requires_grad):
    inputs = (
        ((), (0,), True),
        ((S, S), (1,), True),
        ((S, S), (1,), False)
    )
    samples = []

    for shape, dim, keepdim in inputs:
        t = make_tensor(shape, device, dtype,
                        low=None, high=None,
                        requires_grad=requires_grad)
        samples.append(SampleInput(t, args=(dim, keepdim)))

    return tuple(samples)

def sample_inputs_logcumsumexp(self, device, dtype, requires_grad):
    inputs = (
        ((S, S, S), 0),
        ((S, S, S), 1),
        ((), 0),
    )
    samples = []

    for shape, dim in inputs:
        t = make_tensor(shape, device, dtype,
                        low=None, high=None,
                        requires_grad=requires_grad)
        samples.append(SampleInput(t, args=(dim,)))

    return tuple(samples)

def sample_inputs_trace(self, device, dtype, requires_grad, **kwargs):
    return (SampleInput((make_tensor((S, S), device, dtype,
                                     low=None, high=None,
                                     requires_grad=requires_grad))),)


def sample_inputs_renorm(self, device, dtype, requires_grad, **kwargs):
    make_arg = partial(make_tensor, dtype=dtype, device=device, requires_grad=requires_grad)
    cases = (((S, S, S), (2, 1, 0.5)),
             ((S, S, S), (2, -1, 0.5)),
             ((S, S, S), (1, 2, 3)),
             ((S, S, S), (float('inf'), 2, 0.5)),
             )

    def generator():
        for shape, args in cases:
            yield SampleInput(make_arg(shape), args=args)

    return list(generator())


def sample_inputs_transpose_swapdims(self, device, dtype, requires_grad, **kwargs):
    make_arg = partial(make_tensor, dtype=dtype, device=device, requires_grad=requires_grad)

    cases = (((1, 2, 3), (-1, -2)),
             ((1, 2, 3), (-1, 2)),
             ((1, 2, 3), (1, -2)),
             ((1, 2, 3), (1, 2)),
             ((), (0, 0)),
             ((1, ), (0, 0)),
             ((M, M), (0, 1)),
             ((S, S, S), (2, 0)), )

    def generator():
        for shape, args in cases:
            yield SampleInput(make_arg(shape), args=args)

    return list(generator())


def sample_inputs_linalg_invertible(op_info, device, dtype, requires_grad=False, **kwargs):
    """
    This function generates always invertible input for linear algebra ops using
    random_fullrank_matrix_distinct_singular_value.
    The input is generated as the itertools.product of 'batches' and 'ns'.
    In total this function generates 8 SampleInputs
    'batches' cases include:
        () - single input,
        (0,) - zero batched dimension,
        (2,) - batch of two matrices,
        (1, 1) - 1x1 batch of matrices
    'ns' gives 0x0 and 5x5 matrices.
    Zeros in dimensions are edge cases in the implementation and important to test for in order to avoid unexpected crashes.
    """
    from torch.testing._internal.common_utils import random_fullrank_matrix_distinct_singular_value

    batches = [(), (0, ), (2, ), (1, 1)]
    ns = [5, 0]
    out = []
    for batch, n in product(batches, ns):
        a = random_fullrank_matrix_distinct_singular_value(n, *batch, dtype=dtype, device=device)
        a.requires_grad = requires_grad
        out.append(SampleInput(a))
    return out

def sample_inputs_linalg_cond(op_info, device, dtype, requires_grad=False, **kwargs):
    make_arg = partial(make_tensor, dtype=dtype, device=device, requires_grad=requires_grad)

    # autograd is not supported for inputs with zero number of elements
    shapes = ((S, S),
              (2, S, S),
              (2, 1, S, S), )

    def generator():
        for shape in shapes:
            yield SampleInput(make_arg(shape))

    return list(generator())

def np_sinc_with_fp16_as_fp32(x):
    # Wraps numpy's sinc function so that fp16 values are promoted to fp32
    # before sinc is invoked. Context: numpy's sinc returns NaN when evaluated
    # at 0 for fp16.
    if x.dtype == np.float16:
        return np.sinc(x.astype(np.float32))
    else:
        return np.sinc(x)

def sample_inputs_broadcast_to(op_info, device, dtype, requires_grad, **kwargs):
    test_cases = (
        ((S, 1, 1), (S, S, S)),
        ((S, 1, S), (S, S, S)),
        ((S, 1), (S, S, S)),
        ((1,), (S, S, S)),
        ((1, S), (1, 1, S)),
        ((), ()),
        ((), (1, 3, 2)),
    )

    return tuple(
        SampleInput(
            make_tensor(size, device, dtype, low=None, high=None, requires_grad=requires_grad),
            args=(shape,)) for size, shape in test_cases)

def sample_inputs_bitwise_shift(op_info, device, dtype, requires_grad, **kwargs):
    test_cases = (
        (S, S, S),
        (S,),
        (),
    )

    sample_inputs = []
    for size in test_cases:
        tensor1 = make_tensor(size, device, dtype, low=-32, high=32, requires_grad=requires_grad)
        tensor2 = make_tensor(size, device, dtype, low=0, high=5, requires_grad=requires_grad)
        sample_inputs.append(SampleInput(tensor1, args=(tensor2,)))
        sample_inputs.append(SampleInput(tensor1, args=(2,)))

    return tuple(sample_inputs)


def sample_inputs_cdist(op_info, device, dtype, requires_grad, **kwargs):
    small_S = 2
    test_cases = (
        ((S, S, 2), (S, S + 1, 2)),
        ((S, S), (S, S)),
        ((S, S, S), (S, S, S)),
        ((3, 5), (3, 5)),
        ((2, 3, 5), (2, 3, 5)),
        ((1, 2, 3), (1, 2, 3)),
        ((1, 1), (S, 1)),
        ((0, 5), (4, 5)),
        ((4, 5), (0, 5)),
        ((0, 4, 5), (3, 5)),
        ((4, 5), (0, 3, 5)),
        ((0, 4, 5), (1, 3, 5)),
        ((1, 4, 5), (0, 3, 5)),
        # Using S here would make this one test take 9s
        ((small_S, small_S, small_S + 1, 2), (small_S, small_S, small_S + 2, 2)),
        ((small_S, 1, 1, small_S), (1, small_S, small_S)),
        ((1, 1, small_S), (small_S, 1, small_S, small_S)),
    )

    samples = []
    for cm in ['use_mm_for_euclid_dist', 'donot_use_mm_for_euclid_dist']:
        # FIXME add an override for JIT and revert 0. back to 0
        # since it's accepted by eager
        for p in [0., 1., 2., 3., 0.5, 1.5, 2.5, float("inf")]:
            for t1_size, t2_size in test_cases:
                # The args should never be non-contiguous as this is not supported in the backward
                samples.append(SampleInput(
                    make_tensor(t1_size, device, dtype, requires_grad=requires_grad, noncontiguous=False),
                    args=(make_tensor(t2_size, device, dtype, requires_grad=requires_grad, noncontiguous=False), p, cm)))

    return samples


def sample_inputs_fill_(op_info, device, dtype, requires_grad, **kwargs):
    make_arg = partial(make_tensor, device=device, dtype=dtype,
                       low=None, high=None, requires_grad=requires_grad)

    cases = (((S, S, S), (1,)),
             ((), (1,)),
             # For requires_grad=False below,
             # check https://github.com/pytorch/pytorch/issues/59137
             ((S, S, S), (make_arg((), requires_grad=False),)))

    def generator():
        for shape, args in cases:
            yield SampleInput(make_arg(shape), args=args)

    return list(generator())


def sample_inputs_comparison_ops(self, device, dtype, requires_grad, **kwargs):
    test_cases = (
        ((S, S, S), (S, S, S), False),
        ((S, S, S), (), False),
        ((S, S, S), (1,), False),
        ((S,), (1,), False),
        ((), (), False),
    )
    test_cases_lhs_broadcasting = (
        ((S, 1, S), (S, S, S), True),
        ((1,), (S, S, S), True),
        ((1, S), (1, 1, S), True),
        ((), (0,), True),
        ((), (S, S, S), True),
    )
    cases = test_cases + test_cases_lhs_broadcasting
    sample_inputs = list(SampleInput(make_tensor(first_shape, device, dtype,
                                                 requires_grad=requires_grad),
                                     args=(make_tensor(second_shape, device, dtype,
                                                       requires_grad=requires_grad),),
                                     broadcasts_input=broadcasts_input)
                         for first_shape, second_shape, broadcasts_input in cases)
    equal_tensors_non_bool = (
        ([[[-8, 6], [9, 0]], [[0, 5], [5, 7]]]),
        ([[[6, 5]], [[1, -5]]]),
        ([[2], [-1]]),
        ([0, -6]),
        ([3],),
    )
    equal_tensors_bool = (
        ([[[1, 0], [0, 0]], [[0, 1], [1, 0]]]),
        ([[[1, 1]], [[1, 0]]]),
        ([[1], [0]]),
        ([0, 1]),
        ([1],),
    )
    more_cases = equal_tensors_bool if dtype is torch.bool else equal_tensors_non_bool
    more_inputs = list(SampleInput(torch.tensor(elements, device=device, dtype=dtype,
                                                requires_grad=requires_grad),
                                   args=(torch.tensor(elements, device=device, dtype=dtype,
                                                      requires_grad=requires_grad),))
                       for elements in more_cases)
    sample_inputs = [*sample_inputs, *more_inputs]
    return tuple(sample_inputs)


def sample_inputs_stack(op_info, device, dtype, requires_grad, **kwargs):
    tensors = [
        make_tensor((S, S), device, dtype, requires_grad=requires_grad),
        make_tensor((S, S), device, dtype, requires_grad=requires_grad),
        make_tensor((S, S), device, dtype, requires_grad=requires_grad),
    ]

    return (SampleInput(tensors, args=(0,)),)

def sample_inputs_hstack_dstack_vstack(op_info, device, dtype, requires_grad, **kwargs):
    tensors = [
        make_tensor((S, S), device, dtype, requires_grad=requires_grad),
        make_tensor((S, S), device, dtype, requires_grad=requires_grad),
        make_tensor((S, S), device, dtype, requires_grad=requires_grad),
    ]

    return (SampleInput(tensors),)

def sample_inputs_hypot(op_info, device, dtype, requires_grad):
    input = make_tensor((S, S), device, dtype, requires_grad=requires_grad)
    args = make_tensor((S, S), device, dtype, requires_grad=requires_grad)

    return (
        SampleInput(input, args=(args,)),
    )

def sample_inputs_gather(op_info, device, dtype, requires_grad, **kwargs):
    return (
        SampleInput(
            make_tensor((M, S), device, dtype, low=None, high=None, requires_grad=requires_grad),
            args=(0, gather_variable((S, S), 1, M, True, device=device))),
        SampleInput(
            make_tensor((M, S), device, dtype, low=None, high=None, requires_grad=requires_grad),
            args=(1, gather_variable((M, S // 2), 0, S, True, device=device))),
        SampleInput(
            make_tensor((), device, dtype, low=None, high=None, requires_grad=requires_grad),
            args=(0, torch.tensor([0], dtype=torch.int64, device=device))),
        SampleInput(
            make_tensor((S,), device, dtype, low=None, high=None, requires_grad=requires_grad),
            args=(0, torch.tensor(0, dtype=torch.int64, device=device))),
        SampleInput(
            make_tensor((), device, dtype, low=None, high=None, requires_grad=requires_grad),
            args=(0, torch.tensor(0, dtype=torch.int64, device=device))),
    )


def sample_inputs_take_along_dim(op_info, device, dtype, requires_grad, **kwargs):
    return (SampleInput(make_tensor((S, S), device, dtype,
                                    low=None, high=None,
                                    requires_grad=requires_grad),
                        args=(gather_variable((S, S), 1, S, True, device=device), 0)),

            # `indices` broadcast
            SampleInput(make_tensor((S, S), device, dtype,
                                    low=None, high=None,
                                    requires_grad=requires_grad),
                        args=(gather_variable((1, S // 2), 0, S, True, device=device), 1)),

            # `self` broadcast
            SampleInput(make_tensor((1, S), device, dtype,
                                    low=None, high=None,
                                    requires_grad=requires_grad),
                        args=(gather_variable((S, S // 2), 0, S, True, device=device), 1)),

            # without `dim` arg
            SampleInput(make_tensor((S, S), device, dtype,
                                    low=None, high=None,
                                    requires_grad=requires_grad),
                        args=(gather_variable((S, S // 2), 0, S, True, device=device), )),
            SampleInput(make_tensor((S, S), device, dtype,
                                    low=None, high=None,
                                    requires_grad=requires_grad),
                        args=(gather_variable((S, S // 2), 0, S, True, device=device),)),
            )


def sample_inputs_amax_amin(op_info, device, dtype, requires_grad, **kwargs):
    # Ordered as (input shape, kwargs)
    test_cases: Tuple[tuple, dict] = (  # type: ignore[assignment]
        ((S, S, S), {}),
        ((S, S, S), {'dim': 1}),
        ((S, S, S), {'dim': (1, 2,)}),
        ((S, S, S), {'dim': 1, 'keepdim': True}),
        ((), {'dim': 0}),
        ((), {}),
        ((), {'dim': 0, 'keepdim': True}),
    )

    samples: List[SampleInput] = []
    for shape, kwargs in test_cases:
        samples.append(SampleInput(
            make_tensor(shape, device, dtype, requires_grad=requires_grad),
            kwargs=kwargs))

    return samples

# TODO (@heitorschueroff) Once aminmax supports multiple dims this should
# be combined with the above test.
def sample_inputs_aminmax(op_info, device, dtype, requires_grad, **kwargs):
    test_cases: Tuple[tuple, dict] = (  # type: ignore[assignment]
        ((S, S, S), {}),
        ((S, S, S), {'dim': 1}),
        ((S, S, S), {'dim': 1, 'keepdim': True}),
        ((), {'dim': 0}),
        ((), {}),
        ((), {'dim': 0, 'keepdim': True}),
    )

    samples: List[SampleInput] = []
    for shape, kwargs in test_cases:
        samples.append(SampleInput(
            make_tensor(shape, device, dtype, requires_grad=requires_grad),
            kwargs=kwargs))

    return samples

def sample_inputs_argmax_argmin(op_info, device, dtype, requires_grad, **kwargs):
    test_cases = (
        ((2, 2, 2), ()),
        ((2, 2, 2), (0,)),
        ((2, 2, 2), (1,)),
        ((2, 2, 2), (2,)),
        ((2, 2, 2), (2, True,)),
        ((2, 2, 2), (None,)),
        ((), (0,)),
        ((), ()),
        ((), (None, True,)),
        ((1,), ()),
        ((1,), (0,)),
        ((1,), (0, True)),
        ((2,), ()),
        ((2,), (0,)),
        ((2,), (0, True)),
        ((2, 2, 3), ()),
        ((2, 2, 3), (0,)),
        ((2, 2, 3), (1,)),
        ((2, 2, 3), (None, True)),
    )
    return tuple(SampleInput((make_tensor(size, device, dtype,
                                          requires_grad=requires_grad)),
                             args=args)
                 for size, args in test_cases)

def sample_inputs_diff(op_info, device, dtype, requires_grad, **kwargs):
    test_cases = (
        ((1,), 0, None, None),
        ((S,), 0, None, None),
        ((S, 1), 0, None, None),
        ((S, 1), 1, None, None),
        ((S, S), 0, None, None),
        ((S, S), 1, None, None),
        ((S, S), 0, (1, S), (2, S)),
        ((S, S), 0, None, (2, S)),
        ((S, S, S), 1, None, None),
        ((S, S, S), 1, (S, 1, S), (S, 1, S)),)

    sample_inputs = []
    for size, dim, size_prepend, size_append in test_cases:
        args = (make_tensor(size, device, dtype,
                            low=None, high=None,
                            requires_grad=requires_grad), 1, dim,
                make_tensor(size_prepend, device, dtype,
                            low=None, high=None,
                            requires_grad=requires_grad) if size_prepend else None,
                make_tensor(size_append, device, dtype,
                            low=None, high=None,
                            requires_grad=requires_grad) if size_append else None)
        sample_inputs.append(SampleInput(args[0], args=args[1:]))

    return tuple(sample_inputs)

def sample_inputs_histogram(op_info, device, dtype, requires_grad):
    make_arg = partial(make_tensor, dtype=dtype, device=device, requires_grad=requires_grad)

    sizes = ((), (S,), (S, S), (S, S, S), (S, 1, S), (S, 0, S))

    sample_inputs = []
    for size, bin_ct, weighted, density in product(sizes, range(1, 5), [False, True], [False, True]):
        input_tensor = make_arg(size)
        weight_tensor = make_arg(size) if weighted else None

        sample_inputs.append(SampleInput(input_tensor, args=(bin_ct,),
                                         kwargs=dict(weight=weight_tensor, density=density)))

        bins_tensor = make_arg((bin_ct + 1,))
        sample_inputs.append(SampleInput(input_tensor, args=(bins_tensor,),
                                         kwargs=dict(weight=weight_tensor, density=density)))

    return sample_inputs

def sample_inputs_gradient(op_info, device, dtype, requires_grad):
    sample_inputs = []
    test_cases_float = (
        ((S,), None, None, 1),
        ((S,), 2., None, 1),
        ((S, S), None, None, 2),
        ((S, S), [2.0, 2.1], None, 1),
        ((S, S), [2.0, 2.1], (0, 1), 1),
        ((4, 4, 4), [2., 1.], (0, 1), 2),
    )
    for size, spacing, dim, edge_order in test_cases_float:
        t = make_tensor(size, device, dtype, low=None, high=None, requires_grad=requires_grad)
        sample_inputs.append(SampleInput(t, kwargs=dict(dim=dim, spacing=spacing, edge_order=edge_order)))

    test_cases_tensor = (
        ((3, 3, 3), ((1.1, 2.0, 3.5), (4.0, 2, 6.0)), (0, -1), 1),
        ((3, 3, 3), ((1.0, 3.0, 2.0), (8.0, 6.0, 1.0)), (0, 1), 2),
    )
    for size, coordinates, dim, edge_order in test_cases_tensor:
        t = make_tensor(size, device, dtype, low=None, high=None, requires_grad=requires_grad)
        coordinates_tensor_list = []
        for coords in coordinates:
            a = torch.tensor(coords, dtype=dtype, device=device)
            coordinates_tensor_list.append(a)
        sample_inputs.append(SampleInput(t, kwargs=dict(dim=dim, spacing=coordinates_tensor_list, edge_order=edge_order)))

    return tuple(sample_inputs)

def sample_inputs_index_select(op_info, device, dtype, requires_grad):
    return (
        SampleInput(
            make_tensor((S, S, S), device, dtype, low=None, high=None, requires_grad=requires_grad),
            args=(0, index_variable(2, S, device=device))),
        SampleInput(
            make_tensor((), device, dtype, low=None, high=None, requires_grad=requires_grad),
            args=(0, torch.tensor([0], dtype=torch.int64, device=device))),
        SampleInput(
            make_tensor((), device, dtype, low=None, high=None, requires_grad=requires_grad),
            args=(0, torch.tensor(0, dtype=torch.int64, device=device))),
    )

def sample_inputs_getitem(op_info, device, dtype, requires_grad, **kwargs):
    test_args = [
        ([1, 2],),
        (slice(0, 3),),
        ([slice(0, 3), 1],),
        ([[0, 2, 3], [1, 3, 3], [0, 0, 2]],),
        ([[0, 0, 3], [1, 1, 3], [0, 0, 2]],),
        ([slice(None), slice(None), [0, 3]],),
        ([slice(None), [0, 3], slice(None)],),
        ([[0, 3], slice(None), slice(None)],),
        ([[0, 3], [1, 2], slice(None)],),
        ([[0, 3], ],),
        ([[0, 3], slice(None)],),
        ([[0, 3], Ellipsis],),
        ([[0, 2, 3], [1, 3, 3], torch.LongTensor([0, 0, 2])],),
        (index_variable(2, S, device=device),),
        (mask_not_all_zeros((S,)),),
    ]

    return tuple(SampleInput(
        make_tensor((S, S, S), device, dtype, low=None, high=None, requires_grad=requires_grad),
        args=args)
        for args in test_args)

def sample_inputs_index_put(op_info, device, dtype, requires_grad, **kwargs):
    inputs = []
    for accumulate in [False, True]:
        # Test with indices arg
        inputs.append(SampleInput(
            make_tensor((S, S,), device, dtype, low=None, high=None, requires_grad=requires_grad),
            args=(
                (index_variable(2, S, device=device), ),
                make_tensor((2, S), device, dtype, low=None, high=None)),
            kwargs=dict(accumulate=accumulate)))

        # Test with mask arg
        mask = torch.zeros(S, dtype=torch.bool) if accumulate else mask_not_all_zeros((S,))
        inputs.append(SampleInput(
            make_tensor((S, S), device, dtype, low=None, high=None, requires_grad=requires_grad),
            args=(
                (mask, ),
                make_tensor((S,), device, dtype, low=None, high=None),),
            kwargs=dict(accumulate=accumulate)))

    return inputs

# Missing to test the nondeterminism of the operation
# https://github.com/pytorch/pytorch/issues/53352
def sample_inputs_index_add(op_info, device, dtype, requires_grad, **kwargs):
    # These testa are pretty much the same as those from index_copy.
    # Perhaps merge?
    make_arg = partial(make_tensor, dtype=dtype, device=device, requires_grad=requires_grad)

    t = make_arg((S, S))
    s = make_arg((S, S))
    # non-contiguous target
    t_nonctg = t.transpose(0, 1)
    # non-contiguous source
    s_nonctg = s.transpose(0, 1)

    idx = make_arg((S,), dtype=torch.int64, low=0, high=S)
    idx_nonctg = make_arg((S,), dtype=torch.int64, low=0, high=S, noncontiguous=True)
    samples = [SampleInput(tensor, args=(1, idx, source))
               for tensor, idx, source in product([t, t_nonctg], [idx, idx_nonctg], [s, s_nonctg])]
    samples.extend(SampleInput(tensor, args=(1, idx, source), kwargs=dict(alpha=a))
                   for tensor, idx, source, a in product([t, t_nonctg], [idx, idx_nonctg], [s, s_nonctg], [-1, 0, 2]))

    # Add scalar cases
    scalar_sizes = [(), (1,)]
    ts = (make_arg(size) for size in scalar_sizes)
    idxs = (make_arg(size, dtype=torch.int64, low=0, high=1) for size in scalar_sizes)
    ss = (make_arg(size) for size in scalar_sizes)

    samples.extend(SampleInput(t, args=(0, idx, s)) for t, idx, s in product(ts, idxs, ss))
    samples.extend(SampleInput(t, args=(0, idx, s), kwargs=dict(alpha=a)) for t, idx, s, a in product(ts, idxs, ss, [-1, 0, 2]))
    return samples

def sample_inputs_sort(op_info, device, dtype, requires_grad, **kwargs):
    def apply_grad(t):
        if dtype in floating_types_and(torch.float16, torch.bfloat16):
            t.requires_grad_(requires_grad)

    def small_3d_unique(dtype, device):
        res = torch.randperm(S * S * S, dtype=torch.int64, device=device).view(S, S, S)
        res = res.to(dtype)
        apply_grad(res)
        return res

    def large_1d_unique(dtype, device):
        res = torch.randperm(L * L * L, dtype=torch.int64, device=device)
        res = res.to(dtype)
        apply_grad(res)
        return res

    samples = []
    # Test case for large tensor.
    largesample = SampleInput(large_1d_unique(dtype, device))
    samples.append(largesample)

    # Test cases for small 3d tensors.
    # Imitates legacy tests from test/test_torch.py
    t = small_3d_unique(dtype, device)
    dims = range(-3, 3)
    flag = [True, False]
    for dim, descending, stable in product(dims, flag, flag):
        # default schema without stable sort
        samples.append(SampleInput(t, args=(dim, descending)))
        # schema with stable sort, no CUDA support yet
        if torch.device(device).type == 'cpu':
            samples.append(
                SampleInput(t, kwargs=dict(dim=dim, descending=descending, stable=stable))
            )

    # Test cases for scalar tensor
    scalar = torch.tensor(1, dtype=dtype, device=device)
    apply_grad(scalar)
    samples.append(SampleInput(scalar))
    samples.append(SampleInput(scalar, args=(0,)))
    samples.append(SampleInput(scalar, args=(0, True)))

    # Test cases for stable sort
    samples.append(SampleInput(scalar, kwargs=dict(stable=True)))
    samples.append(SampleInput(scalar, kwargs=dict(dim=0, stable=True)))
    samples.append(SampleInput(scalar, kwargs=dict(dim=0, descending=True, stable=True)))
    return samples

def sample_inputs_index_fill(op_info, device, dtype, requires_grad, **kwargs):
    samples = []
    t = make_tensor((S, S, S), device, dtype,
                    low=None, high=None,
                    requires_grad=requires_grad)
    fill_val = torch.tensor(-1 + 1j if t.is_complex() else -1)
    # non-contiguous input
    t01 = t.transpose(0, 1)
    t02 = t.transpose(0, 2)
    t12 = t.transpose(1, 2)
    idx = index_variable(1, S, device=device)
    # non-contiguous index
    idx_nonctg = torch.empty_strided((S,), (2,), device=device, dtype=torch.int64)
    idx_nonctg.copy_(idx)
    for d in range(t.dim()):
        for tensor in [t, t01, t02, t12]:
            samples.append(SampleInput(tensor, args=(d, idx, fill_val)))
            samples.append(SampleInput(tensor, args=(d, -idx - 1, fill_val)))
            samples.append(SampleInput(tensor, args=(d, idx_nonctg, fill_val)))

    make_arg = partial(make_tensor, device=device, dtype=dtype, requires_grad=requires_grad)
    index_tensor = partial(torch.tensor, device=device, dtype=torch.long)

    def unique_idx(numel, max_idx):
        # Generate unique random indices vector of `numel`
        # elements in range [0, max_idx).
        indices = random.sample(range(max_idx), numel)
        return index_tensor(indices)

    samples.append(SampleInput(make_arg((S, S)), args=(0, unique_idx(2, S), 2)))
    samples.append(SampleInput(make_arg((S, S)), args=(0, unique_idx(2, S), make_arg(()))))
    samples.append(SampleInput(make_arg((S, S)), args=(0, index_tensor(0), 2)))
    samples.append(SampleInput(make_arg(()), args=(0, index_tensor([0]), 2)))
    samples.append(SampleInput(make_arg(()), args=(0, index_tensor(0), 2)))

    # Duplicate indices
    samples.append(SampleInput(make_arg((S, S)), args=(0, index_tensor([0, 0]), 2)))
    samples.append(SampleInput(make_arg((S, S)), args=(0, index_tensor([0, 0, 2]), make_arg(()))))

    return samples

def sample_inputs_max_min_binary(op_info, device, dtype, requires_grad, **kwargs):
    inputs = []
    args_for_binary_op = (
        ((S, S, S), (S, S, S),),
        ((S, S, S), (S,),),
        ((S,), (S, S, S),),
        ((S, 1, S), (S, S),),
        ((S, S), (S, S),),
        ((), (),),
        ((S, S, S), (),),
        ((), (S, S, S),),
    )
    inputs = list((SampleInput(make_tensor(input_tensor, device, dtype,
                                           low=None, high=None,
                                           requires_grad=requires_grad),
                               args=(make_tensor(other_tensor, device, dtype,
                                                 low=None, high=None,
                                                 requires_grad=requires_grad),),))
                  for input_tensor, other_tensor in args_for_binary_op)
    return inputs

def sample_inputs_adaptive_avg_pool2d(op_info, device, dtype, requires_grad, **kwargs):
    make_arg = partial(make_tensor, device=device, dtype=dtype, requires_grad=requires_grad)

    # Ordered as (input shape, output size)
    cases = (
        ((1, 8, 8, 8), (5, 7)),
        ((2, 8, 8, 8), (None, 7)),
        ((1, 8, 4, 3), (5, None)),
        ((1, 8, 4, 3), (None, None)),
        ((1, 8, 4, 3), (5)),
    )

    def generator():
        for input_shape, output_size in cases:
            yield SampleInput(make_arg(input_shape), args=(output_size,))

    return list(generator())

def sample_inputs_normalize(self, device, dtype, requires_grad, **kwargs):
    make_arg = partial(make_tensor, low=-1, high=1, device=device, dtype=dtype, requires_grad=requires_grad)

    cases: Tuple[Tuple[int], dict] = (  # type: ignore[assignment]
                                     ((2, 1, 4, 5), {'p': 1., 'dim': 2}),
                                     ((2, 3, 4, 5), {'p': 2., 'dim': 1}),
                                     ((1, 2, 4, 5), {'p': 0.5, 'dim': 0}),
                                     ((1, 3, 4, 5), {'p': -1., 'dim': 1}),
                                     ((1, 3, 4, 5), {'p': 0., 'dim': -1}),
                                     ((), {'p': 1.2, 'dim': 0}),
                                     ((2, 3, 4, 5), {}),
                                     ((2, 3, 4, 5), {'eps': 1e-4}))

    def generator():
        for input_shape, kwargs in cases:
            yield SampleInput(make_arg(input_shape), kwargs=kwargs)

    return list(generator())

def sample_inputs_conv_transpose2d(op_info, device, dtype, requires_grad, **kwargs):
    make_arg = partial(make_tensor, device=device, dtype=dtype, requires_grad=requires_grad)

    # Ordered as shapes for input, weight, bias
    # and a dict of values of (stride, padding, output_padding, groups, dilation)
    cases: Tuple[Tuple[int], Tuple[int], Tuple[int], dict] = (  # type: ignore[assignment]
        ((1, 3, 4, 4), (3, 3, 3, 3), (3,),
         {'stride': (2, 2), 'padding': 2, 'output_padding': (1, 1), 'groups': 1}),
        ((2, 2, 4, 4), (2, 2, 4, 5), (4,),
         {'stride': (3, 2), 'padding': (1, 2), 'output_padding': (2, 3), 'groups': 2, 'dilation': (4, 4)}),
        ((1, 1, 4, 5), (1, 1, 4, 3), (1,),
         {'stride': 2, 'padding': 1, 'output_padding': 1, 'groups': 1, 'dilation': (2, 3)}),
        ((1, 1, 4, 3), (1, 2, 3, 4), None,
         {'stride': 2, 'padding': 1, 'output_padding': 1, 'groups': 1}),
        ((1, 4, 5, 5), (4, 8, 3, 3), None,
         {})
    )

    def generator():
        for input_shape, weight, bias, kwargs in cases:
            yield SampleInput(make_arg(input_shape), args=(
                make_arg(weight),
                make_arg(bias) if bias is not None else bias
            ), kwargs=kwargs)

    return list(generator())

def sample_inputs_hardswish(self, device, dtype, requires_grad):
    N = 5
    # make sure we are testing -3 -> 3 range. default is -10 -> 10 so maybe unnecessary ?
    tensors = [SampleInput(make_tensor((N * 2, N * 2), device=device, dtype=dtype,
               requires_grad=requires_grad, low=-5, high=5)) for _ in range(1, N)]
    return tensors

def sample_inputs_interpolate(mode, self, device, dtype, requires_grad):
    N, C = 2, 3
    D = 4
    S = 3
    L = 5

    align_corners_options: Tuple[Any, ...] = (None,)
    if mode in ('linear', 'bilinear', 'bicubic', 'trilinear'):
        align_corners_options = (True, False, None)
    ranks_for_mode = {
        'nearest': [1, 2, 3],
        'linear': [1],
        'bilinear': [2],
        'bicubic': [2],
        'trilinear': [3],
        'area': [1, 2, 3]
    }

    def shape(size, rank, with_batch_channel=True):
        if with_batch_channel:
            return tuple([N, C] + ([size] * rank))
        return tuple([size] * rank)

    make_arg = partial(make_tensor, device=device, dtype=dtype,
                       requires_grad=requires_grad, low=-1, high=1)

    sample_inputs = []
    for align_corners in align_corners_options:
        for rank in ranks_for_mode[mode]:
            sample_inputs.extend([
                SampleInput(make_arg(shape(D, rank)),
                            args=(shape(S, rank, False), None, mode, align_corners)),
                SampleInput(make_arg(shape(D, rank)),
                            args=(shape(L, rank, False), None, mode, align_corners)),
                SampleInput(make_arg(shape(D, rank)),
                            args=(None, 1.7, mode, align_corners)),
                SampleInput(make_arg(shape(D, rank)),
                            args=(None, 0.6, mode, align_corners)),
            ])

    return sample_inputs

def sample_inputs_gelu(self, device, dtype, requires_grad):
    N = 5
    tensors = [SampleInput(make_tensor((N * 2, N * 2), device=device, dtype=dtype,
               requires_grad=requires_grad, low=-3, high=3)) for _ in range(1, N)]
    return tensors

def sample_inputs_max_min_reduction_with_dim(op_info, device, dtype, requires_grad, **kwargs):
    inputs = []
    args_for_reduction_with_dim = (
        ((S, S, S), (1,),),
        ((S, S, S), (1, True, ),),
        ((), (0,),),
        ((), (0, True,),),
    )
    inputs = list((SampleInput(make_tensor(input_tensor, device, dtype,
                                           low=None, high=None,
                                           requires_grad=requires_grad),
                               args=args,))
                  for input_tensor, args in args_for_reduction_with_dim)
    return inputs

def sample_inputs_max_min_reduction_no_dim(op_info, device, dtype, requires_grad, **kwargs):
    inputs = []
    inputs.append(SampleInput(make_tensor((S, S, S), device, dtype,
                                          low=None, high=None,
                                          requires_grad=requires_grad),))
    inputs.append(SampleInput(make_tensor((), device, dtype,
                                          low=None, high=None,
                                          requires_grad=requires_grad),))
    return inputs

# Generates input tensors for testing reduction ops
def _generate_reduction_inputs(device, dtype, requires_grad):
    yield make_tensor((), device, dtype, requires_grad=requires_grad)
    yield make_tensor((2,), device, dtype, requires_grad=requires_grad)
    yield make_tensor((2, 3), device, dtype, requires_grad=requires_grad, noncontiguous=True)
    yield make_tensor((3, 2, 1, 2, 2), device, dtype, requires_grad=requires_grad)

# Generates a subset of possible dim and keepdim kwargs for a tensor
# with ndim dims appropriate for testing. If supports_multiple_dims
# is True (default) then dim kwarg can be a list of dims.
def _generate_reduction_kwargs(ndim, supports_multiple_dims=True):
    for keepdim in [True, False]:
        # Always test reducing inner and outer most dimensions
        yield {'dim': 0, 'keepdim': keepdim}
        yield {'dim': -1, 'keepdim': keepdim}

        # Also reduce middle dimension
        if ndim > 2:
            yield {'dim': ndim // 2, 'keepdim': keepdim}

        if supports_multiple_dims:
            # Always test reducing all dims
            yield {'dim': tuple(range(ndim)), 'keepdim': keepdim}

            # Test reducing both first and last dimensions
            if ndim > 1:
                yield {'dim': (0, ndim - 1), 'keepdim': keepdim}

            # Test reducing every other dimension starting with the second
            if ndim > 3:
                yield {'dim': tuple(range(1, ndim, 2)), 'keepdim': keepdim}

# Wraps sample_inputs_reduction function to provide the additional supports_multiple_dims args
def sample_inputs_reduction_wrapper(supports_multiple_dims):
    # Generates sample inputs for reduction ops that contain the input tensor
    # and dim and keepdim kwargs. If a reduction op needs to test additional
    # args/kwargs then create a separate sample_inputs function
    def fn(op_info, device, dtype, requires_grad):
        inputs = []

        for t in _generate_reduction_inputs(device, dtype, requires_grad):
            # Add case without dim and keepdim kwargs
            inputs.append(SampleInput(t))
            for kwargs in _generate_reduction_kwargs(t.ndim, supports_multiple_dims):
                inputs.append(SampleInput(t, kwargs=kwargs))

        return inputs

    return fn

def sample_inputs_reduction_quantile(op_info, device, dtype, requires_grad):
    test_quantiles = (0.5, make_tensor((2,), device, dtype, low=0, high=1))
    test_interpolations = ['linear', 'midpoint']

    inputs = []
    for quantiles in test_quantiles:
        for t in _generate_reduction_inputs(device, dtype, requires_grad):
            # Add case without dim and keepdim kwargs
            inputs.append(SampleInput(t, args=(quantiles,)))
            for kwargs in _generate_reduction_kwargs(t.ndim, supports_multiple_dims=False):
                # Interpolation kwarg for now is only supported when providing both dim and keepdim
                for interpolation in test_interpolations:
                    kwargs['interpolation'] = interpolation
                    inputs.append(SampleInput(t, args=(quantiles,), kwargs=kwargs))

    return inputs

def sample_inputs_leaky_relu(op_info, device, dtype, requires_grad):
    N = 10
    tensors = [SampleInput(make_tensor((N, N), device=device, dtype=dtype,
               requires_grad=requires_grad)) for _ in range(1, N)]
    return tensors

def sample_inputs_avgpool2d(op_info, device, dtype, requires_grad, **kwargs):
    make_arg = partial(make_tensor, device=device, dtype=dtype, requires_grad=requires_grad)

    # Order: input_shape, kernel_size, stride, padding, ceil_mode, count_include_pad, divisor_override
    cases = (((1, 3, 9, 9), 3, 1, 1, True, False, 2),
             ((1, 3, 9, 9), (4, 4), (2, 3), 1, True, False, 2),
             ((1, 3, 9, 9), (6, 6), (3, 3), (2, 3), True, True, 2),
             ((2, 3, 9, 9), (3, 3), (1, 1), (1, ), True, False, 2),
             ((1, 1, 4, 4), (2, 2), (), (0, ), False, True, -2),
             ((1, 2, 6, 6), (4, 4), (2, 2), (2, ), True, True, None))

    def generator():
        for input_shape, kernel_size, stride, padding, ceil_mode, count_include_pad, divisor_override in cases:
            yield SampleInput(make_arg(input_shape),
                              args=(kernel_size, stride, padding, ceil_mode, count_include_pad, divisor_override))
        # Case with just input_shape and kernel_size
        yield SampleInput(make_arg((1, 3, 9, 9)), args=((3, 3)))

    return list(generator())

def sample_inputs_topk(op_info, device, dtype, requires_grad, **kwargs):
    def get_tensor_input(size):
        return make_tensor(size, device, dtype, requires_grad=requires_grad)

    inputs = []
    inputs.append(SampleInput(get_tensor_input((S, M, S)), args=(3,)))
    inputs.append(SampleInput(get_tensor_input((S, M, S)), args=(3, 1)))
    inputs.append(SampleInput(get_tensor_input((S, M, S)), args=(3, -2)))
    inputs.append(SampleInput(get_tensor_input((S, M, S)), args=(3, 1, True)))
    inputs.append(SampleInput(get_tensor_input((S, M, S)), args=(3, -2, True)))
    inputs.append(SampleInput(get_tensor_input((S, M, S)), args=(3, 1, True, True)))
    inputs.append(SampleInput(get_tensor_input((S, M, S)), args=(3, -2, True, True)))

    inputs.append(SampleInput(get_tensor_input(()), args=(1,)))
    inputs.append(SampleInput(get_tensor_input(()), args=(1, 0)))
    inputs.append(SampleInput(get_tensor_input(()), args=(1, -1)))
    inputs.append(SampleInput(get_tensor_input(()), args=(1, 0, True)))
    inputs.append(SampleInput(get_tensor_input(()), args=(1, -1, True)))
    inputs.append(SampleInput(get_tensor_input(()), args=(1, 0, True, True)))
    inputs.append(SampleInput(get_tensor_input(()), args=(1, -1, True, True)))

    return inputs

def sample_inputs_outer(op_info, device, dtype, requires_grad, **kwargs):
    inputs = []
    arg_a = make_tensor((S,), device, dtype, requires_grad=requires_grad)
    arg_b = make_tensor((M,), device, dtype, requires_grad=requires_grad)
    inputs.append(SampleInput(arg_a, args=(arg_b,)))
    return inputs

def sample_inputs_dist(op_info, device, dtype, requires_grad):
    make_arg = partial(make_tensor, device=device, dtype=dtype, requires_grad=requires_grad)
    sizes = ((S, S, S), (S,), (S, 1, S), (), (S, S))
    ps = (2, 4)

    def generate_samples():
        for size_x, size_y, p in product(sizes, sizes, ps):
            yield SampleInput(make_arg(size_x), args=(make_arg(size_y), p))

    return list(generate_samples())

# Missing to test the nondeterminism of the operation
# https://github.com/pytorch/pytorch/issues/53352
def sample_inputs_index_copy(op_info, device, dtype, requires_grad, **kwargs):
    def make_arg(shape, low=None, high=None, dtype=dtype):
        return make_tensor(shape, device=device, dtype=dtype,
                           low=low, high=high,
                           requires_grad=requires_grad)

    t = make_arg((S, S))
    s = make_arg((S, S))
    # non-contiguous input
    t01 = t.transpose(0, 1)
    # non-contiguous input
    s01 = s.transpose(0, 1)

    # idx is a permutation of 0...S-1 for this function to be deterministic
    idx = torch.randperm(S, device=device, dtype=torch.int64)
    # non-contiguous index
    idx_nonctg = torch.repeat_interleave(idx, 2, dim=-1)[::2]
    # index_copy_ does not support negative indices
    # idx_neg = -idx - 1
    samples = [SampleInput(tensor, args=(1, idx, source))
               for tensor, idx, source in product([t, t01], [idx, idx_nonctg], [s, s01])]

    # Add scalar cases
    scalar_sizes = [(), (1,)]
    ts = (make_arg(size) for size in scalar_sizes)
    idxs = (make_arg(size, dtype=torch.int64, low=0, high=1) for size in scalar_sizes)
    ss = (make_arg(size) for size in scalar_sizes)

    samples.extend(SampleInput(t, args=(0, idx, s)) for t, idx, s in product(ts, idxs, ss))
    return samples

def sample_inputs_mode(op_info, device, dtype, requires_grad):
    inputs = []
    args = (
        ((S, S, S), (),),
        ((S, S, S), (1, ),),
        ((S, S, S), (1, True, ),),
        ((), (),),
        ((), (0,),),
        ((), (0, True,),),
    )
    inputs = list((SampleInput(make_tensor(input_tensor, device, dtype,
                                           low=None, high=None,
                                           requires_grad=requires_grad),
                               args=args,))
                  for input_tensor, args in args)
    return inputs

# Missing to test the nondeterminism of the operation
# https://github.com/pytorch/pytorch/issues/53352
def sample_inputs_put(op_info, device, dtype, requires_grad):
    make_arg = partial(make_tensor, dtype=dtype, device=device, requires_grad=requires_grad)
    make_idx = partial(make_tensor, low=0, dtype=torch.int64, device=device, requires_grad=False)

    S = 3

    def gen_inputs():
        # Generic inputs
        tgt_gen = (make_arg((S, S), noncontiguous=not ctg) for ctg in (True, False))
        src_gen = (make_arg((S,), noncontiguous=not ctg) for ctg in (True, False))
        idx = torch.randperm(S * S, device=device, dtype=torch.int64)[:S]
        idx_nonctg = torch.repeat_interleave(idx, 2, dim=-1)[::2]
        idx_neg = -idx - 1
        idx_list = [idx, idx_nonctg, idx_neg]
        for tgt, idx, src, acc in product(tgt_gen, idx_list, src_gen, (True, False)):
            yield SampleInput(input=tgt, args=(idx, src, acc))

        # Scalar cases
        scalar_sizes = [(), (1,)]
        tgt_gen = (make_arg(size) for size in scalar_sizes)
        idx_gen = (make_idx(size, high=1) for size in scalar_sizes)
        src_gen = (make_arg(size) for size in scalar_sizes)
        for tgt, idx, src, acc in product(tgt_gen, idx_gen, src_gen, (True, False)):
            yield SampleInput(input=tgt, args=(idx, src, acc))

        # Empty cases
        tgt_sizes = [(0,), (), (1,), (3, 2)]
        tgt_gen = (make_arg(size) for size in tgt_sizes)
        idx = make_idx((0,), high=1)
        src = make_arg((0,))
        for tgt, acc in product(tgt, (True, False)):
            yield SampleInput(input=tgt, args=(idx, src, acc))

    return list(gen_inputs())

def sample_inputs_take(op_info, device, dtype, requires_grad):
    make_arg = partial(make_tensor, dtype=dtype, device=device, requires_grad=requires_grad)
    make_idx = partial(make_tensor, low=0, dtype=torch.int64, device=device, requires_grad=False)

    S = 3

    def gen_inputs():
        # Generic inputs: take S elements out of S * S
        src_gen = (make_arg((S, S), noncontiguous=not ctg) for ctg in (True, False))
        idx = make_idx((S,), high=S * S)
        idx_nonctg = make_idx((S,), high=S * S, noncontiguous=True)
        idx_neg = -idx - 1
        idx_list = [idx, idx_nonctg, idx_neg]
        for src, idx in product(src_gen, idx_list):
            yield SampleInput(input=src, args=(idx,))

        # Scalar cases
        scalar_sizes = [(), (1,)]
        src_gen = (make_arg(size) for size in scalar_sizes)
        idx_gen = (make_idx(size, high=1) for size in scalar_sizes)
        for src, idx in product(src_gen, idx_gen):
            yield SampleInput(input=src, args=(idx,))

        # Empty cases
        src_sizes = [(0,), (), (1,), (3, 2)]
        src_gen = (make_arg(size) for size in src_sizes)
        idx = make_idx((0,), high=1)
        for src in src_gen:
            yield SampleInput(input=src, args=(idx,))

    return list(gen_inputs())

def sample_movedim_moveaxis(op_info, device, dtype, requires_grad):
    return (
        SampleInput(
            make_tensor((4, 3, 2, 1), device, dtype, low=None, high=None, requires_grad=requires_grad),
            args=([0, 1, 2, 3], [3, 2, 1, 0])),
        SampleInput(
            make_tensor((4, 3, 2, 1), device, dtype, low=None, high=None, requires_grad=requires_grad),
            args=([0, -1, -2, -3], [-3, -2, -1, -0]))
    )


def sample_repeat_tile(op_info, device, dtype, requires_grad, **kwargs):
    rep_dims = ((), (0, ), (1, ), (0, 2), (1, 1), (2, 3), (2, 3, 2), (0, 2, 3), (2, 1, 1, 1),)
    shapes = ((), (0,), (2,), (3, 0), (3, 2), (3, 0, 1))

    if requires_grad:
        # Tests for variant_consistency_jit, grad, gradgrad
        # are slower. Use smaller bags of `rep_dims` and `shapes`
        # in this case.
        rep_dims = ((), (0, ), (0, 2), (1, 1), (2, 3), (1, 3, 2), (3, 1, 1))  # type: ignore[assignment]
        shapes = ((), (0,), (2,), (3, 2))  # type: ignore[assignment]

    tensors = [make_tensor(shape, device, dtype,
                           low=None, high=None,
                           requires_grad=requires_grad) for shape in shapes]

    samples = []
    for rep_dim, tensor in product(rep_dims, tensors):
        for t in (tensor, tensor.T):
            if op_info.name == 'repeat' and len(rep_dim) >= t.dim():
                # `torch.repeat` errors for `len(rep_dims) < t.dim()`,
                # so we filter such combinations.
                samples.append(SampleInput(t, args=(rep_dim,),))
            elif op_info.name == 'tile':
                samples.append(SampleInput(t, args=(rep_dim,),))

    return samples


def sample_inputs_narrow(op_info, device, dtype, requires_grad, **kwargs):
    shapes_and_args = (
        ((S, S, S), (1, 2, 2)),
        ((S, S, S), (-1, 2, 2)),
        ((S, S, S), (1, 0, 0)),
        ((S, S, S), (-1, 0, 0)),
    )

    def generator():
        for shape, args in shapes_and_args:
            tensor = make_tensor(shape, device, dtype, low=None, high=None,
                                 requires_grad=requires_grad)
            yield SampleInput(tensor, args=args)

    return list(generator())

def sample_trapezoid(op_info, device, dtype, requires_grad, **kwargs):
    y_shape_x_shape_and_kwargs = [
        ((2, 3), (2, 3), {}),
        ((2, 3), (2, 3), {'dim': 1}),
        ((6,), (6,), {}),
        ((6,), None, {}),
        # When 'trapezoid' is called with an empty input, it does not produce an output with requires_grad
        # See Issue #{61619}
        # ((6,0), (6,0), {}),
        ((2, 3), (1, 3), {}),
        ((3, 3), (3, 3), {}),
        ((3, 3), (3, 3), {'dim': -2}),
        ((5,), None, {'dx': 2.0}),
        ((2, 2), None, {'dx': 3.0})
    ]
    samples = []
    for y_shape, x_shape, kwarg in y_shape_x_shape_and_kwargs:
        y_tensor = make_tensor(y_shape, device, dtype, low=None, high=None,
                               requires_grad=requires_grad)
        if x_shape is not None:
            x_tensor = make_tensor(x_shape, device, dtype, low=None, high=None,
                                   requires_grad=requires_grad)
            samples.append(SampleInput(y_tensor, args=(x_tensor,), kwargs=kwarg))
        else:
            samples.append(SampleInput(y_tensor, kwargs=kwarg))
    return samples

def sample_cumulative_trapezoid(op_info, device, dtype, requires_grad, **kwargs):

    y_shape_x_shape_and_kwargs = [
        ((2, 3), (2, 3), {}),
        ((2, 3), (2, 3), {'dim': 1}),
        ((6,), (6,), {}),
        ((6,), None, {}),
        # When 'cumulative_trapezoid' is called with an empty input, it does not produce an output with requires_grad
        # See Issue #{61619}
        # ((6,0), (6,0), {}),
        ((2, 3), (1, 3), {}),
        ((3, 3), (3, 3), {}),
        ((3, 3), (3, 3), {'dim': -2}),
        ((5,), None, {'dx': 2.0}),
        ((2, 2), None, {'dx': 3.0})
    ]
    samples = []
    for y_shape, x_shape, kwarg in y_shape_x_shape_and_kwargs:
        y_tensor = make_tensor(y_shape, device, dtype, low=None, high=None,
                               requires_grad=requires_grad)
        if x_shape is not None:
            x_tensor = make_tensor(x_shape, device, dtype, low=None, high=None,
                                   requires_grad=requires_grad)
            samples.append(SampleInput(y_tensor, args=(x_tensor,), kwargs=kwarg))
        else:
            samples.append(SampleInput(y_tensor, kwargs=kwarg))
    return samples

def sample_unsqueeze(op_info, device, dtype, requires_grad, **kwargs):
    shapes_and_axes = [
        ((3, 4, 5), 0),
        ((3, 4, 5), 1),
        ((3, 4, 5), 3),
        ((3, 4, 5), -1),
        ((3, 4, 5), -3),
        ((), 0)
    ]

    samples = []
    for shape, axis in shapes_and_axes:
        tensor = make_tensor(shape, device, dtype, low=None, high=None,
                             requires_grad=requires_grad)
        samples.append(SampleInput(tensor, args=(axis,),))

    return samples


def sample_inputs_nn_unfold(op_info, device, dtype, requires_grad, **kwargs):
    shapes = ((0, 1, 5, 5), (1, 1, 5, 5), (2, 3, 5, 5))
    kernel_sizes = (2, (2, 2), (3, 3))
    dilations = (1, 2, (1, 2))
    paddings = (0, 1, (1, 1))
    strides = (1, 2, (1, 2))

    def generator():
        cases = product(shapes, kernel_sizes, dilations, paddings, strides)
        for shape, kernel_size, dilation, padding, stride in cases:
            tensor = make_tensor(shape, device, dtype, requires_grad=requires_grad)
            yield SampleInput(tensor, args=(kernel_size, dilation, padding, stride))

        # With default args
        yield SampleInput(make_tensor((1, 1, 5, 5), device, dtype, requires_grad=requires_grad),
                          args=((3, 3),))

    return list(generator())


def sample_inputs_squeeze(op_info, device, dtype, requires_grad, **kwargs):
    shapes_and_args = (
        ((S, 1, S, 1), ()),
        ((1, 1, 1, 1), ()),
        ((S, 1, S, 1), (1,)),
        ((S, 1, S, 1), (-1,)),
        ((S, 1, S, 1), (2,)),
        ((S, 1, S, 1), (-2,)),
        ((), (0, )),
    )

    def generator():
        for shape, args in shapes_and_args:
            tensor = make_tensor(shape, device, dtype, low=None, high=None,
                                 requires_grad=requires_grad)

            yield SampleInput(tensor, args=args)

    return list(generator())


def sample_inputs_nn_pad(op_info, device, dtype, requires_grad, mode, **kwargs):
    assert mode in ('constant', 'reflect', 'replicate', 'circular')
    if mode in ['reflect', 'replicate']:
        cases: tuple = (  # ignore
            ((1, 3), (1, 2)),
            ((1, 3), (0, 1)),
            ((0, 3, 3), (1, 2)),
            ((0, 3, 3), (0, 1)),
            ((1, 3, 3), (1, 2)),
            ((1, 3, 3), (0, 1)),
            ((1, 3, 3), (0, 2, 0, 1)),
            ((0, 3, 3, 3), (0, 2, 0, 1)),
            ((3, 3, 5, 5), (0, 2, 0, 1)),
            ((3, 3, 5, 5), (1, 1, 1, 1, 1, 1)),
            ((1, 3, 3, 3, 3), (1, 1, 1, 1, 1, 1)),
            ((1, 3, 4, 4), (-1, 1, -2, 1)),
        )
    elif mode == 'constant':
        cases = (
            ((1, 3), (1, 2)),
            ((1, 3), (0, 1)),
            ((1, 3), (0, 2, 0, 1)),
            ((0, 3, 3), (1, 2)),
            ((0, 3, 3), (0, 1)),
            ((0, 3, 3), (0, 2, 0, 1)),
            ((0, 3, 3), (1, 1, 1, 1, 1, 1)),
            ((1, 3, 3), (1, 2)),
            ((1, 3, 3), (0, 1)),
            ((1, 3, 3), (0, 2, 0, 1)),
            ((1, 3, 3), (1, 1, 1, 1, 1, 1)),
            ((0, 3, 3, 3), (1, 2)),
            ((0, 3, 3, 3), (0, 1)),
            ((0, 3, 3, 3), (0, 2, 0, 1)),
            ((0, 3, 3, 3), (1, 1, 1, 1, 1, 1)),
            ((3, 3, 5, 5), (1, 2)),
            ((3, 3, 5, 5), (0, 1)),
            ((3, 3, 5, 5), (0, 2, 0, 1)),
            ((3, 3, 5, 5), (1, 1, 1, 1, 1, 1)),
            ((1, 3, 3, 3, 3), (1, 2)),
            ((1, 3, 3, 3, 3), (0, 1)),
            ((1, 3, 3, 3, 3), (0, 2, 0, 1)),
            ((1, 3, 3, 3, 3), (1, 1, 1, 1, 1, 1)),
            ((1, 3, 4, 4), (-1, 1, -2, 1)),
        )
    else:  # mode == 'circular'
        if dtype == torch.bool:
            # test_dtypes fails on ASAN with for the case ab
            # runtime error: load of value 190, which is not a valid value for type 'bool'
            # Reference: https://github.com/pytorch/pytorch/pull/62814#issuecomment-894156562
            # Reference Issue: https://github.com/pytorch/pytorch/issues/63034
            cases = (
                ((2, 3, 3), (1, 2)),
                ((1, 3, 3), (1, 2)),
            )
        else:
            cases = (
                ((0, 3, 3), (1, 2)),
                ((0, 3, 3), (0, 1)),
                ((1, 3, 3), (1, 2)),
                ((1, 3, 3), (0, 1)),
                ((0, 3, 3, 3), (0, 2, 0, 1)),
                ((3, 3, 5, 5), (0, 2, 0, 1)),
                ((1, 3, 3, 3, 3), (1, 1, 1, 1, 1, 1)),
                ((1, 3, 4, 4), (-1, 1, -2, 1)),
            )

    make_inp = partial(make_tensor, device=device, dtype=dtype, requires_grad=requires_grad)

    def generator():
        if mode == 'constant':
            # Default args
            yield SampleInput(make_inp((1, 3, 3)), args=((2, 2),))

        if mode in ['reflect', 'replicate', 'circular']:
            for shape, pad in cases:
                yield SampleInput(make_inp(shape), args=(pad, mode))
        else:  # mode == 'constant'
            for pad_value in (1., 2.):
                for shape, pad in cases:
                    yield SampleInput(make_inp(shape), args=(pad, mode, pad_value))

    return list(generator())


# TODO: reconcile with torch.linalg.det and torch.linalg.slogdet
# Creates matrices with a positive nonzero determinant
def sample_inputs_logdet(op_info, device, dtype, requires_grad, **kwargs):
    def make_nonzero_det(A, *, sign=1, min_singular_value=0.1, **kwargs):
        u, s, vh = torch.linalg.svd(A, full_matrices=False)
        s.clamp_(min=min_singular_value)
        A = (u * s.unsqueeze(-2)) @ vh
        det = A.det()
        if sign is not None:
            if A.dim() == 2:
                if (det < 0) ^ (sign < 0):
                    A[0, :].neg_()
            else:
                cond = ((det < 0) ^ (sign < 0)).nonzero()
                if cond.size(0) > 0:
                    for i in range(cond.size(0)):
                        A[list(cond[i])][0, :].neg_()
        return A

    samples = []

    # cases constructed using make_tensor()
    tensor_shapes = (
        (S, S),
        (1, 1),
        (3, 3, S, S),
        (3, 3, 1, 1)
    )

    for shape in tensor_shapes:
        t = make_tensor(shape, device=device, dtype=dtype)
        d = make_nonzero_det(t).requires_grad_(requires_grad)
        samples.append(SampleInput(d))

    # cases constructed using:
    #  1) make_symmetric_matrices
    #  2) make_symmetric_pd_matrices
    #  3) make_fullrank_matrices_with_distinct_singular_values
    symmetric_shapes = (
        (S, S),
        (3, S, S),
    )


    def _helper(constructor, *shape, **kwargs):
        t = constructor(*shape, device=device, dtype=dtype)
        d = make_nonzero_det(t, **kwargs).requires_grad_(requires_grad)
        samples.append(SampleInput(d))

    for shape in symmetric_shapes:
        _helper(make_symmetric_matrices, *shape)
        _helper(make_symmetric_pd_matrices, *shape)
        _helper(make_fullrank_matrices_with_distinct_singular_values, *shape, min_singular_value=0)

    return tuple(samples)

def np_unary_ufunc_integer_promotion_wrapper(fn):
    # Wrapper that passes PyTorch's default scalar
    #   type as an argument to the wrapped NumPy
    #   unary ufunc when given an integer input.
    #   This mimicks PyTorch's integer->floating point
    #   type promotion.
    #
    # This is necessary when NumPy promotes
    #   integer types to double, since PyTorch promotes
    #   integer types to the default scalar type.

    # Helper to determine if promotion is needed
    def is_integral(dtype):
        return dtype in [np.bool_, bool, np.uint8, np.int8, np.int16, np.int32, np.int64]

    @wraps(fn)
    def wrapped_fn(x):
        # As the default dtype can change, acquire it when function is called.
        # NOTE: Promotion in PyTorch is from integer types to the default dtype
        np_dtype = torch_to_numpy_dtype_dict[torch.get_default_dtype()]

        if is_integral(x.dtype):
            return fn(x.astype(np_dtype))
        return fn(x)

    return wrapped_fn

def sample_inputs_spectral_ops(self, device, dtype, requires_grad=False, **kwargs):
    nd_tensor = make_tensor((S, S + 1, S + 2), device, dtype, low=None, high=None,
                            requires_grad=requires_grad)
    tensor = make_tensor((31,), device, dtype, low=None, high=None,
                         requires_grad=requires_grad)

    if self.ndimensional:
        return [
            SampleInput(nd_tensor, kwargs=dict(s=(3, 10), dim=(1, 2), norm='ortho')),
            SampleInput(nd_tensor, kwargs=dict(norm='ortho')),
            SampleInput(nd_tensor, kwargs=dict(s=(8,))),
            SampleInput(tensor),

            *(SampleInput(nd_tensor, kwargs=dict(dim=dim))
                for dim in [-1, -2, -3, (0, -1)]),
        ]
    else:
        return [
            SampleInput(nd_tensor, kwargs=dict(n=10, dim=1, norm='ortho')),
            SampleInput(nd_tensor, kwargs=dict(norm='ortho')),
            SampleInput(nd_tensor, kwargs=dict(n=7)),
            SampleInput(tensor),

            *(SampleInput(nd_tensor, kwargs=dict(dim=dim))
                for dim in [-1, -2, -3]),
        ]

# Metadata class for Fast Fourier Transforms in torch.fft.
class SpectralFuncInfo(OpInfo):
    """Operator information for torch.fft transforms. """

    def __init__(self,
                 name,  # the string name of the function
                 *,
                 ref=None,  # Reference implementation (probably in np.fft namespace)
                 dtypes=floating_and_complex_types(),
                 ndimensional: bool,  # Whether dim argument can be a tuple
                 sample_inputs_func=sample_inputs_spectral_ops,
                 decorators=None,
                 **kwargs):
        decorators = list(decorators) if decorators is not None else []
        decorators += [
            skipCPUIfNoFFT,
            skipCUDAIfRocm,
        ]

        super().__init__(name=name,
                         dtypes=dtypes,
                         decorators=decorators,
                         sample_inputs_func=sample_inputs_func,
                         **kwargs)
        self.ref = ref if ref is not None else _getattr_qual(np, name)
        self.ndimensional = ndimensional


class ShapeFuncInfo(OpInfo):
    """Early version of a specialized OpInfo for Shape manipulating operations like tile and roll"""
    def __init__(self,
                 name,  # the string name of the function
                 *,
                 ref,  # a reference function
                 dtypes=floating_types(),
                 dtypesIfCPU=None,
                 dtypesIfCUDA=None,
                 dtypesIfROCM=None,
                 sample_inputs_func=None,
                 **kwargs):
        super(ShapeFuncInfo, self).__init__(name,
                                            dtypes=dtypes,
                                            dtypesIfCPU=dtypesIfCPU,
                                            dtypesIfCUDA=dtypesIfCUDA,
                                            dtypesIfROCM=dtypesIfROCM,
                                            sample_inputs_func=sample_inputs_func,
                                            **kwargs)
        self.ref = ref

def sample_inputs_foreach(self, device, dtype, N, *, noncontiguous=False, same_size=False):
    if same_size:
        return [make_tensor((N, N), device, dtype, noncontiguous=noncontiguous) for _ in range(N)]
    else:
        return [make_tensor((N - i, N - i), device, dtype, noncontiguous=noncontiguous) for i in range(N)]


def get_foreach_method_names(name):
    # get torch inplace reference function
    op_name = "_foreach_" + name
    inplace_op_name = "_foreach_" + name + "_"

    op = getattr(torch, op_name, None)
    inplace_op = getattr(torch, inplace_op_name, None)

    ref = getattr(torch, name, None)
    ref_inplace = getattr(torch.Tensor, name + "_", None)
    return op, inplace_op, ref, ref_inplace

class ForeachFuncInfo(OpInfo):
    """Early version of a specialized OpInfo for foreach functions"""
    def __init__(self,
                 name,
                 dtypes=floating_and_complex_types(),
                 dtypesIfCPU=all_types_and_complex(),
                 dtypesIfCUDA=floating_and_complex_types_and(torch.half),
                 dtypesIfROCM=None,
                 safe_casts_outputs=True,
                 supports_alpha_param=False,
                 sample_inputs_func=sample_inputs_foreach,
                 **kwargs):
        super().__init__(
            "_foreach_" + name,
            dtypes=dtypes,
            dtypesIfCPU=dtypesIfCPU,
            dtypesIfCUDA=dtypesIfCUDA,
            dtypesIfROCM=dtypesIfROCM,
            safe_casts_outputs=safe_casts_outputs,
            sample_inputs_func=sample_inputs_func,
            **kwargs
        )

        foreach_method, foreach_method_inplace, torch_ref_method, torch_ref_inplace = get_foreach_method_names(name)
        self.method_variant = foreach_method
        self.inplace_variant = foreach_method_inplace
        self.ref = torch_ref_method
        self.ref_inplace = torch_ref_inplace
        self.supports_alpha_param = supports_alpha_param


def sample_inputs_linalg_cholesky_inverse(op_info, device, dtype, requires_grad=False):
    # Generate Cholesky factors of positive-definite (non-singular) Hermitian (symmetric) matrices
    from torch.testing._internal.common_utils import random_hermitian_pd_matrix
    inputs = (
        torch.zeros(0, 0, dtype=dtype, device=device),  # 0x0 matrix
        torch.zeros(0, 2, 2, dtype=dtype, device=device),  # zero batch of matrices
        random_hermitian_pd_matrix(S, dtype=dtype, device=device),  # single matrix
        random_hermitian_pd_matrix(S, 2, dtype=dtype, device=device),  # batch of matrices
    )
    test_cases = (torch.linalg.cholesky(a) for a in inputs)
    out = []
    for a in test_cases:
        a.requires_grad = requires_grad
        out.append(SampleInput(a))
        out.append(SampleInput(a, kwargs=dict(upper=True)))
    return out

def sample_inputs_linalg_lstsq(op_info, device, dtype, requires_grad=False, **kwargs):
    from torch.testing._internal.common_utils import random_well_conditioned_matrix
    out = []
    for batch in ((), (3,), (3, 3)):
        shape = batch + (3, 3)
        # NOTE: inputs are not marked with `requires_grad` since
        # linalg_lstsq is not differentiable
        a = random_well_conditioned_matrix(*shape, dtype=dtype, device=device)
        b = make_tensor(shape, device, dtype, low=None, high=None)
        out.append(SampleInput(a, args=(b,)))
    return out

def sample_inputs_householder_product(op_info, device, dtype, requires_grad, **kwargs):
    """
    This function generates input for torch.linalg.householder_product (torch.orgqr).
    The first argument should be a square matrix or batch of square matrices, the second argument is a vector or batch of vectors.
    Empty, square, rectangular, batched square and batched rectangular input is generated.
    """
    # Each column of the matrix is getting multiplied many times leading to very large values for
    # the Jacobian matrix entries and making the finite-difference result of grad check less accurate.
    # That's why gradcheck with the default range [-9, 9] fails and [-2, 2] is used here.
    samples = (
        SampleInput(make_tensor((S, S), device, dtype, low=-2, high=2, requires_grad=requires_grad),
                    args=(make_tensor((S,), device, dtype, low=-2, high=2, requires_grad=requires_grad),)),

        SampleInput(make_tensor((S + 1, S), device, dtype, low=-2, high=2, requires_grad=requires_grad),
                    args=(make_tensor((S,), device, dtype, low=-2, high=2, requires_grad=requires_grad),)),

        SampleInput(make_tensor((2, 1, S, S), device, dtype, low=-2, high=2, requires_grad=requires_grad),
                    args=(make_tensor((2, 1, S,), device, dtype, low=-2, high=2, requires_grad=requires_grad),)),

        SampleInput(make_tensor((2, 1, S + 1, S), device, dtype, low=-2, high=2, requires_grad=requires_grad),
                    args=(make_tensor((2, 1, S,), device, dtype, low=-2, high=2, requires_grad=requires_grad),)),

        SampleInput(make_tensor((0, 0), device, dtype, low=None, high=None, requires_grad=requires_grad),
                    args=(make_tensor((0,), device, dtype, low=None, high=None, requires_grad=requires_grad),)),

        SampleInput(make_tensor((S, S), device, dtype, low=-2, high=2, requires_grad=requires_grad),
                    args=(make_tensor((0,), device, dtype, low=None, high=None, requires_grad=requires_grad),)),
    )

    return samples

def sample_inputs_ormqr(op_info, device, dtype, requires_grad):
    # create a helper function wrapping `make_tensor`
    make_input = partial(make_tensor, dtype=dtype, device=device, requires_grad=requires_grad)

    def gen_inputs():
        batches = [(), (0, ), (2, ), (2, 1)]
        ns = [5, 2, 0]
        tf = [True, False]
        for batch, (m, n), left, transpose in product(batches, product(ns, ns), tf, tf):
            reflectors = make_input((*batch, m, n))
            tau = make_input((*batch, min(m, n)))
            other_matrix_shape = (m, n) if left else (n, m)
            other = make_input((*batch, *other_matrix_shape))
            kwargs = {"left": left, "transpose": transpose}
            yield SampleInput(reflectors, args=(tau, other,), kwargs=kwargs)

    return tuple(gen_inputs())

def sample_inputs_linalg_cholesky(op_info, device, dtype, requires_grad=False, **kwargs):
    """
    This function generates always positive-definite input for torch.linalg.cholesky using
    random_hermitian_pd_matrix.
    The input is generated as the itertools.product of 'batches' and 'ns'.
    In total this function generates 8 SampleInputs
    'batches' cases include:
        () - single input,
        (0,) - zero batched dimension,
        (2,) - batch of two matrices,
        (1, 1) - 1x1 batch of matrices
    'ns' gives 0x0 and 5x5 matrices.
    Zeros in dimensions are edge cases in the implementation and important to test for in order to avoid unexpected crashes.
    """
    from torch.testing._internal.common_utils import random_hermitian_pd_matrix

    batches = [(), (0, ), (2, ), (1, 1)]
    ns = [5, 0]
    out = []
    for batch, n in product(batches, ns):
        a = random_hermitian_pd_matrix(n, *batch, dtype=dtype, device=device)
        a.requires_grad = requires_grad
        out.append(SampleInput(a))
    return out

def sample_inputs_symeig(op_info, device, dtype, requires_grad=False):
    out = sample_inputs_linalg_invertible(op_info, device, dtype, requires_grad)

    for o in out:
        o.kwargs = {"upper": bool(np.random.choice([True, False])),
                    "eigenvectors": True}
        # A gauge-invariant function
        o.output_process_fn_grad = lambda output: (output[0], abs(output[1]))
    return out

def sample_inputs_linalg_eig(op_info, device, dtype, requires_grad=False):
    """
    This function generates input for torch.linalg.eigh with UPLO="U" or "L" keyword argument.
    """
    def out_fn(output):
        return output[0], abs(output[1])

    samples = sample_inputs_linalg_invertible(op_info, device, dtype, requires_grad)
    for sample in samples:
        sample.output_process_fn_grad = out_fn

    return samples

def sample_inputs_linalg_eigh(op_info, device, dtype, requires_grad=False, **kwargs):
    """
    This function generates input for torch.linalg.eigh/eigvalsh with UPLO="U" or "L" keyword argument.
    """
    def out_fn(output):
        if isinstance(output, tuple):
            # eigh function
            return output[0], abs(output[1])
        else:
            # eigvalsh function
            return output

    samples = sample_inputs_linalg_invertible(op_info, device, dtype, requires_grad)
    for sample in samples:
        sample.kwargs = {"UPLO": np.random.choice(["L", "U"])}
        sample.output_process_fn_grad = out_fn

    return samples


def sample_inputs_linalg_slogdet(op_info, device, dtype, requires_grad=False):
    def out_fn(output):
        return output[1]

    samples = sample_inputs_linalg_invertible(op_info, device, dtype, requires_grad)
    for sample in samples:
        sample.output_process_fn_grad = out_fn

    return samples


def sample_inputs_linalg_pinv_hermitian(op_info, device, dtype, requires_grad=False, **kwargs):
    """
    This function generates input for torch.linalg.pinv with hermitian=True keyword argument.
    """
    out = sample_inputs_linalg_invertible(op_info, device, dtype, requires_grad, **kwargs)
    for o in out:
        o.kwargs = {"hermitian": True}
    return out

def sample_inputs_linalg_solve(op_info, device, dtype, requires_grad=False, vector_rhs_allowed=True, **kwargs):
    """
    This function generates always solvable input for torch.linalg.solve
    Using random_fullrank_matrix_distinct_singular_value gives a non-singular (=invertible, =solvable) matrices 'a'.
    The first input to torch.linalg.solve is generated as the itertools.product of 'batches' and 'ns'.
    The second input is generated as the product of 'batches', 'ns' and 'nrhs'.
    In total this function generates 18 SampleInputs
    'batches' cases include:
        () - single input,
        (0,) - zero batched dimension,
        (2,) - batch of two matrices.
    'ns' gives 0x0 and 5x5 matrices.
    and 'nrhs' controls the number of vectors to solve for:
        () - using 1 as the number of vectors implicitly
        (1,) - same as () but explicit
        (3,) - solve for 3 vectors.
    Zeros in dimensions are edge cases in the implementation and important to test for in order to avoid unexpected crashes.
    'vector_rhs_allowed' controls whether to include nrhs = () to the list of SampleInputs.
    torch.solve / triangular_solve / cholesky_solve (opposed to torch.linalg.solve) do not allow
    1D tensors (vectors) as the right-hand-side.
    Once torch.solve / triangular_solve / cholesky_solve and its testing are removed,
    'vector_rhs_allowed' may be removed here as well.
    """
    from torch.testing._internal.common_utils import random_fullrank_matrix_distinct_singular_value

    batches = [(), (0, ), (2, )]
    ns = [5, 0]
    if vector_rhs_allowed:
        nrhs = [(), (1,), (3,)]
    else:
        nrhs = [(1,), (3,)]
    out = []
    for n, batch, rhs in product(ns, batches, nrhs):
        a = random_fullrank_matrix_distinct_singular_value(n, *batch, dtype=dtype, device=device)
        a.requires_grad = requires_grad
        b = torch.randn(*batch, n, *rhs, dtype=dtype, device=device)
        b.requires_grad = requires_grad
        out.append(SampleInput(a, args=(b,)))
    return out


def sample_inputs_legacy_solve(op_info, device, dtype, requires_grad=False, **kwargs):
    """
    This function generates always solvable input for legacy solve functions
    (the ones that are not in torch.linalg module).
    The difference from sample_inputs_linalg_solve is that here the right-hand-side of A x = b equation
    should have b.ndim >= 2, vectors are not allowed.
    Also the arguments order is swapped.
    """
    out = sample_inputs_linalg_solve(
        op_info, device, dtype, requires_grad=requires_grad, vector_rhs_allowed=False
    )

    # Reverses tensor order
    for sample in out:
        sample.input, sample.args = sample.args[0], (sample.input,)

    return out


def sample_inputs_lu(op_info, device, dtype, requires_grad=False, **kwargs):
    # not needed once OpInfo tests support Iterables
    def generate_samples():
        batch_shapes = ((), (3,), (3, 3))
        for batch_shape, get_infos, size_delta in product(batch_shapes, (True, False), (-2, -1, 0, +1, +2)):
            shape = batch_shape + (S + size_delta, S)
            input = make_tensor(shape, device, dtype, requires_grad=requires_grad, low=None, high=None)
            yield SampleInput(input, args=(True, get_infos))

    return list(generate_samples())


def sample_inputs_lu_solve(op_info, device, dtype, requires_grad=False, **kwargs):
    from torch.testing._internal.common_utils import random_fullrank_matrix_distinct_singular_value

    batches = [(), (0, ), (2, )]
    ns = [5, 3, 0]
    nrhs = [0, 1, 6]

    def generate_samples():
        for n, batch, rhs in product(ns, batches, nrhs):
            a = random_fullrank_matrix_distinct_singular_value(n, *batch, dtype=dtype, device=device)
            requires_grad_options = (False,) if not requires_grad else (True, False)
            # we try all possible combinations of requires_grad for each input
            for lu_requires_grad, b_requires_grad in product(requires_grad_options, requires_grad_options):
                # when requires_grad == True, at least one input has to have requires_grad enabled
                if requires_grad and not lu_requires_grad and not b_requires_grad:
                    continue
                # we run LU several times to guarantee that the produced SampleInputs are independent
                # this is especially important when setting different requries_grad for same tensors!
                lu, pivs = a.lu()
                lu.requires_grad = lu_requires_grad
                b = torch.randn(*batch, n, rhs, dtype=dtype, device=device)
                b.requires_grad = b_requires_grad
                yield SampleInput(b, args=(lu, pivs))

    return list(generate_samples())


def sample_inputs_lu_unpack(op_info, device, dtype, requires_grad=False, **kwargs):
    # not needed once OpInfo tests support Iterables
    def generate_samples():
        for lu_sample in sample_inputs_lu(op_info, device, dtype, requires_grad, **kwargs):
            lu_data, pivots = lu_sample.input.lu()
            yield SampleInput(lu_data, args=(pivots,))

            # generate rectangular inputs
            lu_data_shape = lu_data.shape
            batch_shape = lu_data_shape[:-2]
            n = lu_data_shape[-2]

            for shape_inc in ((1, 0), (0, 1)):
                lu_data, pivots = make_tensor(
                    batch_shape + (n + shape_inc[0], n + shape_inc[1]),
                    device, dtype,
                    requires_grad=False,
                    low=None, high=None
                ).lu()
                lu_data.requires_grad_(requires_grad)
                yield SampleInput(lu_data, args=(pivots,))

    return list(generate_samples())


def sample_inputs_roll(op_info, device, dtype, requires_grad=False, **kwargs):
    make_arg = partial(make_tensor, device=device, dtype=dtype, requires_grad=requires_grad)

    args = ((0, 0), (1, 2), (0, 2), (2, 0), (-1, 0), (10000, 1), (2,), ((1, 2, -1), (0, 1, 2)))

    def generator():
        for arg in args:
            yield SampleInput(make_arg((S, S, S)), args=arg)

    return list(generator())


def sample_inputs_rot90(op_info, device, dtype, requires_grad=False, **kwargs):
    make_arg = partial(make_tensor, device=device, dtype=dtype, requires_grad=requires_grad)

    args = ((1, (0, 1),),
            (1, (1, 2),),
            (1, (1, -1),),
            ())

    def generator():
        for arg in args:
            yield SampleInput(make_arg((S, S, S)), args=arg)

    return list(generator())


def sample_inputs_std_var(op_info, device, dtype, requires_grad, **kwargs):
    tensor_nd = make_tensor((S, S, S), device=device, dtype=dtype,
                            low=None, high=None, requires_grad=requires_grad)
    tensor_1d = make_tensor((S,), device=device, dtype=dtype,
                            low=None, high=None, requires_grad=requires_grad)

    return [
        SampleInput(tensor_nd),
        SampleInput(tensor_nd, kwargs=dict(dim=1)),
        SampleInput(tensor_nd, kwargs=dict(dim=1, unbiased=True, keepdim=True)),
        SampleInput(tensor_1d, kwargs=dict(dim=0, unbiased=True, keepdim=True)),
        SampleInput(tensor_1d, kwargs=dict(dim=0, unbiased=False, keepdim=False)),

        SampleInput(tensor_nd, kwargs=dict(dim=(1,), correction=S // 2)),
        SampleInput(tensor_nd, kwargs=dict(dim=None, correction=0, keepdim=True)),
    ]


def _generate_correlation_inputs(device, dtype, requires_grad):
    shapes = [(2,), (1, 2), (3, 2), (2, 3)]
    for shape in shapes:
        yield make_tensor(shape, device, dtype, requires_grad=requires_grad)


def sample_inputs_corrcoef(op_info, device, dtype, requires_grad, **kwargs):
    return [SampleInput(t) for t in _generate_correlation_inputs(device, dtype, requires_grad)]


def sample_inputs_cov(op_info, device, dtype, requires_grad, **kwargs):
    inputs = []
    for t in _generate_correlation_inputs(device, dtype, requires_grad):
        inputs.append(SampleInput(t))
        num_observations = t.numel() if t.ndimension() < 2 else t.size(1)
        fweights = make_tensor((num_observations,), device, torch.int, low=0, high=10, requires_grad=requires_grad)
        aweights = make_tensor((num_observations,), device, torch.float, low=0, high=1, requires_grad=requires_grad)
        for correction, fw, aw in product(range(num_observations), [None, fweights], [None, aweights]):
            inputs.append(SampleInput(t, kwargs={'correction': correction, 'fweights': fw, 'aweights': aw}))
    return inputs


def _sample_inputs_svd(op_info, device, dtype, requires_grad=False, is_linalg_svd=False):
    """
    This function generates input for torch.svd with distinct singular values so that autograd is always stable.
    Matrices of different size:
        square matrix - S x S size
        tall marix - S x (S-2)
        wide matrix - (S-2) x S
    and batched variants of above are generated.
    Each SampleInput has a function 'output_process_fn_grad' attached to it that is applied on the output of torch.svd
    It is needed for autograd checks, because backward of svd doesn't work for an arbitrary loss function.
    """
    from torch.testing._internal.common_utils import random_fullrank_matrix_distinct_singular_value

    # svd and linalg.svd returns V and V.conj().T, respectively. So we need to slice
    # along different dimensions when needed (this is used by
    # test_cases2:wide_all and wide_all_batched below)
    if is_linalg_svd:
        def slice_V(v):
            return v[..., :(S - 2), :]

        def uv_loss(usv):
            u00 = usv[0][0, 0]
            v00_conj = usv[2][0, 0]
            return u00 * v00_conj
    else:
        def slice_V(v):
            return v[..., :, :(S - 2)]

        def uv_loss(usv):
            u00 = usv[0][0, 0]
            v00_conj = usv[2][0, 0].conj()
            return u00 * v00_conj

    test_cases1 = (  # some=True (default)
        # loss functions for complex-valued svd have to be "gauge invariant",
        # i.e. loss functions shouldn't change when sigh of the singular vectors change.
        # the simplest choice to satisfy this requirement is to apply 'abs'.
        (random_fullrank_matrix_distinct_singular_value(S, dtype=dtype).to(device),
            lambda usv: usv[1]),  # 'check_grad_s'
        (random_fullrank_matrix_distinct_singular_value(S, dtype=dtype).to(device),
            lambda usv: abs(usv[0])),  # 'check_grad_u'
        (random_fullrank_matrix_distinct_singular_value(S, dtype=dtype).to(device),
            lambda usv: abs(usv[2])),  # 'check_grad_v'
        # this test is important as it checks the additional term that is non-zero only for complex-valued inputs
        # and when the loss function depends both on 'u' and 'v'
        (random_fullrank_matrix_distinct_singular_value(S, dtype=dtype).to(device),
            uv_loss),  # 'check_grad_uv'
        (random_fullrank_matrix_distinct_singular_value(S, dtype=dtype).to(device)[:(S - 2)],
            lambda usv: (abs(usv[0]), usv[1], abs(usv[2][..., :, :(S - 2)]))),  # 'wide'
        (random_fullrank_matrix_distinct_singular_value(S, dtype=dtype).to(device)[:, :(S - 2)],
            lambda usv: (abs(usv[0]), usv[1], abs(usv[2]))),  # 'tall'
        (random_fullrank_matrix_distinct_singular_value(S, 2, dtype=dtype).to(device),
            lambda usv: (abs(usv[0]), usv[1], abs(usv[2]))),  # 'batched'
        (random_fullrank_matrix_distinct_singular_value(S, 2, dtype=dtype).to(device)[..., :(S - 2), :],
            lambda usv: (abs(usv[0]), usv[1], abs(usv[2]))),  # 'wide_batched'
        (random_fullrank_matrix_distinct_singular_value(S, 2, dtype=dtype).to(device)[..., :, :(S - 2)],
            lambda usv: (abs(usv[0]), usv[1], abs(usv[2]))),  # 'tall_batched'
    )
    test_cases2 = (  # some=False
        (random_fullrank_matrix_distinct_singular_value(S, dtype=dtype).to(device)[:(S - 2)],
            lambda usv: (abs(usv[0]), usv[1], abs(slice_V(usv[2])))),  # 'wide_all'
        (random_fullrank_matrix_distinct_singular_value(S, dtype=dtype).to(device)[:, :(S - 2)],
            lambda usv: (abs(usv[0][:, :(S - 2)]), usv[1], abs(usv[2]))),  # 'tall_all'
        (random_fullrank_matrix_distinct_singular_value(S, 2, dtype=dtype).to(device)[..., :(S - 2), :],
            lambda usv: (abs(usv[0]), usv[1], abs(slice_V(usv[2])))),  # 'wide_all_batched'
        (random_fullrank_matrix_distinct_singular_value(S, 2, dtype=dtype).to(device)[..., :, :(S - 2)],
            lambda usv: (abs(usv[0][..., :, :(S - 2)]), usv[1], abs(usv[2]))),  # 'tall_all_batched'
    )

    out = []
    for a, out_fn in test_cases1:
        a.requires_grad = requires_grad
        if is_linalg_svd:
            kwargs = {'full_matrices': False}
        else:
            kwargs = {'some': True}
        out.append(SampleInput(a, kwargs=kwargs, output_process_fn_grad=out_fn))

    for a, out_fn in test_cases2:
        a.requires_grad = requires_grad
        if is_linalg_svd:
            kwargs = {'full_matrices': True}
        else:
            kwargs = {'some': False}
        out.append(SampleInput(a, kwargs=kwargs, output_process_fn_grad=out_fn))

    return out


def sample_inputs_permute(op_info, device, dtype, requires_grad, **kwargs):
    make_arg = partial(make_tensor, device=device, dtype=dtype, requires_grad=requires_grad)

    cases = [((1, 2, 3, 4), (0, 2, 3, 1)),
             ((1, 2, 3, 4), (0, -2, -1, 1)),
             ((), ()),
             ((1, 2, 3, 4), (2, 1, 3, 0))]

    def generator():
        for shape, args in cases:
            yield SampleInput(make_arg(shape), args=(args,))

    return list(generator())


# Based on erstwhile method_tests tests & some tensor_op_tests for pow
def sample_inputs_pow(op_info, device, dtype, requires_grad, **kwargs):
    samples = []

    if dtype in [torch.float16, torch.bfloat16, torch.float32, torch.float64]:
        test_cases = (
            ((2, 2), 0, 5, 1e-3, requires_grad, (2, 2), 0, 1, 0.1, requires_grad, False),
            ((2, 2), 0, 5, 1e-3, requires_grad, (1,), 0, 1, 0.1, requires_grad, False),
            ((), 1e-3, 1e-3 + 1, 0, requires_grad, (), 0.1, 1.1, 0, False, False),
            ((2, 2), 0, 5, 1e-3, requires_grad, (), 0.1, 1.1, 1, False, False),
        )
        tests_require_resizing = (
            ((1,), 0, 5, 1e-3, requires_grad, (2, 2), 0, 1, 0.1, requires_grad, requires_grad),
            ((2, 1, 2), 0, 5, 1e-3, requires_grad, (1, 2, 1), 0, 1, 0.1, requires_grad, requires_grad),
            ((), 1e-3, 1e-3 + 1, 0, requires_grad, (1, S, 1), 0, 1, 0.1, requires_grad, requires_grad),
        )
        cases = test_cases + tests_require_resizing
        samples = list(SampleInput(make_tensor(shape_b, low=low_b, high=high_b,
                                               requires_grad=b_grad, device=device,
                                               dtype=dtype) + additive_b,
                                   args=(make_tensor(shape_e, low=low_e, high=high_e,
                                                     requires_grad=e_grad, device=device,
                                                     dtype=dtype) + additive_e,),
                                   broadcasts_input=broadcasts_input)
                       for shape_b, low_b, high_b, additive_b, b_grad, shape_e, low_e,
                       high_e, additive_e, e_grad, broadcasts_input in cases)
        tensor_scalar_inputs = (
            ((2, 2), 0, 5, 1e-3, requires_grad, (3.14,)),
            ((), 1e-3, 1e-3 + 1, 0, requires_grad, (3.14,))
        )
        more_samples = list(SampleInput(make_tensor(shape, dtype=dtype, device=device,
                                                    high=high, low=low,
                                                    requires_grad=b_grad) + additive,
                                        args=exp)
                            for shape, low, high, additive, b_grad, exp in tensor_scalar_inputs)
        samples = [*samples, *more_samples]
    elif dtype in [torch.complex64, torch.complex128]:
        args_tuple = (
            ((2, 2), 0, 5, requires_grad, (3.14,)),
            ((), 0, 1, requires_grad, (3.14,)),
            ((), 0, 1, requires_grad, (3.14j,))
        )
        samples = list(SampleInput(make_tensor(shape, dtype=dtype, device=device,
                                               high=high, low=low,
                                               requires_grad=b_grad) + 1e-3 * (1 + 1j),
                                   args=arg)
                       for shape, low, high, b_grad, arg in args_tuple)
    elif dtype == torch.bool:
        arg_tuple = (0, 1, 1., 2.3)
        samples = list(SampleInput(make_tensor((2, 2), device=device, dtype=dtype,
                                               requires_grad=requires_grad),
                                   args=(arg,))
                       for arg in arg_tuple)
        dtypes_list = [torch.float64, torch.float32, torch.int64, torch.int32]
        more_samples = list(SampleInput(make_tensor((2, 2), device, dtype=torch.bool,
                                                    requires_grad=requires_grad),
                                        args=(make_tensor((2, 2), device, dtype=dtype,
                                                          requires_grad=requires_grad),))
                            for dtype in dtypes_list)
        samples = [*samples, *more_samples]
        samples.append(SampleInput(make_tensor((2, 2, 2), device, dtype=torch.bool,
                                               requires_grad=requires_grad),
                                   args=(make_tensor((2, 1), device, dtype=torch.float64,
                                                     requires_grad=requires_grad),)))
    else:
        exp_tuple = (1, 2, 3)
        samples = list(SampleInput(make_tensor((2, 2), device, dtype,
                                               requires_grad=requires_grad),
                                   args=(arg,))
                       for arg in exp_tuple)
        samples.append(SampleInput(make_tensor((2, 2), device, dtype,
                                               requires_grad=requires_grad),
                                   args=(make_tensor((2, 2), device, dtype,
                                                     requires_grad=requires_grad),)))
    return tuple(samples)

def sample_inputs_svd(op_info, device, dtype, requires_grad=False, **kwargs):
    return _sample_inputs_svd(op_info, device, dtype, requires_grad, is_linalg_svd=False)

def sample_inputs_linalg_svd(op_info, device, dtype, requires_grad=False, **kwargs):
    return _sample_inputs_svd(op_info, device, dtype, requires_grad, is_linalg_svd=True)

def sample_inputs_linalg_svdvals(op_info, device, dtype, requires_grad=False, **kwargs):
    batches = [(), (0, ), (2, ), (1, 1)]
    ns = [5, 2, 0]
    samples = []
    for batch, (m, n) in product(batches, product(ns, ns)):
        a = make_tensor((*batch, m, n), device, dtype, low=None, high=None, requires_grad=requires_grad)
        samples.append(SampleInput(a))
    return samples

def sample_inputs_hardshrink_hardtanh(op_info, device, dtype, requires_grad=False, **kwargs):
    N = 10
    tensors = [SampleInput(make_tensor((N, N), device=device, dtype=dtype,
               requires_grad=requires_grad)) for _ in range(1, N)]
    return tensors

def sample_inputs_eig(op_info, device, dtype, requires_grad=False, **kwargs):
    eigvecs = make_tensor((S, S), device=device, dtype=dtype,
                          low=None, high=None)
    eigvals = make_tensor((S,), device=device, dtype=dtype,
                          low=None, high=None)
    # we produce only diagonazible inputs which do not have
    # complex eigenvalues for real inputs, as there is no
    # backward implementation for real inputs with complex
    # eigenvalues yet.
    input = (eigvecs * eigvals.unsqueeze(-2)) @ eigvecs.inverse()
    input.requires_grad_(requires_grad)

    def process_output(eigpair):
        eigvals, eigvecs = eigpair
        if dtype.is_complex:
            # eig produces eigenvectors which are normalized to 1 norm.
            # Note that if v is an eigenvector, so is v * e^{i \phi},
            # and |v| = |v * e^{i \phi}| = 1.
            # This, however, makes the eigenvector backward computation process
            # rather unstable unless the objective function is gauge-invariant,
            # that is if f(z) == f(|z|), for example.
            # Hence for complex inputs we ignore the phases and return only
            # the absolute values.
            return eigvals, eigvecs.abs()
        else:
            return eigvals, eigvecs

    return [
        SampleInput(
            input,
            kwargs=dict(eigenvectors=True),
            output_process_fn_grad=process_output
        ),
    ]


def sample_inputs_einsum(op_info, device, dtype, requires_grad=False, **kwargs):
    x = make_tensor((3,), device, dtype, requires_grad=requires_grad)
    y = make_tensor((4,), device, dtype, requires_grad=requires_grad)
    A = make_tensor((2, 3,), device, dtype, requires_grad=requires_grad, noncontiguous=True)
    B = make_tensor((1, 3,), device, dtype, requires_grad=requires_grad)
    C = make_tensor((1, 2, 3,), device, dtype, requires_grad=requires_grad)
    D = make_tensor((1, 3, 4,), device, dtype, requires_grad=requires_grad, noncontiguous=True)
    E = make_tensor((4, 4,), device, dtype, requires_grad=requires_grad)
    H = make_tensor((3, 3,), device, dtype, requires_grad=requires_grad, noncontiguous=True)
    I = make_tensor((1, 3, 1,), device, dtype, requires_grad=requires_grad)

    inputs = []

    # Vector operations
    inputs.append(SampleInput([x], args=('i->',)))                      # sum
    inputs.append(SampleInput([x, y], args=('i,j->ij',)))               # outer

    # Matrix operations
    inputs.append(SampleInput([A], args=("ij->i",)))                    # col sum
    inputs.append(SampleInput([A, B], args=("ij,kj->ik",)))             # matmul
    inputs.append(SampleInput([A, E], args=("ij,Ab->ijAb",)))           # matrix outer product

    # Tensor operations
    inputs.append(SampleInput([C, D], args=("aij,ajk->aik",)))          # batch matmul
    inputs.append(SampleInput([D, E], args=("aij,jk->aik",)))           # tensor matrix contraction
    inputs.append(SampleInput([C, B], args=("ijk,ik->j",)))             # non contiguous

    # Test diagonals
    inputs.append(SampleInput([I], args=('iji->j',)))                   # non-contiguous trace

    # Test ellipsis
    inputs.append(SampleInput([H], args=("i...->...",)))
    inputs.append(SampleInput([C, x], args=('...ik, ...j -> ij',)))

    return inputs


def sample_inputs_linalg_qr(op_info, device, dtype, requires_grad=False, **kwargs):
    """
    This function generates input for torch.linalg.qr
    The input is generated as the itertools.product of 'batches' and 'ns'.
    """
    batches = [(), (0,), (2, ), (1, 1)]
    ns = [5, 2, 0]
    out = []
    for batch, (m, n) in product(batches, product(ns, ns)):
        a = torch.randn(*batch, m, n, dtype=dtype, device=device, requires_grad=requires_grad)
        out.append(SampleInput(a))
    return out

def sample_inputs_geqrf(op_info, device, dtype, requires_grad=False):
    batches = [(), (0, ), (2, ), (1, 1)]
    ns = [5, 2, 0]
    samples = []
    for batch, (m, n) in product(batches, product(ns, ns)):
        # TODO: CUDA path doesn't work with batched or empty inputs
        if torch.device(device).type == 'cuda' and (batch != () or m == 0 or n == 0):
            continue
        a = make_tensor((*batch, m, n), device, dtype, low=None, high=None, requires_grad=requires_grad)
        samples.append(SampleInput(a))
    return samples

def sample_inputs_flip(op_info, device, dtype, requires_grad):
    make_arg = partial(make_tensor, dtype=dtype, device=device, requires_grad=requires_grad)
    sizes = ((S, M, S), (S, 0, M))
    all_dims = ((0, 1, 2), (0,), (0, 2), (-1,), ())

    def gen_samples():
        for size, dims in product(sizes, all_dims):
            yield SampleInput(make_arg(size), kwargs={"dims": dims})

    return list(gen_samples())

def sample_inputs_fliplr_flipud(op_info, device, dtype, requires_grad, **kwargs):
    tensors = (
        make_tensor((S, M, S), device, dtype, low=None, high=None, requires_grad=requires_grad),
        make_tensor((S, 0, M), device, dtype, low=None, high=None, requires_grad=requires_grad)
    )
    return [SampleInput(tensor) for tensor in tensors]

def sample_inputs_fmod_remainder(op_info, device, dtype, requires_grad, *, autodiffed=False, **kwargs):
    make_arg = partial(make_tensor, dtype=dtype, device=device, requires_grad=requires_grad)

    if autodiffed:
        samples = (
            ((S, S, S), 1.5, False),
            ((), 1.5, False),
        )
    else:
        cases = (
            ((S, S, S), (), False),
            ((S, S, S), (S, S, S), False),
            ((S, S, S), (S,), False),
        )

        # Sample inputs with scalars as torch tensors
        cases_with_tensor_scalar = (
            ((), torch.tensor(1, dtype=dtype, device=device, requires_grad=False), False),
        )

        # Sample inputs with broadcasting
        cases_with_broadcasting = (
            ((S,), (S, S, S), True),
            ((S, 1, S), (S, S, S), True),
            ((), (S, S, S), True),
        )

        samples = cases + cases_with_tensor_scalar + cases_with_broadcasting  # type: ignore[assignment]

    def generator():
        for shape, arg_other, broadcasts_input in samples:
            if isinstance(arg_other, tuple):
                arg = make_arg(arg_other, requires_grad=False, exclude_zero=True)
            else:
                # shape_other is scalar or torch.tensor
                arg = arg_other
            yield(SampleInput(make_arg(shape), args=(arg,), broadcasts_input=broadcasts_input))

    return list(generator())

# TODO: clamp shares tensors among its sample inputs --- we should prohibit this!
def sample_inputs_clamp(op_info, device, dtype, requires_grad, **kwargs):
    x = make_tensor((S, M, S), device, dtype, low=None, high=None, requires_grad=requires_grad)
    lb = make_tensor((S, M, S), device, dtype, low=None, high=None, requires_grad=requires_grad)
    ub = make_tensor((S, M, S), device, dtype, low=None, high=None, requires_grad=requires_grad)

    def detach(tensor):
        return tensor.clone().detach_().requires_grad_(requires_grad)

    return [
        SampleInput(detach(x), args=(lb, ub)),
        SampleInput(detach(x), args=(detach(lb[0]), detach(ub[0]))),
        SampleInput(detach(x), args=(detach(lb[:, :1]),)),
    ]

def sample_inputs_clamp_scalar(op_info, device, dtype, requires_grad):
    tensors = (
        make_tensor((2, 3, 2), device, dtype, low=None, high=None, requires_grad=requires_grad),
        make_tensor((2, 0, 3), device, dtype, low=None, high=None, requires_grad=requires_grad),
    )
    if dtype is torch.uint8:
        min_max_vals = ((2, 5), (3, 7))
    else:
        min_max_vals = ((0, 1), (-1, 1))
    output = [SampleInput(tensor, args=vals) for tensor, vals in product(tensors, min_max_vals)]
    output += [SampleInput(tensors[0], args=(0.5, None)), SampleInput(tensors[0], args=(None, 0.5))]
    empty_tensor = make_tensor((), device=device, dtype=dtype, low=None, high=None, requires_grad=requires_grad)
    output += [SampleInput(empty_tensor, args=(0.0, 1.0)), ]
    return output

def sample_kwargs_clamp_scalar(device, dtype, input):
    if dtype is torch.uint8:
        min_val, max_val = (random.randint(1, 3), random.randint(4, 8))
    elif dtype.is_floating_point:
        min_val, max_val = (random.uniform(-8, 0), random.uniform(1, 8))  # type: ignore[assignment]
    else:
        min_val, max_val = (random.randint(-8, 0), random.randint(1, 8))
    return {'min': min_val, 'max': max_val}, {'a_min': min_val, 'a_max': max_val}

def sample_inputs_cross(op_info, device, dtype, requires_grad, **kwargs):
    sample0 = SampleInput(make_tensor((S, 3), device=device, dtype=dtype, requires_grad=requires_grad),
                          args=(make_tensor((S, 3), device=device, dtype=dtype, requires_grad=requires_grad),))
    sample1 = SampleInput(make_tensor((S, 3, S), device=device, dtype=dtype, requires_grad=requires_grad),
                          args=(make_tensor((S, 3, S), device=device, dtype=dtype, requires_grad=requires_grad),),
                          kwargs={'dim': 1})

    return (sample0, sample1)

def sample_inputs_cumprod(op_info, device, dtype, requires_grad, **kwargs):
    def make_arg(shape):
        # shrink values to be in the interval [-1, +1] for better precision in gradgradcheck
        return make_tensor(shape, device, dtype, low=-1, high=+1, requires_grad=requires_grad)

    def prod_zeros(dim_select):
        assert len(dim_select) == 2
        result = make_arg(3 * (S,))
        with torch.no_grad():
            result.narrow(dim_select[0], 0, 1).narrow(dim_select[1], 1, 1).zero_()
            result.narrow(dim_select[0], 2, 1).narrow(dim_select[1], 3, 1).zero_()
            result.narrow(dim_select[0], 4, 1).narrow(dim_select[1], 3, 1).zero_()
        return result

    # will not be needed once OpInfo tests suport Iterables
    def sample_generator():
        for dim in range(3):
            yield SampleInput(make_arg((S, S, S)), args=(dim,))
        # Scalar tensors and empty tensor
        for size in [(), (1,), (0,)]:
            yield SampleInput(make_arg(size), args=(0,))

        yield SampleInput(prod_zeros([0, 1]), args=(1,))
        yield SampleInput(prod_zeros([0, 2]), args=(1,))
        yield SampleInput(prod_zeros([1, 2]), args=(1,))

        # test dtype kwarg
        yield SampleInput(prod_zeros([1, 2]), args=(1,), kwargs={'dtype': dtype})

    return list(sample_generator())

def sample_inputs_view_as_complex(op_info, device, dtype, requires_grad, **kwargs):
    return [SampleInput(make_tensor((S, 2), device, dtype, requires_grad=requires_grad),)]

def sample_inputs_view_as_real(op_info, device, dtype, requires_grad, **kwargs):
    tensors = (
        make_tensor((S, S), device, dtype, requires_grad=requires_grad),
        make_tensor((), device, dtype, requires_grad=requires_grad)
    )
    return [SampleInput(tensor) for tensor in tensors]

def sample_inputs_copysign(op_info, device, dtype, requires_grad, **kwargs):
    def _make_tensor(*shape, low=None, high=None):
        return make_tensor(shape, device, dtype, low=low, high=high, requires_grad=requires_grad)

    cases = [
        # no broadcast
        ((S, S, S), (S, S, S), False),
        # broadcast rhs
        ((S, S, S), (S, S), False),

        # scalar
        ((S, S), 3.14, False),
        # scalar positive zero
        ((S, S), 0.0, False),
        # scalar negative zero
        ((S, S), -0.0, False),
    ]

    # broadcast lhs
    cases.append(((S, S), (S, S, S), True))
    # broadcast all
    cases.append(((S, 1, S), (M, S), True))

    def generator():
        for input_shape, arg_val, broadcasts_input in cases:
            if isinstance(arg_val, tuple):
                arg = _make_tensor(*arg_val)
            else:
                # arg_val is scalar
                arg = arg_val

            yield SampleInput(_make_tensor(*input_shape), args=(arg, ), broadcasts_input=broadcasts_input)

    return list(generator())

def sample_inputs_prod(op_info, device, dtype, requires_grad):
    def make_arg(shape):
        # shrink values to be in the interval [-1, +1] for better precision in gradgradcheck
        return make_tensor(shape, device, dtype, low=-1, high=+1, requires_grad=requires_grad)

    def prod_single_zero():
        result = make_arg(2 * (S,))
        with torch.no_grad():
            result[0, 1] = 0
        return result

    # will not be needed once OpInfo tests support Iterables
    def sample_generator():
        for sample in sample_inputs_cumprod(op_info, device, dtype, requires_grad):
            yield SampleInput(sample.input)  # only Tensor, ignore other inputs
            yield sample
            sample.kwargs['keepdim'] = True
            yield sample
        yield SampleInput(prod_single_zero())
        yield SampleInput(make_arg((3, 3, 3)), args=(1,))
        yield SampleInput(make_arg((3, 3, 3)), args=(1,), kwargs={'keepdim': True})

        # test zero scalar tensor
        zero = make_arg(())
        with torch.no_grad():
            zero.zero_()
        yield SampleInput(zero)
        yield SampleInput(zero, args=(0,))
        yield SampleInput(zero, args=(0,), kwargs={'keepdim': True})

    return list(sample_generator())


def sample_inputs_nextafter(op_info, device, dtype, requires_grad, **kwargs):
    make_arg = partial(make_tensor, dtype=dtype, device=device, requires_grad=requires_grad)

    cases = (
        ((S, S), (S, S), False),
        ((S, S), (S,), False),
        ((S, ), (S, S), True)
    )

    def generator():
        for shape, other_shape, broadcasts_input in cases:
            yield SampleInput(make_arg(shape), args=(make_arg(other_shape),), broadcasts_input=broadcasts_input)

    return list(generator())


def sample_inputs_diag(op_info, device, dtype, requires_grad, **kwargs):
    vec_sample = SampleInput(make_tensor((M, ), device, dtype, low=None, high=None, requires_grad=requires_grad))

    tensors = (
        make_tensor((M, M), device, dtype, low=None, high=None, requires_grad=requires_grad),
        make_tensor((3, 5), device, dtype, low=None, high=None, requires_grad=requires_grad),
        make_tensor((5, 3), device, dtype, low=None, high=None, requires_grad=requires_grad),
    )

    args = ((), (2,), (-2,), (1,), (2,))

    samples = []
    for tensor, arg in product(tensors, args):
        samples.append(SampleInput(tensor, args=arg))

    return samples + [vec_sample]

def sample_inputs_diagonal_diag_embed(op_info, device, dtype, requires_grad, **kwargs):
    make_arg = partial(make_tensor, dtype=dtype, device=device, requires_grad=requires_grad)

    # Shapes for 2D Tensors
    shapes_2d = ((M, M), (3, 5), (5, 3))

    # Shapes for 3D Tensors
    shapes_3d = ((M, M, M),)

    args_2d = ((), (2,), (-2,), (1,))
    args_3d = ((1, 1, 2), (2, 0, 1), (-2, 0, 1))

    def generator():
        for shape, arg in chain(product(shapes_2d, args_2d), product(shapes_3d, args_3d)):
            yield SampleInput(make_arg(shape), args=arg)

    return list(generator())


def sample_inputs_to_sparse(op_info, device, dtype, requires_grad, **kwargs):
    make_arg = partial(make_tensor, device=device, dtype=dtype, requires_grad=requires_grad)

    return (SampleInput(make_arg((S, S)), args=(), output_process_fn_grad=lambda x: x.to_dense()),
            SampleInput(make_arg((S, S)), args=(1,), output_process_fn_grad=lambda x: x.to_dense()),)


# Used for both log_softmax and softmax
def sample_inputs_softmax_variant(op_info, device, dtype, requires_grad, with_dtype=False, **kwargs):
    make_arg = partial(make_tensor, device=device, dtype=dtype, requires_grad=requires_grad)

    cases = [
        ((S, ), (0, )),
        ((S, S), (0, )),
        ((S, S), (1, )),
        ((S, S), (-1, )),
        ((S, M, S), (2, )),
    ]

    # PyTorch on XLA throws an error when passed with dim argument for 0d tensor.
    # See https://github.com/pytorch/xla/issues/3061 for more details.
    if torch.device(device).type != 'xla':
        cases.append(((), (0, )))

    return [
        SampleInput(make_arg(shape), args=dim, kwargs=dict(dtype=torch.float64) if with_dtype else None)
        for shape, dim in cases
    ]


def sample_inputs_logit(op_info, device, dtype, requires_grad, **kwargs):
    low, high = op_info.domain

    # Note: Operator is very sensitive at points near the
    # start and end of domain and leads to NaN for float16
    # if domain_eps is 1e-5.
    domain_eps = op_info._domain_eps if dtype != torch.float16 else 3e-2

    low = low + domain_eps
    high = high - domain_eps

    samples = (
        SampleInput(make_tensor((S, S, S), device, dtype, low=low, high=high, requires_grad=requires_grad)),
        SampleInput(make_tensor((S, S, S), device, dtype, low=low,
                                high=high, requires_grad=requires_grad), args=(0.2,)),
        SampleInput(make_tensor((), device, dtype, low=low, high=high, requires_grad=requires_grad)),
        SampleInput(make_tensor((), device, dtype, low=low,
                                high=high, requires_grad=requires_grad), args=(0.2,)),
    )

    return samples

def sample_inputs_isin(op_info, device, dtype, requires_grad):
    element = make_tensor((L,), device, dtype, low=None, high=None, requires_grad=requires_grad)
    indices = torch.randint(0, L, size=[S])
    test_elements = element[indices].clone()
    return [
        SampleInput(element, args=(test_elements,))
    ]

def sample_inputs_masked_scatter(op_info, device, dtype, requires_grad, **kwargs):
    make_arg = partial(make_tensor, device=device, dtype=dtype, requires_grad=requires_grad)

    def samples_generator():
        yield SampleInput(make_arg((S, S)), args=(torch.randn(S, S, device=device) > 0, make_arg((S, S))))
        yield SampleInput(make_arg((S, S)), args=(torch.randn((S,), device=device) > 0, make_arg((S, S))))
        yield SampleInput(make_arg((S, S)), args=(bernoulli_scalar().to(device), make_arg((S, S))))
        yield SampleInput(make_arg((S,)),
                          args=(torch.randn(S, S, device=device) > 0, make_arg((S, S))),
                          broadcasts_input=True)

    samples = tuple(samples_generator())
    return samples


def sample_inputs_masked_fill(op_info, device, dtype, requires_grad, **kwargs):
    make_arg = partial(make_tensor, device=device, dtype=dtype, requires_grad=requires_grad)

    def sample_generator():
        yield SampleInput(make_arg((S, S)), args=(torch.randn(S, S, device=device) > 0, 10))
        yield SampleInput(make_arg((S, S)), args=(torch.randn(S, S, device=device) > 0, make_arg(())))
        yield SampleInput(make_arg((S, S)), args=(torch.randn(S, device=device) > 0, 10))
        yield SampleInput(make_arg(()), args=(torch.randn((), device=device) > 0, 10))
        yield SampleInput(make_arg(()), args=(torch.randn((), device=device) > 0, make_arg(())))
        yield SampleInput(make_arg((S, S)), args=(torch.randn((), device=device) > 0, 10))

        yield SampleInput(make_arg((S,)),
                          args=(torch.randn(S, S, device=device) > 0, make_arg(())),
                          broadcasts_input=True)
        yield SampleInput(make_arg((S,)),
                          args=(torch.randn(S, S, device=device) > 0, 10),
                          broadcasts_input=True)

    samples = tuple(sample_generator())
    return samples

def sample_inputs_masked_select(op_info, device, dtype, requires_grad, **kwargs):
    samples = (
        SampleInput(make_tensor((M, M), device, dtype, low=None, high=None, requires_grad=requires_grad),
                    args=(torch.randn(M, M, device=device) > 0,)),

        SampleInput(make_tensor((M, M), device, dtype, low=None, high=None, requires_grad=requires_grad),
                    args=(torch.randn((M,), device=device) > 0,)),

        SampleInput(make_tensor((M,), device, dtype, low=None, high=None, requires_grad=requires_grad),
                    args=(torch.randn((M, M), device=device) > 0,)),

        SampleInput(make_tensor((M, 1, M), device, dtype, low=None, high=None, requires_grad=requires_grad),
                    args=(torch.randn((M, M), device=device) > 0,)),

        SampleInput(make_tensor((), device, dtype, low=None, high=None, requires_grad=requires_grad),
                    args=(torch.tensor(1, device=device, dtype=torch.bool),)),

        SampleInput(make_tensor((M, M), device, dtype, low=None, high=None, requires_grad=requires_grad),
                    args=(torch.tensor(1, device=device, dtype=torch.bool),)),

        SampleInput(make_tensor((), device, dtype, low=None, high=None, requires_grad=requires_grad),
                    args=(torch.randn((M, M), device=device) > 0,)),
    )

    return samples

def sample_inputs_matrix_exp(op_info, device, dtype, requires_grad, **kwargs):
    samples = (
        SampleInput(make_tensor((S, S), device, dtype, requires_grad=requires_grad)),
        SampleInput(make_tensor((S, S, S), device, dtype, requires_grad=requires_grad)),
    )

    return samples

def sample_inputs_matmul(op_info, device, dtype, requires_grad):
    test_cases = (((L,), (L,)),
                  ((S, M), (M,)),
                  ((M,), (M, S)),
                  ((S, M), (M, S)),
                  ((S, 0), (0, M)),
                  ((S, S, M), (M,)),
                  ((S, S, M), (M, S)),
                  ((S, S, 0), (0, S)),
                  ((M,), (S, M, S)),
                  ((S, M), (S, M, S)),
                  ((0, 0), (S, 0, 0)),
                  ((S, S, M, M), (S, S, M, S)),
                  ((S, S, M, M), (M,)),
                  ((M,), (S, S, M, S)))
    sample_inputs = []
    for lhs_shape, rhs_shape in test_cases:
        lhs = make_tensor(lhs_shape, device, dtype, low=None, high=None, requires_grad=requires_grad)
        rhs = make_tensor(rhs_shape, device, dtype, low=None, high=None, requires_grad=requires_grad)
        if op_info.name == 'matmul':
            sample_inputs.append(SampleInput(lhs, args=(rhs,)))
        elif op_info.name == '__rmatmul__':
            sample_inputs.append(SampleInput(rhs, args=(lhs,)))
        else:
            raise RuntimeError("`op_info.name` must be 'matmul' or '__rmatmul__'")
    return tuple(sample_inputs)


def sample_inputs_meshgrid(op_info: OpInfo, device: torch.device, dtype: torch.dtype,
                           requires_grad: bool,
                           *, variant: str) -> List[SampleInput]:
    if variant == 'variadic':
        def make_inputs(
                tensors: List[torch.Tensor]) -> Tuple[Union[torch.Tensor,
                                                            List[torch.Tensor]],
                                                      Tuple[torch.Tensor, ...]]:
            return tensors[0], tuple(tensors[1:])
    elif variant == 'list':
        def make_inputs(
                tensors: List[torch.Tensor]) -> Tuple[Union[torch.Tensor,
                                                            List[torch.Tensor]],
                                                      Tuple[torch.Tensor, ...]]:
            return tensors, ()
    else:
        raise ValueError(
            'Unsupported variant, must be one of {"variadic", "list"}. '
            f'Got "{variant}".')

    SCALAR = torch.Size([])
    VECTOR = torch.Size([3])
    test_cases: List[List[torch.Size]] = [
        [SCALAR],
        [VECTOR],
        [VECTOR, SCALAR],
        [VECTOR, SCALAR, VECTOR],
        [VECTOR, SCALAR, VECTOR, SCALAR],
    ]

    sample_inputs = []
    for shapes in test_cases:
        input, args = make_inputs(
            [make_tensor(shape, device, dtype, requires_grad=requires_grad)
             for shape in shapes])
        sample_inputs.append(SampleInput(input=input, args=args))
    return sample_inputs


def sample_inputs_polar(op_info, device, dtype, requires_grad, **kwargs):
    def _make_tensor_helper(shape, low=None, high=None):
        return make_tensor(shape, device, dtype, low=low, high=high, requires_grad=requires_grad)

    samples = (
        SampleInput(_make_tensor_helper((S, S), low=0), args=(_make_tensor_helper((S, S)),)),
        SampleInput(_make_tensor_helper((), low=0), args=(_make_tensor_helper(()),)),
    )

    return samples

def sample_inputs_complex(op_info, device, dtype, requires_grad, **kwargs):
    def _make_tensor_helper(shape):
        return make_tensor(shape, device, dtype, requires_grad=requires_grad)

    samples = (
        SampleInput(_make_tensor_helper((S, S)), args=(_make_tensor_helper((S, S)),)),
        SampleInput(_make_tensor_helper(()), args=(_make_tensor_helper(()),)),
    )

    return samples


def sample_inputs_polygamma(op_info, device, dtype, requires_grad, **kwargs):
    make_arg = partial(make_tensor, device=device, dtype=dtype, requires_grad=requires_grad)
    tensor_shapes = ((S, S), ())
    ns = (1, 2, 3, 4, 5)

    def generator():
        for shape, n in product(tensor_shapes, ns):
            yield SampleInput(make_arg(shape), args=(n,))

    return list(generator())


def sample_inputs_mvlgamma(op_info, device, dtype, requires_grad, **kwargs):
    make_arg = partial(make_tensor, device=device, dtype=dtype, requires_grad=requires_grad)
    tensor_shapes = ((S, S), ())
    ns = (1, 2, 3, 4, 5)

    # Since the accepted lower bound for input
    # to mvlgamma depends on `p` argument,
    # the following function computes the lower bound
    # which we pass to `make_tensor`.
    def compute_min_val(p):
        return (p - 1.) / 2

    def generator():
        for shape, n in product(tensor_shapes, ns):
            min_val = compute_min_val(n)
            if not dtype.is_floating_point:
                # Round-up minimum value for integral dtypes
                min_val += 1
            yield SampleInput(make_arg(shape, low=min_val), args=(n,))

    return list(generator())


# Since `mvlgamma` has multiple entries,
# there are multiple common skips for the additional
# entries. Following function is a helper to that end.
def skips_mvlgamma(skip_redundant=False):
    skips = (
        # outside domain values are hard error for mvlgamma op.
        SkipInfo('TestUnaryUfuncs', 'test_float_domains'),
    )
    if skip_redundant:
        # Redundant tests
        skips = skips + (  # type: ignore[assignment]
            SkipInfo('TestGradients'),
            SkipInfo('TestJit'),
            SkipInfo('TestCommon'),
        )
    return skips


# To test reference numerics against multiple values of argument `p`,
# we make multiple OpInfo entries with each entry corresponding to different value of p.
# We run the op tests from test_ops.py only for `p=1` to avoid redundancy in testing.
# Class `MvlGammaInfo` already contains the basic information related to the operator,
# it only takes arguments like `domain`, `skips` and `sample_kwargs`, which
# differ between the entries.
class MvlGammaInfo(UnaryUfuncInfo):
    def __init__(self, variant_test_name, domain, skips, sample_kwargs):
        super(MvlGammaInfo, self).__init__(
            'mvlgamma',
            ref=reference_mvlgamma if TEST_SCIPY else _NOTHING,
            aliases=('special.multigammaln',),
            variant_test_name=variant_test_name,
            domain=domain,
            decorators=(precisionOverride({torch.float16: 5e-2}),),
            dtypes=all_types(),
            dtypesIfCPU=all_types_and(torch.bfloat16),
            dtypesIfCUDA=all_types_and(torch.half),
            sample_inputs_func=sample_inputs_mvlgamma,
            safe_casts_outputs=True,
            supports_forward_ad=True,
            skips=skips,
            sample_kwargs=sample_kwargs)


def sample_inputs_entr(op_info, device, dtype, requires_grad, **kwargs):
    low, _ = op_info.domain

    if requires_grad:
        low = 0 + op_info._domain_eps

    return (SampleInput(make_tensor((L,), device, dtype,
                                    low=low,
                                    requires_grad=requires_grad)),
            SampleInput(make_tensor((), device, dtype,
                                    low=low,
                                    requires_grad=requires_grad)))


def sample_inputs_zeta(op_info, device, dtype, requires_grad, **kwargs):
    make_arg = partial(make_tensor, device=device, dtype=dtype, requires_grad=requires_grad)
    samples = (SampleInput(make_arg((S,), low=1, requires_grad=requires_grad),
                           args=(make_arg((S,), low=2, requires_grad=False),)),
               SampleInput(make_arg((S,), low=1, requires_grad=requires_grad),
                           args=(3.,)),
               )

    return samples


# TODO: Consolidate `i0e` with sample_inputs_unary when `make_tensor`,
#       supports `exclude` argument.
#       For more context: https://github.com/pytorch/pytorch/pull/56352#discussion_r633277617
def sample_inputs_i0_i1(op_info, device, dtype, requires_grad, **kwargs):

    samples = (SampleInput(make_tensor((S,), device, dtype,
                                       requires_grad=requires_grad)),
               SampleInput(make_tensor((), device, dtype,
                                       requires_grad=requires_grad)))

    if requires_grad and op_info.op == torch.special.i0e:
        # NOTE: `i0e`'s first-order gradient is not continous
        # at `0`, hence we don't test `i0e` with any input being `0`.
        # TODO: Remove this when `make_tensor` supports excluding `0`.
        with torch.no_grad():
            for sample in samples:
                t = sample.input
                t[t == 0] = torch.finfo(dtype).eps  # type: ignore[index]
    elif requires_grad and op_info.op != torch.special.i0e:
        # Special Case for gradient
        # Sample with `0` in the input
        t = make_tensor((S,), device, dtype,
                        requires_grad=requires_grad)

        with torch.no_grad():
            t[0] = 0

        samples += (SampleInput(t),)  # type: ignore[assignment]

    return samples


def sample_inputs_rsub(op_info, device, dtype, requires_grad, variant='tensor', **kwargs):
    def _make_tensor_helper(shape, low=None, high=None):
        return make_tensor(shape, device, dtype, low=low, high=high, requires_grad=requires_grad)

    def _samples_with_alpha_helper(args, alphas, filter_fn=lambda arg_alpha: True):
        filtered_product = filter(filter_fn, product(args, alphas))  # type: ignore[var-annotated]
        return (SampleInput(input, args=(arg,), kwargs=dict(alpha=alpha))
                for (input, arg), alpha in filtered_product)

    int_alpha, float_alpha, complex_alpha = 2, 0.1, 1 + 0.6j

    if variant == 'tensor':
        samples = (
            SampleInput(_make_tensor_helper((S, S)), args=(_make_tensor_helper((S, S)),)),
            SampleInput(_make_tensor_helper((S, S)), args=(_make_tensor_helper((S,)),)),
            SampleInput(_make_tensor_helper((S,)), args=(_make_tensor_helper((S, S)),)),
            SampleInput(_make_tensor_helper(()), args=(_make_tensor_helper(()),)),
            SampleInput(_make_tensor_helper(()), args=(_make_tensor_helper((S,)),)),
            SampleInput(_make_tensor_helper((S,)), args=(_make_tensor_helper(()),)),
        )

        if dtype.is_complex:
            alphas = [int_alpha, float_alpha, complex_alpha]
        elif dtype.is_floating_point:
            alphas = [int_alpha, float_alpha]
        else:
            alphas = [int_alpha]

        args = ((_make_tensor_helper((S, S)), _make_tensor_helper((S, S))),
                (_make_tensor_helper((S, S)), _make_tensor_helper((S,))),
                (_make_tensor_helper(()), _make_tensor_helper(())))
        samples += tuple(_samples_with_alpha_helper(args, alphas))  # type: ignore[assignment]
    elif variant == 'scalar':
        # Scalar Other
        samples = (SampleInput(_make_tensor_helper((S, S)), args=(0.5,)),
                   SampleInput(_make_tensor_helper(()), args=(0.5,)),
                   SampleInput(_make_tensor_helper((S, S)), args=(1.5j,)),
                   SampleInput(_make_tensor_helper(()), args=(1.5j,)),
                   SampleInput(_make_tensor_helper((S, S)), args=(0.4 + 1.2j,)),
                   SampleInput(_make_tensor_helper(()), args=(1.2 + 1.76j,)))

        scalar_args = [(_make_tensor_helper((S, S)), 0.5), (_make_tensor_helper(()), 0.5),
                       (_make_tensor_helper((S, S)), 2.7j), (_make_tensor_helper(()), 2.7j),
                       (_make_tensor_helper((S, S)), 1 - 2.7j), (_make_tensor_helper(()), 1 + 2.7j)]

        alphas = [int_alpha, float_alpha, complex_alpha]

        def filter_fn(arg_alpha):
            arg, alpha = arg_alpha
            if isinstance(alpha, complex):
                if dtype.is_complex or isinstance(arg[1], complex):
                    return True
                else:
                    # complex alpha is valid only if either `self` or `other` is complex
                    return False

            # Non-Complex Alpha
            return True

        # Samples with alpha (scalar version) covers the following cases
        # self    | other   | alpha
        # -----------------------------------------
        # real    | real    | real (int and float)
        # real    | complex | real and complex
        # complex | real    | real and complex
        # complex | complex | real and complex
        #
        # It does not cover
        # real    | real    | complex
        # x = torch.randn(2, requires_grad=True, dtype=torch.float64)
        # torch.rsub(x, 1, alpha=1. + 1.6j)
        # RuntimeError: value cannot be converted to type double without overflow: (-1,-1.6)

        samples += tuple(_samples_with_alpha_helper(scalar_args, alphas, filter_fn=filter_fn))  # type: ignore[assignment]
    else:
        raise Exception("Invalid variant!")

    return samples

def sample_inputs_cumulative_ops(op_info, device, dtype, requires_grad, supports_dtype_kwargs=True, **kwargs):
    def _make_tensor_helper(shape, low=None, high=None):
        return make_tensor(shape, device, dtype, low=low, high=high, requires_grad=requires_grad)

    samples = [
        SampleInput(_make_tensor_helper((S, S, S)), args=(0,)),
        SampleInput(_make_tensor_helper((S, S, S)), args=(1,)),
        SampleInput(_make_tensor_helper(()), args=(0,)),
    ]

    if supports_dtype_kwargs:
        # NOTE: if `dtype` is not same as input, then inplace variants fail with
        # `provided dtype must match the dtype of self tensor in cumsum`
        samples.append(SampleInput(_make_tensor_helper((S, S, S)), args=(1,), kwargs={'dtype': dtype}))

    return samples


def sample_inputs_unfold(op_info, device, dtype, requires_grad, **kwargs):
    test_cases = (
        ((), (0, 1, 1)),
        ((S, S, S, S), (0, 3, 1)),
        ((S, S, S, S), (1, 3, 1)),
        ((S, S, S, S), (2, 3, 1)),
        ((S, S, S, S), (3, 3, 1)),
        ((S, S, S, S), (0, 3, 2)),
        ((S, S, S, S), (1, 3, 2)),
        ((S, S, S, S), (2, 3, 2)),
        ((S, S, S, S), (3, 3, 2)),
        ((S, S, S, S), (0, 4, 1)),
        ((S, S, S, S), (1, 4, 1)),
        ((S, S, S, S), (2, 4, 1)),
        ((S, S, S, S), (3, 4, 1)),
        ((M,), (0, 3, 1)),
        ((M,), (0, 3, 2)),
        ((M,), (0, 3, 3)),
        ((1000,), (0, 3, 11)),
        ((1000,), (0, 2, 27)),
        ((10, 10), (0, 1, 2)),
        ((10, 10), (1, 2, 3)),
        ((10, 10), (1, 2, 2)),
        ((S, S, S), (2, 3, 2)),
    )

    sample_inputs = []
    for shape, arguments in test_cases:
        sample_inputs += [SampleInput(make_tensor(shape, device, dtype,
                                      low=None, high=None,
                                      requires_grad=requires_grad),
                                      args=arguments)]
    return sample_inputs


def sample_inputs_atan2(op_info, device, dtype, requires_grad, **kwargs):
    make_arg = partial(make_tensor, device=device, dtype=dtype, requires_grad=requires_grad)
    cases = (
        ((S, S, S), (S, S, S), False),
        ((), (), False),
        ((S, S, S), (S,), False),
        ((S,), (S, S, S), True),
        ((S, 1, S), (S, S), True),
    )

    def generator():
        for x_shape, y_shape, broadcasts_input in cases:
            yield SampleInput(make_arg(x_shape), args=(make_arg(y_shape),),
                              broadcasts_input=broadcasts_input)

    return list(generator())


def sample_inputs_split(op_info, device, dtype, requires_grad, *, list_args=False, **kwargs):
    make_arg = partial(make_tensor, device=device, dtype=dtype, requires_grad=requires_grad)

    if list_args:
        cases = (
            ((S, S, S), ([int(S / 3), S - int(S / 3) * 2, int(S / 3)],)),
            ((S, S, S), ([int(S / 2), S - int(S / 2) * 2, int(S / 2)], 2),),
            ((S, S, S), ([int(S / 2), S - int(S / 2) * 2, int(S / 2)], -2),)
        )
    else:
        cases = (  # type: ignore[assignment]
            ((S, S, S), (2,)),
            ((S, S, S), (S, 1)),
        )

    def generator():
        for shape, args in cases:
            yield SampleInput(make_arg(shape), args=args)

    return list(generator())


def sample_inputs_split_with_sizes(op_info, device, dtype, requires_grad, **kwargs):
    make_arg = partial(make_tensor, device=device, dtype=dtype, requires_grad=requires_grad)

    cases = (((S, S, S), ([int(S / 3), S - int(S / 3) * 2, int(S / 3)],)),
             ((S, S, S), ([int(S / 3), S - int(S / 3), 0],)),
             ((S, S, S), ([int(S / 3), S - int(S / 3) * 2, int(S / 3)], 2)),
             ((S, S, S), ([int(S / 3), S - int(S / 3) * 2, int(S / 3)], -2)),
             )

    def generator():
        for shape, args in cases:
            yield SampleInput(make_arg(shape), args=args)

    return list(generator())


def sample_inputs_msort(op_info, device, dtype, requires_grad):
    def apply_grad(t):
        if dtype in floating_types_and(torch.float16, torch.bfloat16):
            t.requires_grad_(requires_grad)

    def large_1d_unique(dtype, device):
        res = torch.randperm(L * L * L, dtype=torch.int64, device=device)
        res = res.to(dtype)
        apply_grad(res)
        return res

    samples = []
    # Test case for large tensor.
    largesample = SampleInput(large_1d_unique(dtype, device))

    sample = SampleInput(make_tensor((S, M, S), device, dtype,
                                     low=None, high=None,
                                     requires_grad=requires_grad))

    return [largesample, sample]

def sample_inputs_lerp(op_info, device, dtype, requires_grad, **kwargs):
    make_arg = partial(make_tensor, dtype=dtype, device=device, requires_grad=requires_grad)

    samples = (
        # no broadcast
        SampleInput(make_arg((S, S)), args=(make_arg((S, S)), 0.4)),
        # broadcast rhs
        SampleInput(make_arg((S, S)), args=(make_arg((S,)), 0.4)),
        # scalar tensor
        SampleInput(make_arg(()), args=(make_arg(()), 0.4)),
        # broadcast rhs scalar-tensor
        SampleInput(make_arg((S, S)), args=(make_arg(()), 0.4)),
        # broadcast rhs with weight tensor
        SampleInput(make_arg((S, S)), args=(make_arg((S,)), make_arg((S, S)))),
        # broadcast rhs and weight tensor
        SampleInput(make_arg((S, S)), args=(make_arg((S, 1)), make_arg((S,)))),
        # broadcast_lhs
        SampleInput(make_arg((S,)), args=(make_arg((S, S)), 0.4), broadcasts_input=True),
        # scalar broadcast_lhs
        SampleInput(make_arg(()), args=(make_arg((S, S)), 0.4), broadcasts_input=True),
        # broadcast all
        SampleInput(make_arg((S, 1)), args=(make_arg((S, S)), 0.4), broadcasts_input=True),
        # tensor broadcast all
        SampleInput(make_arg((S, 1)), args=(make_arg((S, S)), make_arg((S, 1))),
                    broadcasts_input=True),
    )

    if dtype.is_complex:
        samples = samples + (  # type: ignore[assignment]
            # no broadcast
            SampleInput(make_arg((S, S)), args=(make_arg((S, S)), 0.4j)),
            SampleInput(make_arg((S, S)), args=(make_arg((S, S)), 1.2 + 0.1j)),
            # broadcast rhs
            SampleInput(make_arg((S, S)), args=(make_arg((S,)), 0.4j)),
            SampleInput(make_arg((S, S)), args=(make_arg((S, S)), 5.4 + 9j)),
            # scalar tensor
            SampleInput(make_arg(()), args=(make_arg(()), 0.4j)),
            SampleInput(make_arg(()), args=(make_arg(()), 6.1 + 0.004j)),
            # broadcast rhs scalar-tensor
            SampleInput(make_arg((S, S)), args=(make_arg(()), 0.4j)),
            SampleInput(make_arg((S, S)), args=(make_arg(()), 1 + 2j)),
        )

    return samples

def sample_inputs_tensordot(self, device, dtype, requires_grad, **kwargs):
    cases = (
        ((2, 2, 2), (2, 2, 2), (2)),
        ((2, 2, 1), (2, 1, 2), ([0, 1], [2, 0])),
    )
    samples = []
    for first_shape, second_shape, dims in cases:
        samples.append(SampleInput(make_tensor(first_shape, device, dtype,
                                   requires_grad=requires_grad),
                       args=(make_tensor(second_shape, device, dtype,
                             requires_grad=requires_grad),),
                       kwargs=dict(dims=dims,)))
    return tuple(samples)

def sample_inputs_kron(op_info, device, dtype, requires_grad):
    test_cases = (
        ((S, S), (M, L)),
    )

    sample_inputs = []
    for input_shape, other_shape in test_cases:
        input = make_tensor(input_shape, device, dtype, low=None, high=None, requires_grad=requires_grad)
        other = make_tensor(other_shape, device, dtype, low=None, high=None, requires_grad=requires_grad)
        sample = SampleInput(input, args=(other,))
        sample_inputs.append(sample)
    return tuple(sample_inputs)

def sample_inputs_inner(self, device, dtype, requires_grad, **kwargs):
    return (
        SampleInput(
            make_tensor((S, ), device, dtype, requires_grad=requires_grad),
            args=(
                make_tensor((S, ), device, dtype, requires_grad=requires_grad),
            )
        ),
        SampleInput(
            make_tensor((), device, dtype, requires_grad=requires_grad),
            args=(
                make_tensor((S, S), device, dtype, requires_grad=requires_grad),
            )
        ),
    )

def sample_inputs_scatter(op_info, device, dtype, requires_grad):
    def _tensor(shape, dtype=dtype, low=None, high=None):
        return make_tensor(shape, device, dtype, low=low, high=high, requires_grad=requires_grad)

    def _gather(shape, index_dim, max_indices):
        return gather_variable(shape, index_dim, max_indices, device=device)

    zero = torch.tensor(0, dtype=torch.long, device=device)
    test_cases = (
        (_tensor((M, S)), (0, _gather((S, S), 1, M), _tensor((S, S)))),
        (_tensor((M, S)), (1, _gather((S, S), 0, S), _tensor((S, S)))),
        (_tensor((M, S)), (-1, _gather((S, S), 0, S), _tensor((S, S)))),
        (_tensor((M, S)), (0, _gather((M, S // 2), 1, M), _tensor((M, S // 2)))),
        (_tensor((M, S)), (1, _gather((M, S // 2), 0, S), _tensor((M, S // 2)))),
        (_tensor((M, S)), (-1, _gather((M, S // 2), 0, S), _tensor((M, S // 2)))),
        (_tensor(()), (0, zero.clone().detach(), _tensor(()))),
        (_tensor(()), (0, zero.clone().detach(), 2.5)),
    )

    samples = []
    for tensor, args in test_cases:
        samples.append(SampleInput(tensor, args=args))

        if not requires_grad:
            samples.append(SampleInput(
                tensor.clone().detach(),
                args=args, kwargs={'reduce': 'add'}
            ))

            if dtype.is_floating_point:
                samples.append(SampleInput(
                    tensor.clone().detach(),
                    args=args, kwargs={'reduce': 'multiply'}
                ))

    return samples

def sample_inputs_scatter_add(op_info, device, dtype, requires_grad):
    def _tensor(shape, dtype=dtype, low=None, high=None):
        return make_tensor(shape, device, dtype, low=low, high=high, requires_grad=requires_grad)

    def _gather(shape, index_dim, max_indices):
        return gather_variable(shape, index_dim, max_indices, device=device)

    zero = torch.tensor(0, dtype=torch.long, device=device)
    test_cases = (
        (_tensor((M, S)), (0, _gather((S, S), 1, M), _tensor((S, S)))),
        (_tensor((M, S)), (1, _gather((S, S), 0, S), _tensor((S, S)))),
        (_tensor((M, S)), (-1, _gather((S, S), 0, S), _tensor((S, S)))),
        (_tensor((M, S)), (0, _gather((M, S // 2), 1, M), _tensor((M, S // 2)))),
        (_tensor((M, S)), (1, _gather((M, S // 2), 0, S), _tensor((M, S // 2)))),
        (_tensor((M, S)), (-1, _gather((M, S // 2), 0, S), _tensor((M, S // 2)))),
        (_tensor(()), (0, zero.clone().detach(), _tensor(()))),
    )

    return [SampleInput(tensor, args=args) for tensor, args in test_cases]


def sample_inputs_ravel(op_info, device, dtype, requires_grad, **kwargs):
    samples = (SampleInput(make_tensor((S, S, S), device, dtype,
                                       low=None, high=None,
                                       requires_grad=requires_grad)),
               SampleInput(make_tensor((), device, dtype,
                                       low=None, high=None,
                                       requires_grad=requires_grad)),)

    return samples


def sample_inputs_tril_triu(op_info, device, dtype, requires_grad, **kwargs):
    make_arg = partial(make_tensor, dtype=dtype, device=device, requires_grad=requires_grad)
    cases = (((M, M), ()),
             ((M, M), (2,),),
             ((S, M, M), ()),
             ((S, M, M), (2,)),
             ((3, 3, S, S), ()),)

    def generator():
        for shape, args in cases:
            yield SampleInput(make_arg(shape), args=args)

    return list(generator())


def sample_inputs_clone(op_info, device, dtype, requires_grad, **kwargs):
    make_arg = partial(make_tensor, dtype=dtype, device=device, requires_grad=requires_grad)

    def generator():
        yield SampleInput(make_arg((S, M, S)))
        yield SampleInput(make_arg(()))

    return list(generator())


def sample_inputs_contiguous(op_info, device, dtype, requires_grad, **kwargs):
    make_arg = partial(make_tensor, dtype=dtype, device=device, requires_grad=requires_grad)

    def generator():
        yield SampleInput(make_arg((S, S)))
        yield SampleInput(make_arg((S, S), noncontiguous=True))

    return list(generator())


def sample_inputs_resize_ops(op_info, device, dtype, requires_grad, **kwargs):
    make_arg = partial(make_tensor, dtype=dtype, device=device)
    cases = (((S, S, S), (S * S, S)),
             ((), ()),
             ((), (1, 1, 1)),
             )

    def generator():
        for shape, args_or_shape in cases:
            # Update `args` based on operator
            if op_info.name == 'resize_':
                # resize_ takes shape/tuple of ints,
                args = (args_or_shape, )
            elif op_info.name == 'resize_as_':
                # resize_as_ takes another tensor
                args = (make_arg(shape, requires_grad=False), )  # type:ignore[assignment]
            else:
                raise ValueError("sample_inputs_resize_ops is being used with incorrect operator")

            yield(SampleInput(make_arg(shape, requires_grad=requires_grad), args=args))

    return list(generator())


def sample_inputs_view_reshape(op_info, device, dtype, requires_grad, **kwargs):
    make_arg = partial(make_tensor, dtype=dtype, device=device, requires_grad=requires_grad)

    cases = (((S, S, S), (S * S, S)),
             ((S * S, S), (S, S, S)),
             ((S,), (S,)),
             ((), ()),
             ((), (1,)))

    def generator():
        for case in cases:
            shape, args = case
            inp = make_arg(shape, requires_grad=requires_grad)
            yield(SampleInput(inp, args=(args, )))

            if op_info.name != "view" and len(shape) >= 2:
                yield(SampleInput(inp.transpose(0, 1), args=(args, )))

    return list(generator())


def sample_inputs_view_as_reshape_as(op_info, device, dtype, requires_grad, **kwargs):
    make_arg = partial(make_tensor, dtype=dtype, device=device)

    cases = (((S, S, S), (S * S, S)),
             ((), ()),
             ((), (1, 1)),
             )

    def generator():
        for case in cases:
            shape, shape_other = case
            inp = make_arg(shape, requires_grad=requires_grad)
            yield(SampleInput(inp, args=(make_arg(shape_other, requires_grad=False),)))

            if op_info.name != "view_as" and len(shape) >= 2:
                yield(SampleInput(inp.transpose(0, 1), args=(make_arg(shape_other, requires_grad=False),)))

    return list(generator())


def sample_inputs_select(op_info, device, dtype, requires_grad, **kwargs):
    make_arg = partial(make_tensor, dtype=dtype, device=device, requires_grad=requires_grad)

    cases = (((S, S, S), (1, 2)),
             ((S, S, S), (-1, 2)),
             ((S, S, S), (-1, -1)),
             ((S, S, S), (1, -1)),
             ((S,), (0, 2))
             )

    def generator():
        for shape, args in cases:
            yield SampleInput(make_arg(shape), args=args)

    return list(generator())


def sample_inputs_rbinops(op_info, device, dtype, requires_grad, supports_dtype_kwargs=True, **kwargs):
    def _make_tensor_helper(shape, low=None, high=None):
        return make_tensor(shape, device, dtype, low=low, high=high, requires_grad=requires_grad)

    scalar: Union[int, float, complex] = 3

    if dtype.is_floating_point:
        scalar = 3.14
    elif dtype.is_complex:
        scalar = 3.14j

    samples = [
        SampleInput(_make_tensor_helper((S, S, S)), args=(scalar,)),
        SampleInput(_make_tensor_helper(()), args=(scalar,)),
    ]

    return samples


def sample_inputs_expand(op_info, device, dtype, requires_grad, **kwargs):
    make_arg = partial(make_tensor, dtype=dtype, device=device, requires_grad=requires_grad)

    cases = (((S, 1, 1), (S, S, S)),
             ((S, 1, S), (S, S, S)),
             ((S, 1), (S, S, S)),
             ((1,), (S, S, S)),
             ((1, S), (1, 1, S)),
             ((), ()),
             ((), (1, 3, 2)),
             )

    def generator():
        for case in cases:
            shape, args = case
            yield(SampleInput(make_arg(shape), args=(args, )))

    return list(generator())


def sample_inputs_expand_as(op_info, device, dtype, requires_grad, **kwargs):
    make_arg = partial(make_tensor, dtype=dtype, device=device)

    cases = (((S, 1, 1), (S, S, S)),
             ((), ()),
             ((), (1, 1)),
             )

    def generator():
        for shape, shape_other in cases:
            yield(SampleInput(make_arg(shape, requires_grad=requires_grad),
                              args=(make_arg(shape_other, requires_grad=False), )))

    return list(generator())


def sample_inputs_where(op_info, device, dtype, requires_grad, **kwargs):
    make_arg = partial(make_tensor, dtype=dtype, device=device, requires_grad=requires_grad)

    def make_bool_mask(shape):
        # Make sure atleast one element is nonzero,
        # except for empty tensor
        mask_t = make_tensor(shape, dtype=torch.bool, device=device, requires_grad=False)

        if mask_t.numel() == 0:
            return mask_t
        elif mask_t.numel() == 1:
            mask_t.fill_(True)
            return mask_t

        if mask_t.sum() == 0:
            def random_index(shape):
                return tuple(map(lambda max_idx: random.randint(0, max_idx), shape))

            mask_t[random_index(mask_t.shape)] = True
            return mask_t

        return mask_t

    cases = (((M, M), (M, M), (M, M), False),
             ((M, 1, M), (M, M), (M, M, 1), True),
             ((), (), (), False),
             ((M, 1, M), (), (M, M, 1), True),
             ((), (M, M), (), True),)

    def generator():
        for shape, mask_shape, other_shape, broadcasts_input in cases:
            yield SampleInput(make_arg(shape),
                              args=(make_bool_mask(mask_shape), make_arg(other_shape)),
                              broadcasts_input=broadcasts_input)

    return list(generator())


def sample_inputs_chunk(op_info, device, dtype, requires_grad, **kwargs):
    make_arg = partial(make_tensor, dtype=dtype, device=device)

    cases = (((S, S, S), (2,)),
             ((S, S, S), (S, 1)),
             ((S, S, S), (S, -1)))

    def generator():
        for case in cases:
            shape, args = case
            yield(SampleInput(make_arg(shape, requires_grad=requires_grad), args=args))

    return list(generator())

def sample_inputs_kthvalue(op_info, device, dtype, requires_grad, **kwargs):
    def _tensor(shape, dtype=dtype, low=None, high=None):
        return make_tensor(shape, device, dtype, low=low, high=high, requires_grad=requires_grad)

    test_cases = [
        (_tensor((S, S, S)), (2,)),
        (_tensor((S, S, S)), (2, 1,)),
        (_tensor((S, S, S)), (2, -1,)),
        (_tensor((S, S, S)), (2, 1, True,)),
        (_tensor((S, S, S)), (2, -1, True,)),
        (_tensor((S,)), (2, 0,)),
        (_tensor((S,)), (2, 0, True,)),
        (_tensor(()), (1,)),
        (_tensor(()), (1, 0,)),
        (_tensor(()), (1, 0, True))
    ]

    return [SampleInput(tensor, args=args) for tensor, args in test_cases]

def sample_inputs_one_hot(op_info, device, dtype, requires_grad, **kwargs):
    def make_input(shape, *, low, high):
        return make_tensor(shape, device=device, dtype=dtype, low=low, high=high, requires_grad=requires_grad)

    shapes = ((), (S,), (L, M, S))
    num_classess = (-1, 10)

    return [
        SampleInput(
            make_input(
                shape,
                low=0,
                high=10 if num_classes == -1 else num_classes // 2,
            ),
            kwargs=dict(num_classes=num_classes),
        )
        for shape, num_classes in itertools.product(shapes, num_classess)
    ]

def sample_inputs_softplus(op_info, device, dtype, requires_grad, **kwargs):
    make_input = partial(make_tensor, (S,), device=device, dtype=dtype, requires_grad=requires_grad)

    return [
        SampleInput(make_input()),
        SampleInput(make_input(), kwargs=dict(beta=3)),
        SampleInput(make_input(low=1), kwargs=dict(threshold=1)),
    ]

def sample_inputs_tensorinv(op_info, device, dtype, requires_grad, **kwargs):
    def make_input():
        input = make_fullrank_matrices_with_distinct_singular_values(12, 12, device=device, dtype=dtype)
        return input.requires_grad_(requires_grad)

    # lhs / rhs shape can have any number of dimensions as long as their product equals 12
    shapes = [
        ((2, 2, 3), (12, 1)),
        ((4, 3), (6, 1, 2)),
    ]

    return [
        SampleInput(make_input().reshape(*shape_lhs, *shape_rhs), kwargs=dict(ind=len(shape_lhs)))
        for shape_lhs, shape_rhs in shapes
    ]

def sample_inputs_mse_loss(op_info, device, dtype, requires_grad, **kwargs):
    _make_tensor = partial(make_tensor, device=device, dtype=dtype, requires_grad=requires_grad)

    shapes_and_kwargs = [
        ((), None),
        ((S,), dict(reduction="mean")),
        ((S,), dict(reduction="sum")),
        ((S,), dict(reduction="none")),
        ((S, S), None),
        ((S, S, S), None),
    ]

    return [
        SampleInput(_make_tensor(shape), args=(_make_tensor(shape),), kwargs=kwargs)
        for shape, kwargs in shapes_and_kwargs
    ]

def sample_inputs_grid_sample(op_info, device, dtype, requires_grad, **kwargs):
    _make_tensor = partial(make_tensor, device=device, dtype=dtype, requires_grad=requires_grad)

    batch_size = 2
    num_channels = 3
    modes = ("bilinear", "nearest")
    align_cornerss = (False, True)
    padding_modes = ("zeros", "border", "reflection")

    sample_inputs = []
    for dim in (2, 3):
        input = _make_tensor((batch_size, num_channels, *[S] * dim))
        grid = _make_tensor((batch_size, *[S] * dim, dim))

        modes_ = (*modes, "bicubic") if dim == 2 else modes

        for mode, padding_mode, align_corners in itertools.product(modes_, padding_modes, align_cornerss):
            sample_inputs.append(
                SampleInput(
                    input,
                    args=(grid,),
                    kwargs=dict(
                        mode=mode,
                        padding_mode=padding_mode,
                        align_corners=align_corners,
                    )
                )
            )

    return sample_inputs

foreach_unary_op_db: List[OpInfo] = [
    ForeachFuncInfo('exp'),
    ForeachFuncInfo('acos'),
    ForeachFuncInfo('asin'),
    ForeachFuncInfo('atan'),
    ForeachFuncInfo('cos'),
    ForeachFuncInfo('cosh'),
    ForeachFuncInfo('log'),
    ForeachFuncInfo('log10'),
    ForeachFuncInfo('log2'),
    ForeachFuncInfo('tan'),
    ForeachFuncInfo('tanh'),
    ForeachFuncInfo('sin'),
    ForeachFuncInfo('sinh'),

    ForeachFuncInfo(
        'neg',
        dtypes=all_types_and_complex(),
        dtypesIfCPU=all_types_and_complex(),
        dtypesIfCUDA=all_types_and_complex(),
        sample_inputs_func=sample_inputs_foreach,
        safe_casts_outputs=False,
    ),

    ForeachFuncInfo(
        'sqrt',
        dtypes=floating_types(),
        dtypesIfCPU=floating_and_complex_types_and(torch.bfloat16),
        dtypesIfCUDA=floating_and_complex_types_and(torch.half),
    ),

    ForeachFuncInfo(
        'ceil',
        dtypes=floating_types(),
        dtypesIfCPU=floating_types_and(torch.bfloat16),
        dtypesIfCUDA=floating_types_and(torch.half, torch.bfloat16),
    ),

    ForeachFuncInfo(
        'erf',
        dtypes=floating_types(),
        dtypesIfCPU=floating_types_and(torch.bfloat16),
        dtypesIfCUDA=floating_types_and(torch.half, torch.bfloat16),
    ),

    ForeachFuncInfo(
        'erfc',
        dtypes=floating_types(),
        dtypesIfCPU=floating_types_and(torch.bfloat16),
        dtypesIfCUDA=floating_types_and(torch.half, torch.bfloat16),
    ),

    ForeachFuncInfo(
        'expm1',
        dtypes=floating_types(),
        dtypesIfCPU=floating_types_and(torch.bfloat16),
        dtypesIfCUDA=floating_types_and(torch.half, torch.bfloat16),
    ),

    ForeachFuncInfo(
        'floor',
        dtypes=floating_types(),
        dtypesIfCPU=floating_types_and(torch.bfloat16),
        dtypesIfCUDA=floating_types_and(torch.half, torch.bfloat16),
    ),

    ForeachFuncInfo(
        'log1p',
        dtypes=floating_types(),
        dtypesIfCPU=floating_types_and(torch.bfloat16),
        dtypesIfCUDA=floating_types_and(torch.half),
    ),

    ForeachFuncInfo(
        'round',
        dtypes=floating_types(),
        dtypesIfCPU=floating_types_and(torch.bfloat16),
        dtypesIfCUDA=floating_types_and(torch.half, torch.bfloat16),
    ),

    ForeachFuncInfo(
        'frac',
        dtypes=floating_types(),
        dtypesIfCPU=floating_types_and(torch.bfloat16),
        dtypesIfCUDA=floating_types_and(torch.half, torch.bfloat16),
    ),

    ForeachFuncInfo(
        'reciprocal',
        dtypes=floating_types(),
        dtypesIfCPU=floating_types_and(torch.bfloat16),
        dtypesIfCUDA=floating_types_and(torch.half),
    ),

    ForeachFuncInfo(
        'sigmoid',
        dtypes=floating_types(),
        dtypesIfCPU=floating_types_and(torch.bfloat16),
        dtypesIfCUDA=floating_types_and(torch.half),
    ),

    ForeachFuncInfo(
        'trunc',
        dtypes=floating_types(),
        dtypesIfCPU=floating_types_and(torch.bfloat16),
        dtypesIfCUDA=floating_types_and(torch.half, torch.bfloat16),
    ),

    ForeachFuncInfo(
        'abs',
        dtypes=all_types_and_complex_and(torch.bfloat16, torch.half, torch.bool),
        dtypesIfCPU=all_types_and_complex_and(torch.bfloat16, torch.half),
        dtypesIfCUDA=all_types_and_complex_and(torch.bfloat16, torch.half, torch.bool),
        safe_casts_outputs=False,
        supports_forward_ad=True,
    ),
]

foreach_binary_op_db: List[OpInfo] = [
    ForeachFuncInfo(
        "add",
        dtypesIfCPU=all_types_and_complex_and(torch.bool, torch.bfloat16, torch.float16),
        dtypesIfCUDA=all_types_and_complex_and(torch.bool, torch.bfloat16, torch.float16),
        supports_alpha_param=True,
    ),
    ForeachFuncInfo(
        "sub",
        dtypesIfCPU=all_types_and_complex_and(torch.bool, torch.bfloat16, torch.float16),
        dtypesIfCUDA=all_types_and_complex_and(torch.bool, torch.bfloat16, torch.float16),
        supports_alpha_param=True,
    ),
    ForeachFuncInfo(
        "mul",
        dtypesIfCPU=all_types_and_complex_and(torch.bool, torch.bfloat16, torch.float16),
        dtypesIfCUDA=all_types_and_complex_and(torch.bool, torch.bfloat16, torch.float16),
    ),
    ForeachFuncInfo(
        "div",
        dtypesIfCPU=all_types_and_complex_and(torch.bool, torch.bfloat16, torch.float16),
        dtypesIfCUDA=all_types_and_complex_and(torch.bool, torch.bfloat16, torch.float16),
    ),
]

foreach_pointwise_op_db: List[ForeachFuncInfo] = [
    ForeachFuncInfo(
        "addcmul",
        dtypesIfCPU=all_types_and_complex(),
        dtypesIfCUDA=all_types_and_complex_and(torch.half, torch.bfloat16),
    ),
    ForeachFuncInfo(
        "addcdiv",
        dtypesIfCPU=all_types_and_complex(),
        dtypesIfCUDA=all_types_and_complex_and(torch.half, torch.bfloat16),
    ),
]

foreach_minmax_op_db: List[ForeachFuncInfo] = [
    ForeachFuncInfo(
        "maximum",
        dtypesIfCPU=all_types_and(torch.float16, torch.bfloat16, torch.bool),
        dtypesIfCUDA=all_types_and(torch.float16, torch.bool),
    ),
    ForeachFuncInfo(
        "minimum",
        dtypesIfCPU=all_types_and(torch.float16, torch.bfloat16, torch.bool),
        dtypesIfCUDA=all_types_and(torch.float16, torch.bool),
    ),
]

def reference_sign(x):
    if x.dtype == np.bool_:
        # `np.sign` doesn't support `bool`.
        # >>> np.sign(True)
        # ufunc 'sign' did not contain a loop
        # with signature matching types dtype('bool') -> dtype('bool')
        return np.sign(x, dtype=np.uint8).astype(np.bool_)
    return np.sign(x)


def reference_sgn(x):
    # NumPy doesn't have an equivalent to `torch.sgn` when the dtype is complex.
    # For complex inputs, `np.sign` returns sign(x.real) + 0j if x.real != 0 else sign(x.imag) + 0j.
    # while `torch.sgn` returns, 0 if abs(input) == 0 else input/abs(input)
    if x.dtype not in [np.complex64, np.complex128]:
        return reference_sign(x)

    out = (x / np.abs(x))
    if out.ndim == 0:
        # Handle x == 0 case
        if (x == 0):
            # Can't assign to np.complex object
            # So make a new one.
            return np.array(complex(0, 0), dtype=x.dtype)
        return out

    # Handle x == 0 case
    mask = (x == 0)
    out[mask] = complex(0, 0)
    return out


def reference_sigmoid(x):
    # 'scipy.special.expit' not supported for the input types
    if x.dtype in [np.complex64, np.complex128]:
        return (1 / (1 + np.exp(-x)))
    return scipy.special.expit(x)


def reference_logsigmoid(x):
    max_ = np.maximum(x.dtype.type(0), -x)
    z = np.exp(-max_) + np.exp(-x - max_)
    return -(max_ + np.log(z))


def reference_lgamma(x):
    # scipy.special.gammaln returns `-inf` when input is `-inf`.
    # While Pytorch, C and C++, all return `inf` when input is `-inf`.
    # Reference:
    # https://en.cppreference.com/w/cpp/numeric/math/lgamma
    # https://en.cppreference.com/w/c/numeric/math/lgamma

    # To handle the above discrepancy,
    # we replace -inf with inf so values
    # that were originally -inf map to inf as expected
    if x.dtype.kind == 'f':
        x = np.where(x == float('-inf'), np.array(float('inf'), dtype=x.dtype), x)

    out = scipy.special.gammaln(x)

    if x.dtype == np.float16:
        # `scipy.special.gammaln` returns output of float32 when input is float16,
        # while `torch.lgamma` preserves `float16`. But due to smaller range of float16,
        # Pytorch version outputs `inf` while SciPy returns finite values.
        out = out.astype(np.float16)

    return out

def reference_polygamma(x, n):
    # WEIRD `scipy.special.polygamma` behavior
    # >>> scipy.special.polygamma(0, np.array(501, dtype=np.float32)).dtype
    # dtype('float64')
    # >>> scipy.special.polygamma(0, np.array([501], dtype=np.float32)).dtype
    # dtype('float32')
    #
    # Thus we cast output to the default torch dtype.
    np_dtype = torch_to_numpy_dtype_dict[torch.get_default_dtype()]
    return scipy.special.polygamma(n, x).astype(np_dtype)


def reference_mvlgamma(x, d):
    if x.dtype == np.float16:
        return scipy.special.multigammaln(x, d).astype(np.float16)

    return scipy.special.multigammaln(x, d)

def reference_softplus(input, beta=1, threshold=20):
    non_linear = input * beta <= threshold
    output = input.copy()
    output[non_linear] = np.log(1 + np.exp(beta * input[non_linear])) / beta
    return output


def reference_one_hot(a: np.ndarray, num_classes: int = -1) -> np.ndarray:
    if num_classes == -1:
        num_classes = int(np.amax(a) + 1)

    idcs = a.reshape(-1) + np.arange(0, a.size, dtype=np.int64) * num_classes
    one_hot = np.zeros((a.size, num_classes), dtype=a.dtype)
    np.put(one_hot, idcs, 1)
    return one_hot.reshape(*a.shape, -1)


def reference_mse_loss(input, target, reduction="mean"):
    se = (input - target) ** 2
    if reduction == "mean":
        return np.mean(se)
    elif reduction == "sum":
        return np.sum(se)
    else:  # reduction == "none"
        return se


def gradcheck_wrapper_hermitian_input(op, input, *args, **kwargs):
    """Gradcheck wrapper for functions that take Hermitian matrices as input.

    They require a modified function because the finite-difference algorithm
    for calculating derivatives does not preserve the Hermitian property of the input.
    """
    return op(input + input.conj().transpose(-2, -1), *args, **kwargs)


def gradcheck_wrapper_triangular_input(op, input, *args, upper=False, **kwargs):
    """Gradcheck wrpper for functions that take lower or upper triangular matrices as input.

    They require a modified function because the finite-difference algorithm
    for calculating derivatives does not preserve the triangular property of the input.
    """
    return op(input.triu() if upper else input.tril(), upper)


# Operator database (sorted alphabetically)
op_db: List[OpInfo] = [
    UnaryUfuncInfo('abs',
                   aliases=('absolute', ),
                   ref=np.abs,
                   dtypes=all_types_and_complex_and(torch.half, torch.bfloat16),
                   dtypesIfCUDA=all_types_and_complex_and(torch.bool, torch.half, torch.bfloat16),
                   skips=(
                       SkipInfo('TestUnaryUfuncs', 'test_reference_numerics_extremal',
                                device_type='cpu', dtypes=[torch.cfloat, torch.cdouble]),
                       SkipInfo('TestUnaryUfuncs', 'test_reference_numerics_hard',
                                device_type='cpu', dtypes=[torch.cfloat]),
                       # Reference: https://github.com/pytorch/pytorch/issues/49224
                       SkipInfo('TestUnaryUfuncs', 'test_reference_numerics_normal',
                                dtypes=[torch.int8], active_if=TEST_WITH_ASAN),
                       # TODO: Fix test_out_arg_all_dtypes as torch.empty_like(expected_output) where expected_output=op(input)
                       # We can break the logic of the loop over all possible types but it is OK.
                       # https://github.com/pytorch/pytorch/blob/master/test/test_unary_ufuncs.py#L440-L449
                       SkipInfo('TestUnaryUfuncs', 'test_out_arg_all_dtypes',
                                dtypes=[torch.cfloat, torch.cdouble]),
                   ),
                   supports_inplace_autograd=False,
                   assert_autodiffed=True,
                   supports_forward_ad=True),
    # NOTE: CPU complex acos produces incorrect outputs (https://github.com/pytorch/pytorch/issues/42952)
    UnaryUfuncInfo('acos',
                   aliases=('arccos', ),
                   ref=np.arccos,
                   domain=(-1, 1),
                   handles_complex_extremals=False,
                   dtypes=all_types_and_complex_and(torch.bool, torch.bfloat16),
                   dtypesIfCUDA=all_types_and_complex_and(torch.bool, torch.half, torch.bfloat16),
                   # "rsqrt_cpu" not implemented for 'BFloat16'
                   backward_dtypesIfCPU=all_types_and_complex_and(torch.bool, torch.bfloat16),
                   assert_autodiffed=True,
                   supports_forward_ad=True,
                   decorators=(precisionOverride({torch.float16: 1e-2,
                                                  torch.bfloat16: 1e-1,
                                                  torch.complex64: 1e-2}),),
                   safe_casts_outputs=True,
                   skips=(
                       SkipInfo('TestUnaryUfuncs', 'test_reference_numerics_hard',
                                device_type='cpu', dtypes=[torch.cfloat, torch.cdouble]),
                       SkipInfo('TestGradients', 'test_fn_grad',
                                dtypes=[torch.cdouble], active_if=IS_WINDOWS),
                       SkipInfo('TestGradients', 'test_method_grad',
                                dtypes=[torch.cdouble], active_if=IS_WINDOWS),
                       SkipInfo('TestGradients', 'test_inplace_grad',
                                dtypes=[torch.cdouble], active_if=IS_WINDOWS),
                       SkipInfo('TestGradients', 'test_forward_mode_AD',
                                dtypes=[torch.cdouble], active_if=IS_WINDOWS),
                       SkipInfo('TestGradients', 'test_inplace_forward_mode_AD',
                                dtypes=[torch.cdouble], active_if=IS_WINDOWS),
                   )),
    # NOTE: the derivative for inplace acosh is not implemented
    UnaryUfuncInfo('acosh',
                   aliases=('arccosh', ),
                   ref=np.arccosh,
                   domain=(1, None),
                   dtypes=all_types_and_complex_and(torch.bool),
                   dtypesIfCPU=all_types_and_complex_and(torch.bool, torch.bfloat16),
                   dtypesIfCUDA=all_types_and_complex_and(torch.bool, torch.half, torch.bfloat16),
                   # "rsqrt_cuda" not implemented for 'BFloat16'
                   backward_dtypesIfCUDA=all_types_and_complex_and(torch.bool, torch.half, torch.bfloat16),
                   safe_casts_outputs=True,
                   decorators=(precisionOverride({torch.bfloat16: 5e-2}),),
                   supports_inplace_autograd=False,
                   supports_forward_ad=True,
                   skips=(
                       SkipInfo('TestUnaryUfuncs', 'test_reference_numerics_extremal',
                                device_type='cpu', dtypes=[torch.cfloat, torch.cdouble]),
                       SkipInfo('TestUnaryUfuncs', 'test_reference_numerics_hard',
                                device_type='cpu', dtypes=[torch.cfloat, torch.cdouble]),
                       SkipInfo('TestUnaryUfuncs', 'test_reference_numerics_extremal',
                                device_type='cuda', dtypes=[torch.cdouble],
                                active_if=IS_WINDOWS),
                       SkipInfo('TestUnaryUfuncs', 'test_reference_numerics_hard',
                                device_type='cuda', dtypes=[torch.cdouble],
                                active_if=IS_WINDOWS),
                       SkipInfo('TestUnaryUfuncs', 'test_reference_numerics_normal',
                                device_type='cuda', dtypes=[torch.cdouble],
                                active_if=IS_WINDOWS),
                       # Reference: https://github.com/pytorch/pytorch/issues/50692
                       SkipInfo('TestGradients', 'test_fn_grad',
                                device_type='cuda', dtypes=[torch.cdouble], active_if=IS_WINDOWS),
                       SkipInfo('TestGradients', 'test_method_grad',
                                device_type='cuda', dtypes=[torch.cdouble], active_if=IS_WINDOWS),
                       SkipInfo('TestGradients', 'test_forward_mode_AD',
                                dtypes=[torch.cdouble]),
                   )),
    BinaryUfuncInfo('add',
                    # NumPy has no builtin reference for the alpha kwarg, but it is easy enough to emulate
                    ref=lambda input, other, *, alpha=1: np.add(input, np.multiply(alpha, other)),
                    dtypes=all_types_and_complex_and(torch.bool, torch.bfloat16, torch.float16),
                    assert_autodiffed=True,
                    sample_inputs_func=partial(sample_inputs_add_sub, alpha=2),
                    supports_inplace_autograd=False,
                    supports_forward_ad=True),
    BinaryUfuncInfo('mul',
                    aliases=('multiply',),
                    dtypes=all_types_and_complex_and(torch.float16, torch.bfloat16, torch.bool),
                    assert_autodiffed=True,
                    supports_forward_ad=True,
                    sample_inputs_func=sample_inputs_binary_pwise),
    BinaryUfuncInfo('sub',
                    # NumPy has no builtin reference for the alpha kwarg, but it is easy enough to emulate
                    ref=lambda input, other, *, alpha=1: np.subtract(input, np.multiply(alpha, other)),
                    aliases=('subtract',),
                    dtypes=all_types_and_complex_and(torch.bfloat16, torch.float16),
                    assert_autodiffed=True,
                    supports_forward_ad=True,
                    sample_inputs_func=partial(sample_inputs_add_sub, alpha=2),
                    supports_inplace_autograd=False),
    OpInfo('addmm',
           # This addmm OpInfo is for when alpha and beta are not both equal to 1.
           # alpha=beta=1 is tested in the following opinfo, because that special case will
           # trigger addmm being decomposed by a jit pass.
           dtypes=floating_and_complex_types_and(torch.float16),
           dtypesIfCPU=all_types_and_complex_and(torch.float16, torch.bfloat16),
           dtypesIfROCM=floating_and_complex_types_and(torch.float16, torch.bfloat16),
           dtypesIfCUDA=floating_and_complex_types_and(torch.float16, *[torch.bfloat16] if CUDA11OrLater else []),
           assert_autodiffed=True,
           supports_inplace_autograd=False,
           supports_forward_ad=True,
           gradcheck_nondet_tol=GRADCHECK_NONDET_TOL,
           sample_inputs_func=sample_inputs_addmm),
    OpInfo('addmm',
           # When alpha=beta=1 as compile-time constants, JIT will decompose addmm into mm and add.
           variant_test_name='decomposed',
           dtypes=floating_and_complex_types_and(torch.float16),
           dtypesIfCPU=all_types_and_complex_and(torch.float16, torch.bfloat16),
           dtypesIfROCM=floating_and_complex_types_and(torch.float16, torch.bfloat16),
           dtypesIfCUDA=floating_and_complex_types_and(torch.float16, *[torch.bfloat16] if CUDA11OrLater else []),
           assert_autodiffed=True,
           supports_inplace_autograd=False,
           supports_forward_ad=True,
           gradcheck_nondet_tol=GRADCHECK_NONDET_TOL,
           autodiff_nonfusible_nodes=['aten::add', 'aten::mm'],
           sample_inputs_func=partial(sample_inputs_addmm, alpha=1, beta=1)),
    OpInfo('addmv',
           dtypes=floating_types(),
           dtypesIfCPU=all_types_and_complex_and(torch.bfloat16),
           dtypesIfCUDA=floating_types_and(torch.float16, torch.complex64, torch.complex128,
                                           *[torch.bfloat16] if CUDA11OrLater else []),
           dtypesIfROCM=floating_types_and(torch.half),
           supports_inplace_autograd=False,
           supports_forward_ad=True,
           sample_inputs_func=sample_inputs_addmv),
    OpInfo('addbmm',
           ref=lambda M, batch1, batch2, beta=1, alpha=1: np.add(np.multiply(np.asarray(beta, dtype=M.dtype), M),
                                                                 np.multiply(np.asarray(alpha, dtype=batch1.dtype),
                                                                             np.sum(np.matmul(batch1, batch2), axis=0))),
           dtypes=floating_types(),
           dtypesIfCPU=all_types_and_complex_and(torch.float16, torch.bfloat16),
           dtypesIfCUDA=floating_and_complex_types_and(torch.float16, *[torch.bfloat16] if CUDA11OrLater else []),
           backward_dtypesIfCUDA=floating_and_complex_types_and(torch.float16, *[torch.bfloat16] if SM53OrLater else []),
           dtypesIfROCM=floating_types_and(torch.half),
           backward_dtypesIfROCM=floating_types_and(torch.half),
           supports_forward_ad=True,
           decorators=[
               DecorateInfo(
                   toleranceOverride({torch.float32: tol(atol=1.3e-05, rtol=1.3e-05),
                                      torch.complex64: tol(atol=1e-05, rtol=1.2e-03)}),
                   'TestCommon', 'test_reference_testing')],
           skips=(
               # FIXME: bfloat16 backward support likely depends on CUDA11+
               #   and SM53+
               SkipInfo('TestCommon', 'test_dtypes', active_if=IS_WINDOWS),
               # addbmm does not correctly warn when resizing out= inputs
               SkipInfo('TestCommon', 'test_out'),
               # https://github.com/pytorch/pytorch/issues/55907
               SkipInfo('TestCommon', 'test_variant_consistency_eager'),
           ),
           sample_inputs_func=sample_inputs_addbmm),
    OpInfo('baddbmm',
           dtypes=floating_types_and(torch.half),
           dtypesIfCPU=all_types_and_complex_and(torch.float16, torch.bfloat16),
           dtypesIfCUDA=floating_types_and(torch.float16, torch.complex64, torch.complex128,
                                           *[torch.bfloat16] if CUDA11OrLater else []),
           backward_dtypesIfCUDA=floating_types_and(torch.float16,
                                                    *[torch.bfloat16] if SM53OrLater else [],
                                                    torch.complex64, torch.complex128),
           supports_forward_ad=True,
           skips=(
               # FIXME: bfloat16 backward support likely depends on CUDA11+
               #   and SM53+
               SkipInfo('TestCommon', 'test_dtypes', active_if=IS_WINDOWS),
               # baddbmm does not correctly warn when resizing out= inputs
               SkipInfo('TestCommon', 'test_out'),
           ),
           sample_inputs_func=sample_inputs_baddbmm),
    OpInfo('dot',
           dtypes=all_types_and_complex_and(torch.float16),
           dtypesIfCUDA=floating_and_complex_types_and(torch.float16, *[torch.bfloat16] if CUDA11OrLater else []),
           assert_autodiffed=True,
           sample_inputs_func=sample_inputs_dot_vdot,
           supports_forward_ad=True,
           ),
    OpInfo('vdot',
           dtypes=all_types_and_complex_and(torch.float16),
           dtypesIfCUDA=floating_and_complex_types_and(torch.float16, *[torch.bfloat16] if CUDA11OrLater else []),
           sample_inputs_func=sample_inputs_dot_vdot,
           supports_forward_ad=True,
           ),
    OpInfo('bmm',
           dtypes=all_types_and_complex_and(torch.bfloat16, torch.float16),
           dtypesIfCUDA=floating_and_complex_types_and(torch.float16, *[torch.bfloat16] if CUDA11OrLater else []),
           backward_dtypesIfCUDA=floating_and_complex_types_and(torch.float16, *[torch.bfloat16] if SM53OrLater else []),
           assert_autodiffed=True,
           supports_forward_ad=True,
           skips=(
               # FIXME: bfloat16 backward support likely depends on CUDA11+
               #   and SM53+
               SkipInfo('TestCommon', 'test_dtypes', active_if=IS_WINDOWS),
               # bmm does not correctly warn when resizing out= inputs
               SkipInfo('TestCommon', 'test_out'),
           ),
           sample_inputs_func=sample_inputs_bmm),
    OpInfo('mv',
           dtypes=all_types_and_complex_and(torch.bfloat16),
           dtypesIfCUDA=floating_and_complex_types_and(torch.float16, *[torch.bfloat16] if CUDA11OrLater else []),
           skips=(
               # bmm does not correctly warn when resizing out= inputs
               SkipInfo('TestCommon', 'test_out'),),
           assert_autodiffed=True,
           sample_inputs_func=sample_inputs_mv),
    OpInfo('addr',
           dtypes=all_types_and_complex_and(torch.bool, torch.bfloat16, torch.float16),
           backward_dtypes=all_types_and_complex_and(torch.bool, torch.bfloat16),
           backward_dtypesIfCUDA=all_types_and_complex_and(torch.bool, torch.float16, *[torch.bfloat16] if CUDA11OrLater else []),
           # Reference: https://github.com/pytorch/pytorch/issues/50747
           supports_inplace_autograd=False,
           supports_forward_ad=True,
           skips=(
               # Reference: https://github.com/pytorch/pytorch/issues/50747
               SkipInfo('TestCommon', 'test_variant_consistency_eager',
                        dtypes=all_types_and_complex_and(torch.bool, torch.bfloat16, torch.float16)),
           ),
           sample_inputs_func=sample_inputs_addr,
           gradcheck_nondet_tol=GRADCHECK_NONDET_TOL),
    OpInfo('addcmul',
           dtypes=all_types_and_complex(),
           dtypesIfCUDA=all_types_and_complex_and(torch.float16, torch.bfloat16),
           assert_autodiffed=True,
           supports_forward_ad=True,
           supports_inplace_autograd=False,
           skips=(
               # TODO: update sample inputs with for_inplace_variant kwarg to support this test
               SkipInfo('TestCommon', 'test_variant_consistency_eager'),),
           sample_inputs_func=sample_inputs_addcmul_addcdiv),
    OpInfo('addcdiv',
           dtypes=floating_and_complex_types(),
           dtypesIfCUDA=floating_and_complex_types_and(torch.float16, torch.bfloat16),
           supports_inplace_autograd=False,
           supports_forward_ad=True,
           skips=(
               # TODO: update sample inputs with for_inplace_variant kwarg to support this test
               SkipInfo('TestCommon', 'test_variant_consistency_eager'),),
           sample_inputs_func=sample_inputs_addcmul_addcdiv),
    OpInfo('amax',
           ref=lambda a, dim=None, keepdim=False, **kwargs: np.amax(a, axis=dim, keepdims=keepdim, **kwargs),
           dtypes=all_types_and(torch.float16, torch.bfloat16, torch.bool),
           sample_inputs_func=sample_inputs_amax_amin,),
    OpInfo('amin',
           ref=lambda a, dim=None, keepdim=False, **kwargs: np.amin(a, axis=dim, keepdims=keepdim, **kwargs),
           dtypes=all_types_and(torch.float16, torch.bfloat16, torch.bool),
           sample_inputs_func=sample_inputs_amax_amin),
    OpInfo('argmax',
           dtypes=all_types_and(torch.float16, torch.bfloat16),
           supports_autograd=False,
           sample_inputs_func=sample_inputs_argmax_argmin,),
    OpInfo('argmin',
           dtypes=all_types_and(torch.float16, torch.bfloat16),
           supports_autograd=False,
           sample_inputs_func=sample_inputs_argmax_argmin,),
    UnaryUfuncInfo('asin',
                   aliases=('arcsin', ),
                   ref=np.arcsin,
                   domain=(-1, 1),
                   supports_sparse=True,
                   supports_forward_ad=True,
                   safe_casts_outputs=True,
                   dtypes=all_types_and_complex_and(torch.bool, torch.bfloat16),
                   dtypesIfCUDA=all_types_and_complex_and(torch.bool, torch.half, torch.bfloat16),
                   assert_autodiffed=True,
                   decorators=[
                       DecorateInfo(
                           toleranceOverride({torch.float16: tol(atol=1e-05, rtol=1e-03)}),
                           'TestUnaryUfuncs', device_type='cuda'),
                       precisionOverride({torch.bfloat16: 1e-2}),
                   ],
                   skips=(
                       SkipInfo('TestUnaryUfuncs', 'test_reference_numerics_extremal',
                                device_type='cpu', dtypes=[torch.cfloat, torch.cdouble]),
                       SkipInfo('TestUnaryUfuncs', 'test_reference_numerics_hard',
                                device_type='cpu', dtypes=[torch.cfloat, torch.cdouble]),
                       SkipInfo('TestUnaryUfuncs', 'test_reference_numerics_extremal',
                                device_type='cuda', dtypes=[torch.cdouble],
                                active_if=IS_WINDOWS),
                       SkipInfo('TestUnaryUfuncs', 'test_reference_numerics_hard',
                                device_type='cuda', dtypes=[torch.cdouble],
                                active_if=IS_WINDOWS),
                   )),
    # NOTE: derivative for inplace asinh is not implemented
    UnaryUfuncInfo('asinh',
                   aliases=('arcsinh', ),
                   ref=np.arcsinh,
                   dtypes=all_types_and_complex_and(torch.bool),
                   dtypesIfCPU=all_types_and_complex_and(torch.bool, torch.bfloat16),
                   dtypesIfCUDA=all_types_and_complex_and(torch.bool, torch.half, torch.bfloat16),
                   safe_casts_outputs=True,
                   decorators=(precisionOverride({torch.bfloat16: 5e-2}),),
                   supports_inplace_autograd=False,
                   supports_forward_ad=True,
                   skips=(
                       SkipInfo('TestUnaryUfuncs', 'test_reference_numerics_extremal',
                                device_type='cpu', dtypes=[torch.cfloat, torch.cdouble]),
                       SkipInfo('TestUnaryUfuncs', 'test_reference_numerics_hard',
                                device_type='cpu', dtypes=[torch.cfloat, torch.cdouble]),
                       SkipInfo('TestUnaryUfuncs', 'test_reference_numerics_normal',
                                device_type='cpu', dtypes=[torch.cfloat, torch.cdouble]),
                       SkipInfo('TestUnaryUfuncs', 'test_reference_numerics_extremal',
                                device_type='cuda', dtypes=[torch.cdouble],
                                active_if=IS_WINDOWS),
                       SkipInfo('TestUnaryUfuncs', 'test_reference_numerics_hard',
                                device_type='cuda', dtypes=[torch.cdouble],
                                active_if=IS_WINDOWS),
                       # Complex gradcheck tests asinh at points 0 + ix for x > 1 which are points
                       # where asinh is not differentiable
                       SkipInfo('TestGradients', 'test_forward_mode_AD',
                                dtypes=complex_types()),
                   )),
    UnaryUfuncInfo('atan',
                   aliases=('arctan', ),
                   ref=np.arctan,
                   dtypes=all_types_and_complex_and(torch.bool, torch.bfloat16),
                   dtypesIfCUDA=all_types_and_complex_and(torch.bool, torch.half, torch.bfloat16),
                   assert_autodiffed=True,
                   supports_forward_ad=True,
                   decorators=(precisionOverride({torch.bfloat16: 1e-2}),),
                   safe_casts_outputs=True,
                   skips=(
                       SkipInfo('TestUnaryUfuncs', 'test_reference_numerics_extremal',
                                device_type='cpu', dtypes=[torch.cfloat, torch.cdouble]),
                       SkipInfo('TestUnaryUfuncs', 'test_reference_numerics_hard',
                                device_type='cpu', dtypes=[torch.cfloat, torch.cdouble]),
                       SkipInfo('TestUnaryUfuncs', 'test_reference_numerics_normal',
                                device_type='cpu', dtypes=[torch.cfloat, torch.cdouble]),
                       SkipInfo('TestUnaryUfuncs', 'test_reference_numerics_extremal',
                                device_type='cuda', dtypes=[torch.cfloat, torch.cdouble],
                                active_if=IS_WINDOWS),
                       SkipInfo('TestUnaryUfuncs', 'test_reference_numerics_hard',
                                device_type='cuda', dtypes=[torch.cfloat, torch.cdouble],
                                active_if=IS_WINDOWS),
                       SkipInfo('TestUnaryUfuncs', 'test_reference_numerics_normal',
                                device_type='cuda', dtypes=[torch.cfloat, torch.cdouble],
                                active_if=IS_WINDOWS),
                   )),
    OpInfo('atan2',
           dtypes=all_types_and(torch.bool),
           dtypesIfCPU=all_types_and(torch.bool),
           dtypesIfCUDA=all_types_and(torch.bool, torch.half, torch.bfloat16),
           sample_inputs_func=sample_inputs_atan2,
           ),
    UnaryUfuncInfo('atanh',
                   aliases=('arctanh', ),
                   ref=np.arctanh,
                   domain=(-1, 1),
                   dtypes=all_types_and_complex_and(torch.bool),
                   dtypesIfCPU=all_types_and_complex_and(torch.bool, torch.bfloat16),
                   dtypesIfCUDA=all_types_and_complex_and(torch.bool, torch.half, torch.bfloat16),
                   safe_casts_outputs=True,
                   decorators=(precisionOverride({torch.bfloat16: 1e-2}),),
                   supports_inplace_autograd=False,
                   supports_forward_ad=True,
                   skips=(
                       SkipInfo('TestUnaryUfuncs', 'test_reference_numerics_normal',
                                device_type='cpu', dtypes=[torch.cfloat]),
                       SkipInfo('TestUnaryUfuncs', 'test_reference_numerics_extremal',
                                device_type='cpu', dtypes=[torch.cfloat, torch.cdouble]),
                       SkipInfo('TestUnaryUfuncs', 'test_reference_numerics_hard',
                                device_type='cpu', dtypes=[torch.cfloat, torch.cdouble]),
                       SkipInfo('TestUnaryUfuncs', 'test_reference_numerics_extremal',
                                device_type='cuda', dtypes=[torch.cfloat, torch.cdouble],
                                active_if=IS_WINDOWS),
                       SkipInfo('TestUnaryUfuncs', 'test_reference_numerics_hard',
                                device_type='cuda', dtypes=[torch.cfloat],
                                active_if=IS_WINDOWS),
                   )),
    OpInfo('broadcast_to',
           dtypes=all_types_and_complex_and(torch.bool, torch.float16, torch.bfloat16),
           supports_out=False,
           supports_forward_ad=True,
           sample_inputs_func=sample_inputs_broadcast_to),
    OpInfo('bitwise_and',
           dtypes=integral_types_and(torch.bool),
           supports_autograd=False,
           sample_inputs_func=sample_inputs_binary_pwise),
    UnaryUfuncInfo('bitwise_not',
                   ref=np.bitwise_not,
                   dtypes=integral_types_and(torch.bool),
                   supports_autograd=False),
    OpInfo('bitwise_left_shift',
           op=torch.bitwise_left_shift,
           dtypesIfCPU=all_types(),
           dtypesIfCUDA=all_types_and(torch.float16, torch.bfloat16),
           supports_autograd=False,
           sample_inputs_func=sample_inputs_bitwise_shift),
    OpInfo('bitwise_right_shift',
           op=torch.bitwise_right_shift,
           dtypesIfCPU=all_types(),
           dtypesIfCUDA=all_types_and(torch.float16, torch.bfloat16),
           supports_autograd=False,
           sample_inputs_func=sample_inputs_bitwise_shift),
    OpInfo('cdist',
           dtypes=floating_types(),
           supports_out=False,
           supports_gradgrad=False,
           assert_autodiffed=False,
           sample_inputs_func=sample_inputs_cdist,
           ),
    UnaryUfuncInfo('ceil',
                   ref=np.ceil,
                   dtypes=floating_types_and(torch.bfloat16),
                   dtypesIfCUDA=floating_types_and(torch.half, torch.bfloat16),
                   supports_forward_ad=True,
                   assert_autodiffed=True),
    OpInfo('cholesky',
           dtypes=floating_and_complex_types(),
           check_batched_gradgrad=False,
           sample_inputs_func=sample_inputs_linalg_cholesky,
           gradcheck_wrapper=gradcheck_wrapper_hermitian_input,
           decorators=[skipCUDAIfNoMagma, skipCUDAIfRocm, skipCPUIfNoLapack],
           # RuntimeError: torch.cholesky: U(1,1) is zero, singular U.
           test_neg_view=False,
           skips=(
               # Gradcheck for complex generates invalid inputs for this function
               SkipInfo('TestGradients', 'test_forward_mode_AD', dtypes=complex_types()),)),
    OpInfo('cholesky_inverse',
           dtypes=floating_and_complex_types(),
           backward_dtypes=floating_types(),
           # TODO: RuntimeError: cholesky_inverse does not support automatic differentiation for outputs
           # with complex dtype.
           check_batched_gradgrad=False,
           sample_inputs_func=sample_inputs_linalg_cholesky_inverse,
           gradcheck_wrapper=gradcheck_wrapper_triangular_input,
           decorators=[skipCUDAIfNoMagma, skipCPUIfNoLapack],
           skips=(
               # TODO: FIXME: cholesky_inverse throws an error in forward when requires_grad=True
               #   for complex tensors
               SkipInfo('TestCommon', 'test_dtypes'),
               # cholesky_inverse does not correctly warn when resizing out= inputs
               SkipInfo('TestCommon', 'test_out'),)),
    OpInfo('chunk',
           dtypes=all_types_and_complex_and(torch.bool, torch.bfloat16, torch.float16),
           sample_inputs_func=sample_inputs_chunk,
           supports_out=False),
    OpInfo('clone',
           dtypes=all_types_and_complex_and(torch.bool, torch.bfloat16, torch.float16),
           sample_inputs_func=sample_inputs_clone,
           supports_forward_ad=True,
           supports_out=False),
    OpInfo('contiguous',
           op=lambda x, *args, **kwargs: x.contiguous(*args, **kwargs),
           dtypes=all_types_and_complex_and(torch.bool, torch.bfloat16, torch.float16),
           sample_inputs_func=sample_inputs_contiguous,
           supports_forward_ad=True,
           skips=(
               # JIT has issue when op is passed as lambda
               SkipInfo('TestJit', 'test_variant_consistency_jit'),
           ),
           supports_out=False),
    OpInfo('symeig',
           dtypes=floating_and_complex_types(),
           check_batched_gradgrad=False,
           sample_inputs_func=sample_inputs_symeig,
           gradcheck_wrapper=gradcheck_wrapper_hermitian_input,
           decorators=[skipCUDAIfNoMagma, skipCUDAIfRocm, skipCPUIfNoLapack]),
    # NOTE: clamp has seperate opinfos for scalar min/max (unary op) vs. tensors
    OpInfo('clamp',
           aliases=('clip',),
           dtypes=all_types_and(torch.half, torch.bfloat16),
           dtypesIfCPU=all_types_and(torch.bfloat16),
           dtypesIfCUDA=all_types_and(torch.half, torch.bfloat16),
           assert_autodiffed=True,
           sample_inputs_func=sample_inputs_clamp),
    UnaryUfuncInfo('clamp',
                   variant_test_name='scalar',
                   aliases=('clip', ),
                   decorators=(precisionOverride({torch.bfloat16: 7e-2, torch.float16: 1e-2}),),
                   ref=np.clip,
                   dtypes=all_types_and(torch.bfloat16),
                   dtypesIfCUDA=all_types_and(torch.half, torch.bfloat16),
                   assert_autodiffed=True,
                   supports_forward_ad=True,
                   skips=(
                       # Reference: https://github.com/pytorch/pytorch/issues/54841
                       SkipInfo('TestUnaryUfuncs', 'test_reference_numerics_extremal',
                                device_type='cpu', dtypes=[torch.bfloat16]),
                   ),
                   sample_kwargs=sample_kwargs_clamp_scalar,
                   sample_inputs_func=sample_inputs_clamp_scalar),
    UnaryUfuncInfo('positive',
                   ref=np.positive,
                   dtypes=all_types_and_complex_and(torch.half, torch.bfloat16),
                   supports_out=False,
                   supports_forward_ad=True,
                   ),
    UnaryUfuncInfo('conj',
                   ref=np.conj,
                   dtypes=all_types_and_complex_and(torch.bool,
                                                    torch.bfloat16, torch.half),
                   supports_sparse=True,
                   supports_forward_ad=True,
                   supports_out=False),
    UnaryUfuncInfo('conj_physical',
                   ref=np.conj,
                   dtypes=all_types_and_complex_and(torch.bool,
                                                    torch.bfloat16, torch.half),
                   supports_forward_ad=True,
                   skips=(
                       SkipInfo('TestJit', 'test_variant_consistency_jit', dtypes=(torch.float32, )),
                   )),
    OpInfo('resolve_conj',
           dtypes=all_types_and_complex_and(torch.bool, torch.half, torch.bfloat16),
           sample_inputs_func=sample_inputs_view_as_real,
           supports_forward_ad=True,
           supports_out=False,
           ),
    OpInfo('resolve_neg',
           dtypes=all_types_and_complex_and(torch.bool, torch.half, torch.bfloat16),
           sample_inputs_func=sample_inputs_view_as_real,
           supports_forward_ad=True,
           supports_out=False,
           ),
    OpInfo('view_as_real',
           dtypes=complex_types(),
           supports_forward_ad=True,
           sample_inputs_func=sample_inputs_view_as_real,
           test_conjugated_samples=False,
           ),
    OpInfo('view_as_complex',
           dtypes=floating_types_and(torch.half),
           supports_out=False,
           supports_forward_ad=True,
           test_neg_view=False,
           sample_inputs_func=sample_inputs_view_as_complex),
    OpInfo('complex',
           dtypes=floating_types(),
           sample_inputs_func=sample_inputs_complex,
           supports_forward_ad=True,
           ),
    OpInfo('copysign',
           dtypes=all_types_and(torch.bool, torch.half, torch.bfloat16),
           sample_inputs_func=sample_inputs_copysign,
           supports_inplace_autograd=False,
           supports_forward_ad=True,
           ),
    OpInfo('corrcoef',
           dtypes=all_types_and_complex(),
           dtypesIfCUDA=all_types_and_complex_and(torch.half, *[torch.bfloat16] if CUDA11OrLater else []),
           sample_inputs_func=sample_inputs_corrcoef,
           supports_out=False),
    UnaryUfuncInfo('cos',
                   ref=np.cos,
                   dtypes=all_types_and_complex_and(torch.bool, torch.bfloat16),
                   dtypesIfCUDA=all_types_and_complex_and(torch.bool, torch.half, torch.bfloat16),
                   assert_autodiffed=True,
                   handles_large_floats=False,
                   safe_casts_outputs=True,
                   supports_forward_ad=True,
                   decorators=(precisionOverride({torch.bfloat16: 1e-2}),),
                   skips=(
                       SkipInfo('TestUnaryUfuncs', 'test_reference_numerics_extremal',
                                dtypes=[torch.cfloat, torch.cdouble], active_if=IS_WINDOWS),
                       SkipInfo('TestUnaryUfuncs', 'test_reference_numerics_extremal', device_type='cpu',
                                dtypes=[torch.cfloat, torch.cdouble], active_if=IS_MACOS),
                   )),
    UnaryUfuncInfo('cosh',
                   ref=np_unary_ufunc_integer_promotion_wrapper(np.cosh),
                   dtypes=all_types_and_complex_and(torch.bool),
                   dtypesIfCPU=all_types_and_complex_and(torch.bool, torch.bfloat16),
                   dtypesIfCUDA=all_types_and_complex_and(torch.bool, torch.half, torch.bfloat16),
                   safe_casts_outputs=True,
                   assert_autodiffed=True,
                   supports_forward_ad=True,
                   skips=(
                       # Reference: https://github.com/pytorch/pytorch/issues/48641
                       SkipInfo('TestUnaryUfuncs', 'test_reference_numerics_hard',
                                device_type='cpu', dtypes=[torch.int8]),
                       SkipInfo('TestUnaryUfuncs', 'test_reference_numerics_extremal',
                                dtypes=[torch.cfloat, torch.cdouble], active_if=IS_WINDOWS),
                       SkipInfo('TestUnaryUfuncs', 'test_reference_numerics_hard',
                                dtypes=[torch.cfloat, torch.cdouble], active_if=IS_WINDOWS),
                       SkipInfo('TestUnaryUfuncs', 'test_reference_numerics_extremal', device_type='cpu',
                                dtypes=[torch.cfloat, torch.cdouble], active_if=IS_MACOS),
                       SkipInfo('TestUnaryUfuncs', 'test_reference_numerics_hard', device_type='cpu',
                                dtypes=[torch.cfloat, torch.cdouble], active_if=IS_MACOS),
                   )),
    OpInfo('cov',
           dtypes=all_types_and_complex_and(torch.half, torch.bfloat16),
           dtypesIfCUDA=all_types_and_complex_and(torch.half, *[torch.bfloat16] if CUDA11OrLater else []),
           backward_dtypesIfCUDA=all_types_and_complex_and(torch.half, *[torch.bfloat16] if CUDA11OrLater else []),
           sample_inputs_func=sample_inputs_cov,
           supports_out=False,
           supports_forward_ad=True,
           # JIT test not working for tensor kwargs (https://github.com/pytorch/pytorch/issues/58507)
           skips=(SkipInfo('TestJit', 'test_variant_consistency_jit'),)),
    OpInfo('cross',
           dtypes=all_types_and_complex(),
           dtypesIfCUDA=all_types_and_complex_and(torch.half),
           sample_inputs_func=sample_inputs_cross,
           supports_forward_ad=True,
           skips=(
               # AssertionError: UserWarning not triggered :
               # Resized a non-empty tensor but did not warn about it.
               SkipInfo('TestCommon', 'test_out'),
           )),
    OpInfo('cumsum',
           dtypesIfCPU=all_types_and_complex(),
           dtypesIfCUDA=all_types_and_complex_and(torch.half, torch.bfloat16),
           supports_forward_ad=True,
           skips=(
               # cumsum does not handle correctly out= dtypes
               SkipInfo('TestCommon', 'test_out'),
           ),
           sample_inputs_func=sample_inputs_cumulative_ops),
    OpInfo('cumprod',
           dtypes=all_types_and_complex(),
           dtypesIfCUDA=all_types_and_complex_and(torch.float16, torch.bfloat16),
           supports_forward_ad=True,
           skips=(
               # cumprod does not handle correctly out= dtypes
               SkipInfo('TestCommon', 'test_out',
                        dtypes=[torch.float32]),
           ),
           # gradgradcheck fails in fast_mode=True: #56275
           sample_inputs_func=sample_inputs_cumprod,
           gradcheck_fast_mode=False),
    OpInfo('cummax',
           dtypesIfCPU=all_types_and(torch.bool),
           dtypesIfCUDA=all_types_and(torch.bool, torch.half, torch.bfloat16),
           sample_inputs_func=partial(sample_inputs_cumulative_ops, supports_dtype_kwargs=False),
           supports_forward_ad=True,
           gradcheck_nondet_tol=GRADCHECK_NONDET_TOL),
    OpInfo('cummin',
           dtypesIfCPU=all_types_and(torch.bool),
           dtypesIfCUDA=all_types_and(torch.bool, torch.half, torch.bfloat16),
           sample_inputs_func=partial(sample_inputs_cumulative_ops, supports_dtype_kwargs=False),
           supports_forward_ad=True,
           gradcheck_nondet_tol=GRADCHECK_NONDET_TOL),
    UnaryUfuncInfo('deg2rad',
                   ref=np.radians,
                   decorators=(precisionOverride({torch.bfloat16: 7e-1,
                                                  torch.float16: 7e-1}),),
                   dtypes=all_types_and(torch.bool, torch.half, torch.bfloat16),
                   supports_forward_ad=True,
                   skips=(
                       # Reference: https://github.com/pytorch/pytorch/pull/51283#issuecomment-770614273
                       SkipInfo('TestUnaryUfuncs', 'test_reference_numerics_hard',
                                dtypes=[torch.bfloat16]),
                   ),
                   safe_casts_outputs=True),
    OpInfo('diff',
           op=torch.diff,
           dtypes=all_types_and_complex_and(torch.bool, torch.float16, torch.bfloat16),
           supports_forward_ad=True,
           sample_inputs_func=sample_inputs_diff),
    BinaryUfuncInfo('div',
                    aliases=('divide',),
                    variant_test_name='no_rounding_mode',
                    dtypes=all_types_and_complex_and(torch.bool, torch.half, torch.bfloat16),
                    sample_inputs_func=sample_inputs_binary_pwise,
                    supports_forward_ad=True,
                    assert_autodiffed=True,
                    rhs_make_tensor_kwargs=dict(exclude_zero=True)),
    BinaryUfuncInfo('div',
                    aliases=('divide',),
                    variant_test_name='trunc_rounding',
                    dtypes=all_types_and_complex_and(torch.bool, torch.half, torch.bfloat16),
                    sample_inputs_func=partial(sample_inputs_binary_pwise, rounding_mode="trunc"),
                    supports_forward_ad=True,
                    skips=(
                        # Reference: https://github.com/pytorch/pytorch/issues/59174
                        SkipInfo('TestJit', 'test_variant_consistency_jit'),
                    ),
                    assert_autodiffed=True,
                    rhs_make_tensor_kwargs=dict(exclude_zero=True)),
    BinaryUfuncInfo('div',
                    aliases=('divide',),
                    variant_test_name='floor_rounding',
                    dtypes=all_types_and_complex_and(torch.bool, torch.half, torch.bfloat16),
                    sample_inputs_func=partial(sample_inputs_binary_pwise, rounding_mode="floor"),
                    supports_forward_ad=True,
                    skips=(
                        # Reference: https://github.com/pytorch/pytorch/issues/59174
                        SkipInfo('TestJit', 'test_variant_consistency_jit'),
                    ),
                    assert_autodiffed=True,
                    rhs_make_tensor_kwargs=dict(exclude_zero=True)),
    BinaryUfuncInfo('true_divide',
                    dtypes=all_types_and_complex_and(torch.bool, torch.half, torch.bfloat16),
                    supports_forward_ad=True,
                    sample_inputs_func=sample_inputs_binary_pwise,
                    rhs_make_tensor_kwargs=dict(exclude_zero=True)),
    UnaryUfuncInfo('exp',
                   ref=np_unary_ufunc_integer_promotion_wrapper(np.exp),
                   dtypes=all_types_and_complex_and(torch.bool, torch.bfloat16),
                   dtypesIfCUDA=all_types_and_complex_and(torch.bool, torch.half, torch.bfloat16),
                   skips=(
                       # Reference: https://github.com/pytorch/pytorch/pull/50093#pullrequestreview-561791547
                       SkipInfo('TestUnaryUfuncs', 'test_reference_numerics_extremal', dtypes=[torch.bfloat16]),
                       SkipInfo('TestUnaryUfuncs', 'test_reference_numerics_hard', dtypes=[torch.bfloat16]),
                       SkipInfo('TestUnaryUfuncs', 'test_reference_numerics_normal', dtypes=[torch.bfloat16]),
                       # Reference: https://github.com/pytorch/pytorch/issues/48010
                       SkipInfo('TestUnaryUfuncs', 'test_reference_numerics_extremal',
                                device_type='cpu', dtypes=[torch.cfloat, torch.cdouble]),
                       SkipInfo('TestUnaryUfuncs', 'test_reference_numerics_hard',
                                device_type='cpu', dtypes=[torch.cfloat, torch.cdouble]),
                   ),
                   assert_autodiffed=True,
                   supports_forward_ad=True,
                   safe_casts_outputs=True),
    OpInfo('expand',
           op=lambda self, shape: self.expand(shape),
           dtypes=all_types_and_complex_and(torch.bool, torch.half, torch.bfloat16),
           sample_inputs_func=sample_inputs_expand,
           skips=(
               # Because expand does not have a function variant.
               SkipInfo('TestJit', 'test_variant_consistency_jit'),),
           supports_forward_ad=True,
           supports_out=False),
    OpInfo('expand_as',
           op=lambda self, other: self.expand_as(other),
           dtypes=all_types_and_complex_and(torch.bool, torch.half, torch.bfloat16),
           supports_forward_ad=True,
           sample_inputs_func=sample_inputs_expand_as,
           skips=(
               # Because expand_as does not have a function variant.
               SkipInfo('TestJit', 'test_variant_consistency_jit'),),
           supports_out=False),
    OpInfo('diag',
           dtypes=all_types_and_complex_and(torch.bool),
           dtypesIfCPU=all_types_and_complex_and(torch.bool),
           dtypesIfCUDA=all_types_and_complex_and(torch.bool, torch.half, torch.bfloat16),
           sample_inputs_func=sample_inputs_diag),
    OpInfo('diag_embed',
           dtypes=all_types_and_complex_and(torch.bool, torch.bfloat16, torch.float16),
           supports_out=False,
           supports_forward_ad=True,
           sample_inputs_func=sample_inputs_diagonal_diag_embed),
    OpInfo('diagonal',
           dtypes=all_types_and_complex_and(torch.bool, torch.bfloat16, torch.float16),
           supports_out=False,
           sample_inputs_func=sample_inputs_diagonal_diag_embed),
    OpInfo('eq',
           dtypes=all_types_and_complex_and(torch.bool, torch.bfloat16, torch.float16),
           supports_autograd=False,
           sample_inputs_func=sample_inputs_comparison_ops),
    OpInfo('fmax',
           op=torch.fmax,
           dtypes=all_types_and(torch.float16, torch.bfloat16, torch.bool),
           supports_forward_ad=True,
           sample_inputs_func=sample_inputs_max_min_binary,),
    OpInfo('fmin',
           op=torch.fmin,
           dtypes=all_types_and(torch.float16, torch.bfloat16, torch.bool),
           supports_forward_ad=True,
           sample_inputs_func=sample_inputs_max_min_binary,),
    OpInfo('fmod',
           ref=np.fmod,
           dtypes=all_types_and(torch.float16),
           sample_inputs_func=sample_inputs_fmod_remainder),
    OpInfo('fmod',
           ref=np.fmod,
           variant_test_name='autodiffed',
           dtypes=all_types_and(torch.float16, torch.bool),
           assert_autodiffed=True,
           sample_inputs_func=partial(sample_inputs_fmod_remainder, autodiffed=True)),
    OpInfo('remainder',
           ref=np.remainder,
           dtypesIfCPU=all_types_and(torch.float16),
           dtypesIfCUDA=all_types_and(torch.float16, torch.bfloat16),
           supports_forward_ad=True,
           sample_inputs_func=sample_inputs_fmod_remainder),
    OpInfo('remainder',
           ref=np.remainder,
           variant_test_name='autodiffed',
           dtypesIfCPU=all_types_and(torch.float16, torch.bool),
           dtypesIfCUDA=all_types_and(torch.float16, torch.bool, torch.bfloat16),
           supports_forward_ad=True,
           assert_autodiffed=True,
           sample_inputs_func=partial(sample_inputs_fmod_remainder, autodiffed=True)),
    UnaryUfuncInfo('frac',
                   ref=lambda x: np.modf(x)[0],
                   dtypes=floating_types_and(torch.bfloat16, torch.float16),
                   dtypesIfCUDA=floating_types_and(torch.float16, torch.bfloat16),
                   assert_autodiffed=True,
                   supports_forward_ad=True,
                   # Reference for disabling extremals
                   # https://github.com/pytorch/pytorch/issues/51948
                   handles_extremals=False),
    SpectralFuncInfo('fft.fft',
                     aten_name='fft_fft',
                     ref=np.fft.fft,
                     ndimensional=False,
                     dtypes=all_types_and_complex_and(torch.bool),
                     default_test_dtypes=floating_and_complex_types()),
    SpectralFuncInfo('fft.fftn',
                     aten_name='fft_fftn',
                     ref=np.fft.fftn,
                     ndimensional=True,
                     dtypes=all_types_and_complex_and(torch.bool),
                     default_test_dtypes=floating_and_complex_types(),
                     decorators=[precisionOverride(
                         {torch.float: 1e-4, torch.cfloat: 1e-4})],),
    SpectralFuncInfo('fft.hfft',
                     aten_name='fft_hfft',
                     ref=np.fft.hfft,
                     ndimensional=False,
                     dtypes=all_types_and_complex_and(torch.bool),
                     default_test_dtypes=floating_and_complex_types(),
                     check_batched_gradgrad=False),
    SpectralFuncInfo('fft.rfft',
                     aten_name='fft_rfft',
                     ref=np.fft.rfft,
                     ndimensional=False,
                     dtypes=all_types_and(torch.bool),
                     default_test_dtypes=floating_and_complex_types(),
                     check_batched_grad=False,
                     check_batched_gradgrad=False),
    SpectralFuncInfo('fft.rfftn',
                     aten_name='fft_rfftn',
                     ref=np.fft.rfftn,
                     ndimensional=True,
                     dtypes=all_types_and(torch.bool),
                     default_test_dtypes=floating_and_complex_types(),
                     check_batched_grad=False,
                     check_batched_gradgrad=False,
                     decorators=[precisionOverride({torch.float: 1e-4})],),
    SpectralFuncInfo('fft.ifft',
                     aten_name='fft_ifft',
                     ref=np.fft.ifft,
                     ndimensional=False,
                     dtypes=all_types_and_complex_and(torch.bool),
                     default_test_dtypes=floating_and_complex_types()),
    SpectralFuncInfo('fft.ifftn',
                     aten_name='fft_ifftn',
                     ref=np.fft.ifftn,
                     ndimensional=True,
                     dtypes=all_types_and_complex_and(torch.bool),
                     default_test_dtypes=floating_and_complex_types(),
                     decorators=[
                         DecorateInfo(
                             precisionOverride({torch.float: 1e-4, torch.cfloat: 1e-4}),
                             'TestFFT', 'test_reference_nd')],
                     ),
    SpectralFuncInfo('fft.ihfft',
                     aten_name='fft_ihfft',
                     ref=np.fft.ihfft,
                     ndimensional=False,
                     dtypes=all_types_and(torch.bool),
                     default_test_dtypes=floating_types(),
                     check_batched_grad=False),
    SpectralFuncInfo('fft.irfft',
                     aten_name='fft_irfft',
                     ref=np.fft.irfft,
                     ndimensional=False,
                     dtypes=all_types_and_complex_and(torch.bool),
                     default_test_dtypes=floating_and_complex_types(),
                     check_batched_gradgrad=False),
    SpectralFuncInfo('fft.irfftn',
                     aten_name='fft_irfftn',
                     ref=np.fft.irfftn,
                     ndimensional=True,
                     dtypes=all_types_and_complex_and(torch.bool),
                     default_test_dtypes=floating_and_complex_types(),
                     check_batched_gradgrad=False,
                     decorators=[
                         DecorateInfo(
                             precisionOverride({torch.float: 1e-4, torch.cfloat: 1e-4}),
                             'TestFFT', 'test_reference_nd')],
                     ),
    UnaryUfuncInfo('floor',
                   ref=np.floor,
                   dtypes=floating_types_and(torch.bfloat16),
                   dtypesIfCUDA=floating_types_and(torch.half, torch.bfloat16),
                   supports_forward_ad=True,
                   assert_autodiffed=True),
    OpInfo('flip',
           op=torch.flip,
           dtypes=all_types_and_complex_and(torch.bool, torch.half, torch.bfloat16),
           sample_inputs_func=sample_inputs_flip,
           supports_forward_ad=True,
           supports_out=False),
    OpInfo('fliplr',
           op=torch.fliplr,
           dtypes=all_types_and_complex_and(torch.bool, torch.half, torch.bfloat16),
           sample_inputs_func=sample_inputs_fliplr_flipud,
           supports_forward_ad=True,
           supports_out=False),
    OpInfo('flipud',
           op=torch.flipud,
           dtypes=all_types_and_complex_and(torch.bool, torch.half, torch.bfloat16),
           sample_inputs_func=sample_inputs_fliplr_flipud,
           supports_forward_ad=True,
           supports_out=False),
    UnaryUfuncInfo('i0',
                   ref=np_unary_ufunc_integer_promotion_wrapper(
                       scipy.special.i0) if TEST_SCIPY else _NOTHING,
                   aliases=('special.i0',),
                   decorators=(precisionOverride({torch.bfloat16: 3e-1,
                                                  torch.float16: 5e-1}),),
                   backward_dtypesIfCPU=floating_types(),
                   backward_dtypesIfCUDA=floating_types(),
                   backward_dtypesIfROCM=floating_types(),
                   dtypes=all_types_and(torch.bool, torch.bfloat16),
                   dtypesIfCUDA=all_types_and(torch.bool, torch.half, torch.bfloat16),
                   safe_casts_outputs=True,
                   sample_inputs_func=sample_inputs_i0_i1),
    UnaryUfuncInfo('special.i0e',
                   aten_name='special_i0e',
                   ref=scipy.special.i0e if TEST_SCIPY else _NOTHING,
                   decorators=(precisionOverride({torch.bfloat16: 3e-1,
                                                  torch.float16: 3e-1}),),
                   backward_dtypesIfCPU=floating_types(),
                   backward_dtypesIfCUDA=floating_types(),
                   backward_dtypesIfROCM=floating_types(),
                   dtypes=all_types_and(torch.bool, torch.bfloat16),
                   dtypesIfCUDA=all_types_and(torch.bool, torch.half, torch.bfloat16),
                   sample_inputs_func=sample_inputs_i0_i1,
                   safe_casts_outputs=True),
    UnaryUfuncInfo('special.i1',
                   aten_name='special_i1',
                   ref=np_unary_ufunc_integer_promotion_wrapper(scipy.special.i1) if TEST_SCIPY else _NOTHING,
                   decorators=(precisionOverride({torch.float: 1e-4}),),
                   dtypes=all_types_and(torch.bool),
                   dtypesIfCPU=all_types_and(torch.bool),
                   dtypesIfCUDA=all_types_and(torch.bool),
                   sample_inputs_func=sample_inputs_i0_i1,
                   safe_casts_outputs=True),
    UnaryUfuncInfo('special.i1e',
                   aten_name='special_i1e',
                   ref=scipy.special.i1e if TEST_SCIPY else _NOTHING,
                   dtypes=all_types_and(torch.bool),
                   dtypesIfCPU=all_types_and(torch.bool),
                   dtypesIfCUDA=all_types_and(torch.bool),
                   sample_inputs_func=sample_inputs_i0_i1,
                   safe_casts_outputs=True),
    UnaryUfuncInfo('special.ndtr',
                   aten_name='special_ndtr',
                   decorators=(precisionOverride({torch.bfloat16: 5e-3,
                                                  torch.float16: 5e-4}),),
                   ref=scipy.special.ndtr if TEST_SCIPY else _NOTHING,
                   dtypes=all_types_and(torch.bool, torch.bfloat16),
                   dtypesIfCUDA=all_types_and(torch.bool, torch.bfloat16, torch.float16),
                   safe_casts_outputs=True),
    BinaryUfuncInfo('floor_divide',
                    dtypes=all_types_and(torch.half, torch.bfloat16),
                    sample_inputs_func=sample_inputs_binary_pwise,
                    supports_autograd=False,
                    rhs_make_tensor_kwargs=dict(exclude_zero=True),
                    ),
    UnaryUfuncInfo('frexp',
                   op=torch.frexp,
                   ref=np.frexp,
                   dtypes=floating_types_and(torch.half),
                   dtypesIfCPU=floating_types_and(torch.half, torch.bfloat16),
                   # skip testing torch.frexp as it is not supported by ROCm platform yet
                   decorators=[skipCUDAIfRocm],
                   supports_out=False,
                   supports_forward_ad=True,
                   skips=(
                       # skips below tests as torch.frexp returns tuple-like (mantissa, exponent) as outputs,
                       # while theses tests currently requires output to a single tensor.
                       SkipInfo('TestUnaryUfuncs', 'test_batch_vs_slicing'),
                       SkipInfo('TestUnaryUfuncs', 'test_contig_vs_every_other'),
                       SkipInfo('TestUnaryUfuncs', 'test_contig_vs_transposed'),
                       SkipInfo('TestUnaryUfuncs', 'test_non_contig_expand'),
                       SkipInfo('TestUnaryUfuncs', 'test_variant_consistency'),

                       # skips test_reference_numerics due to error in Windows CI.
                       # The np.frexp returns exponent as np.intc dtype on Windows platform,
                       # and np.intc does not have the correspond torch dtype
                       SkipInfo('TestUnaryUfuncs', 'test_reference_numerics_normal',
                                active_if=IS_WINDOWS),
                       SkipInfo('TestUnaryUfuncs', 'test_reference_numerics_hard',
                                active_if=IS_WINDOWS),
                       SkipInfo('TestUnaryUfuncs', 'test_reference_numerics_extremal',
                                active_if=IS_WINDOWS),
                   )),
    OpInfo('ge',
           aliases=('greater_equal',),
           dtypes=all_types_and(torch.bool, torch.bfloat16, torch.float16),
           supports_autograd=False,
           sample_inputs_func=sample_inputs_comparison_ops),
    OpInfo('geqrf',
           dtypes=floating_and_complex_types(),
           dtypesIfCPU=floating_and_complex_types(),
           supports_autograd=False,
           sample_inputs_func=sample_inputs_geqrf,
           decorators=[skipCUDAIfNoMagma, skipCUDAIfRocm, skipCPUIfNoLapack],),
    OpInfo('gt',
           aliases=('greater',),
           dtypes=all_types_and(torch.bool, torch.bfloat16, torch.float16),
           supports_autograd=False,
           sample_inputs_func=sample_inputs_comparison_ops),
    UnaryUfuncInfo('imag',
                   ref=np.imag,
                   dtypes=complex_types(),
                   supports_out=False,
                   supports_forward_ad=True,
                   skips=(
                       # Skip since real and imag don't have out variants.
                       SkipInfo('TestUnaryUfuncs', 'test_out_arg_all_dtypes'),
                   )),
    OpInfo('gradient',
           dtypes=floating_and_complex_types_and(torch.int8, torch.int16,
                                                 torch.int32, torch.int64,
                                                 torch.bfloat16, torch.half),
           supports_out=False,
           supports_forward_ad=True,
           skips=(
               # following tests give a runtime error with undefined value tensor
               # see discussion : https://github.com/pytorch/pytorch/issues/56660
               SkipInfo('TestJit', 'test_variant_consistency_jit', dtypes=(torch.float32, torch.complex64)),
           ),
           supports_inplace_autograd=False,
           sample_inputs_func=sample_inputs_gradient),
    OpInfo('inverse',
           op=torch.inverse,
           dtypes=floating_and_complex_types(),
           check_batched_gradgrad=False,
           gradcheck_nondet_tol=GRADCHECK_NONDET_TOL,
           sample_inputs_func=sample_inputs_linalg_invertible,
           decorators=[skipCUDAIfNoMagmaAndNoCusolver, skipCUDAIfRocm, skipCPUIfNoLapack]),
    OpInfo('isin',
           dtypesIfCPU=all_types(),
           dtypesIfCUDA=all_types_and(torch.half),
           supports_autograd=False,
           sample_inputs_func=sample_inputs_isin),
    OpInfo('kthvalue',
           dtypes=all_types(),
           dtypesIfCPU=all_types_and(torch.bfloat16),
           dtypesIfCUDA=all_types_and(torch.float16),
           supports_forward_ad=True,
           sample_inputs_func=sample_inputs_kthvalue),
    OpInfo('le',
           aliases=('less_equal',),
           dtypes=all_types_and(torch.bool, torch.bfloat16, torch.float16),
           supports_autograd=False,
           sample_inputs_func=sample_inputs_comparison_ops),
    OpInfo('linalg.det',
           op=torch.linalg.det,
           aliases=('det', ),
           dtypes=floating_and_complex_types(),
           backward_dtypes=floating_and_complex_types(),
           aten_name='linalg_det',
           sample_inputs_func=sample_inputs_linalg_det,
           decorators=[skipCUDAIfNoMagma, skipCPUIfNoLapack, skipCUDAIfRocm],
           supports_inplace_autograd=False),
    OpInfo('linalg.det',
           op=torch.linalg.det,
           variant_test_name='singular',
           aliases=('det', ),
           dtypes=double_types(),
           backward_dtypes=double_types(),
           aten_name='linalg_det',
           sample_inputs_func=sample_inputs_linalg_det_singular,
           decorators=[skipCUDAIfNoMagma, skipCPUIfNoLapack, skipCUDAIfRocm],
           supports_inplace_autograd=False,
           skips=(
               # Will be removed once https://github.com/pytorch/pytorch/issues/62328 is fixed
               # Probable fix (open PR): https://github.com/pytorch/pytorch/pull/62570
               SkipInfo('TestGradients', 'test_fn_grad', device_type='cuda', dtypes=(torch.complex128,)),
               SkipInfo('TestCommon', 'test_dtypes'),
               SkipInfo('TestGradients', 'test_fn_gradgrad'),
               # This test fails because singular inputs cannot be reliably
               # generated unless we're using double types
               SkipInfo('TestOpInfo', 'test_unsupported_dtypes'),
               SkipInfo('TestOpInfo', 'test_unsupported_backward',
                        dtypes=(torch.float32, torch.complex64,)),
           )),
    OpInfo('linalg.cholesky',
           aten_name='linalg_cholesky',
           dtypes=floating_and_complex_types(),
           # TODO: RuntimeError: While computing batched gradients,
           # got: vmap: Calling Tensor.as_strided is not supported
           # unless the batch dims being vmapped over are at the front of the tensor (in memory layout).
           check_batched_gradgrad=False,
           sample_inputs_func=sample_inputs_linalg_cholesky,
           gradcheck_wrapper=gradcheck_wrapper_hermitian_input,
           decorators=[skipCUDAIfNoMagmaAndNoCusolver, skipCUDAIfRocm, skipCPUIfNoLapack],
           # RuntimeError: torch.linalg.cholesky: U(1,1) is zero, singular U.
           test_neg_view=False,
           skips=(
               # Gradcheck for complex generates invalid inputs for this function
               SkipInfo('TestGradients', 'test_forward_mode_AD', dtypes=complex_types()),),
           ),
    OpInfo('linalg.cholesky_ex',
           aten_name='linalg_cholesky_ex',
           dtypes=floating_and_complex_types(),
           check_batched_gradgrad=False,
           sample_inputs_func=sample_inputs_linalg_cholesky,
           gradcheck_wrapper=gradcheck_wrapper_hermitian_input,
           decorators=[skipCUDAIfNoMagmaAndNoCusolver, skipCUDAIfRocm, skipCPUIfNoLapack]),
    OpInfo('linalg.cond',
           aten_name='linalg_cond',
           dtypes=floating_and_complex_types(),
           sample_inputs_func=sample_inputs_linalg_cond,
           check_batched_gradgrad=False,
           gradcheck_nondet_tol=GRADCHECK_NONDET_TOL,
           decorators=[skipCUDAIfNoMagmaAndNoCusolver, skipCUDAIfRocm, skipCPUIfNoLapack],
           ),
    OpInfo('linalg.eig',
           aten_name='linalg_eig',
           op=torch.linalg.eig,
           dtypes=floating_and_complex_types(),
           check_batched_gradgrad=False,
           sample_inputs_func=sample_inputs_linalg_eig,
           decorators=[skipCUDAIfNoMagma, skipCUDAIfRocm, skipCPUIfNoLapack]),
    OpInfo('linalg.eigvals',
           aten_name='linalg_eigvals',
           op=torch.linalg.eigvals,
           dtypes=floating_and_complex_types(),
           check_batched_gradgrad=False,
           sample_inputs_func=sample_inputs_linalg_invertible,
           decorators=[skipCUDAIfNoMagma, skipCUDAIfRocm, skipCPUIfNoLapack]),
    OpInfo('linalg.eigh',
           aten_name='linalg_eigh',
           dtypes=floating_and_complex_types(),
           check_batched_gradgrad=False,
           sample_inputs_func=sample_inputs_linalg_eigh,
           gradcheck_wrapper=gradcheck_wrapper_hermitian_input,
           decorators=[skipCUDAIfNoMagma, skipCUDAIfRocm, skipCPUIfNoLapack]),
    OpInfo('linalg.eigvalsh',
           aten_name='linalg_eigvalsh',
           dtypes=floating_and_complex_types(),
           check_batched_gradgrad=False,
           sample_inputs_func=sample_inputs_linalg_eigh,
           gradcheck_wrapper=gradcheck_wrapper_hermitian_input,
           decorators=[skipCUDAIfNoMagma, skipCUDAIfRocm, skipCPUIfNoLapack],),
    OpInfo('linalg.householder_product',
           aten_name='linalg_householder_product',
           op=torch.linalg.householder_product,
           aliases=('orgqr', ),
           dtypes=floating_and_complex_types(),
           # TODO: backward uses in-place operations that vmap doesn't like
           check_batched_grad=False,
           check_batched_gradgrad=False,
           sample_inputs_func=sample_inputs_householder_product,
           decorators=[skipCUDAIfNoCusolver, skipCUDAIfRocm, skipCPUIfNoLapack]),
    OpInfo('linalg.lstsq',
           aten_name='linalg_lstsq',
           op=torch.linalg.lstsq,
           dtypes=floating_and_complex_types(),
           supports_out=True,
           sample_inputs_func=sample_inputs_linalg_lstsq,
           supports_autograd=False,
           decorators=[skipCUDAIfNoMagma, skipCPUIfNoLapack],
           skips=(
               SkipInfo('TestJit', 'test_variant_consistency_jit'),
           )),
    OpInfo('linalg.matrix_power',
           aliases=('matrix_power',),
           aten_name='linalg_matrix_power',
           dtypes=floating_and_complex_types(),
           supports_inplace_autograd=False,
           supports_forward_ad=True,
           decorators=[skipCUDAIfNoMagmaAndNoCusolver, skipCPUIfNoLapack, skipCUDAIfRocm],
           sample_inputs_func=sample_inputs_linalg_matrix_power,
           gradcheck_nondet_tol=GRADCHECK_NONDET_TOL),
    OpInfo('linalg.multi_dot',
           # Need this lambda because gradcheck does not work with TensorList inputs
           aten_name='linalg_multi_dot',
           dtypes=floating_and_complex_types_and(torch.half),
           dtypesIfCPU=all_types_and_complex_and(torch.half, torch.bfloat16),
           dtypesIfCUDA=floating_and_complex_types_and(torch.half, *[torch.bfloat16] if CUDA11OrLater else []),
           supports_inplace_autograd=False,
           # Batched grad checks fail for empty input tensors (see https://github.com/pytorch/pytorch/issues/53407)
           check_batched_grad=False,
           check_batched_gradgrad=False,
           supports_forward_ad=True,
           sample_inputs_func=sample_inputs_linalg_multi_dot,
           gradcheck_nondet_tol=GRADCHECK_NONDET_TOL,
           ),
    OpInfo('linalg.norm',
           op=torch.linalg.norm,
           dtypes=floating_and_complex_types_and(torch.float16, torch.bfloat16),
           decorators=[skipCUDAIfNoMagma, skipCPUIfNoLapack],
           sample_inputs_func=sample_inputs_linalg_norm,
           aten_name='linalg_norm',
           skips=(
               # linalg.norm does not correctly warn when resizing out= inputs
               SkipInfo('TestCommon', 'test_out'),
           )),
    OpInfo('linalg.matrix_norm',
           aten_name='linalg_matrix_norm',
           dtypes=floating_and_complex_types(),
           decorators=[skipCUDAIfNoMagma, skipCPUIfNoLapack],
           sample_inputs_func=sample_inputs_linalg_matrix_norm,
           skips=(
               # linalg.matrix_norm does not correctly warn when resizing out= inputs
               SkipInfo('TestCommon', 'test_out'),
           )),
    OpInfo('linalg.qr',
           aten_name='linalg_qr',
           op=torch.linalg.qr,
           dtypes=floating_and_complex_types(),
           # batched gradients do not work for empty inputs
           # https://github.com/pytorch/pytorch/issues/50743#issuecomment-767376085
           check_batched_gradgrad=False,
           sample_inputs_func=sample_inputs_linalg_qr,
           decorators=[skipCUDAIfNoMagma, skipCUDAIfRocm, skipCPUIfNoLapack]),
    OpInfo('linalg.slogdet',
           aten_name='linalg_slogdet',
           op=torch.linalg.slogdet,
           dtypes=floating_and_complex_types(),
           sample_inputs_func=sample_inputs_linalg_slogdet,
           decorators=[skipCUDAIfNoMagma, skipCUDAIfRocm, skipCPUIfNoLapack]),
    OpInfo('linalg.vector_norm',
           op=torch.linalg.vector_norm,
           dtypes=floating_and_complex_types_and(torch.float16, torch.bfloat16),
           decorators=[skipCUDAIfNoMagma, skipCPUIfNoLapack],
           sample_inputs_func=sample_inputs_linalg_vector_norm,
           aten_name='linalg_vector_norm',
           skips=(
               # linalg.vector_norm does not correctly warn when resizing out= inputs
               SkipInfo('TestCommon', 'test_out'),
           )),
    UnaryUfuncInfo('log',
                   ref=np.log,
                   domain=(0, None),
                   dtypes=all_types_and_complex_and(torch.bool, torch.bfloat16),
                   dtypesIfCUDA=all_types_and_complex_and(torch.bool, torch.half, torch.bfloat16),
                   assert_autodiffed=True,
                   safe_casts_outputs=True,
                   supports_forward_ad=True,
                   decorators=(precisionOverride({torch.bfloat16: 5e-2}),),
                   skips=(
                       SkipInfo('TestUnaryUfuncs', 'test_reference_numerics_extremal',
                                device_type='cpu', dtypes=[torch.cfloat, torch.cdouble],
                                active_if=IS_WINDOWS),
                   )),
    UnaryUfuncInfo('log10',
                   ref=np.log10,
                   domain=(0, None),
                   decorators=(precisionOverride({torch.bfloat16: 5e-2}),),
                   dtypes=all_types_and_complex_and(torch.bool, torch.bfloat16),
                   assert_autodiffed=True,
                   dtypesIfCUDA=all_types_and_complex_and(torch.bool, torch.half, torch.bfloat16),
                   safe_casts_outputs=True,
                   supports_forward_ad=True,
                   skips=(
                       SkipInfo('TestUnaryUfuncs', 'test_reference_numerics_extremal',
                                device_type='cpu', dtypes=[torch.cfloat, torch.cdouble],
                                active_if=IS_WINDOWS),
                   )),
    UnaryUfuncInfo('log1p',
                   ref=np.log1p,
                   aliases=('special.log1p',),
                   domain=(-1, None),
                   dtypes=all_types_and(torch.bool, torch.bfloat16),
                   dtypesIfCUDA=all_types_and(torch.bool, torch.half, torch.bfloat16),
                   decorators=(precisionOverride({torch.bfloat16: 1e-1}),),
                   safe_casts_outputs=True,
                   supports_forward_ad=True,
                   assert_autodiffed=True),
    UnaryUfuncInfo('log2',
                   ref=np.log2,
                   domain=(0, None),
                   dtypes=all_types_and_complex_and(torch.bool, torch.bfloat16),
                   dtypesIfCUDA=all_types_and_complex_and(torch.bool, torch.half, torch.bfloat16),
                   assert_autodiffed=True,
                   safe_casts_outputs=True,
                   supports_forward_ad=True,
                   decorators=(precisionOverride({torch.bfloat16: 1e-1}),),
                   skips=(
                       SkipInfo('TestUnaryUfuncs', 'test_reference_numerics_extremal',
                                dtypes=[torch.cfloat, torch.cdouble]),
                       SkipInfo('TestUnaryUfuncs', 'test_reference_numerics_normal',
                                dtypes=[torch.cfloat, torch.cdouble]),
                   )),
    OpInfo('logaddexp',
           dtypes=floating_types(),
           dtypesIfCUDA=floating_types_and(torch.bfloat16),
           dtypesIfROCM=floating_types_and(torch.bfloat16),
           supports_forward_ad=True,
           sample_inputs_func=lambda op_info, device, dtype, requires_grad=False, **kwargs:
           (SampleInput(make_tensor((S, S), device, dtype, requires_grad=requires_grad),
                        args=(make_tensor((S, S), device, dtype, requires_grad=requires_grad),)),)),
    OpInfo('logaddexp2',
           dtypes=floating_types(),
           dtypesIfCUDA=floating_types_and(torch.bfloat16),
           dtypesIfROCM=floating_types_and(torch.bfloat16),
           supports_forward_ad=True,
           sample_inputs_func=lambda op_info, device, dtype, requires_grad=False, **kwargs:
           (SampleInput(make_tensor((S, S), device, dtype, requires_grad=requires_grad),
                        args=(make_tensor((S, S), device, dtype, requires_grad=requires_grad),)),)),
    UnaryUfuncInfo('logical_not',
                   ref=np.logical_not,
                   decorators=(precisionOverride({torch.bfloat16: 7e-1,
                                                  torch.float16: 5e-1}),),
                   dtypes=all_types_and_complex_and(torch.bool, torch.half, torch.bfloat16),
                   safe_casts_outputs=True,
                   supports_autograd=False,
                   skips=(
                       # The function variant always returns BoolTensor
                       # while the inplace variant preserves the input dtype.
                       # >>> t = torch.randn(3)
                       # >>> torch.logical_not(t)
                       # tensor([False, False, False])
                       # >>> torch.logical_not(t).dtype
                       # torch.bool
                       # >>> t.logical_not_().dtype
                       # torch.float32
                       SkipInfo('TestUnaryUfuncs', 'test_variant_consistency',
                                dtypes=all_types_and_complex_and(torch.half, torch.bfloat16)),
                       SkipInfo('TestCommon', 'test_variant_consistency_eager',
                                dtypes=all_types_and_complex_and(torch.half, torch.bfloat16)),
                   )),
    OpInfo('lt',
           aliases=('less',),
           dtypes=all_types_and(torch.bool, torch.bfloat16, torch.float16),
           supports_autograd=False,
           sample_inputs_func=sample_inputs_comparison_ops),
    OpInfo('lu',
           op=torch.lu,
           dtypes=floating_and_complex_types(),
           supports_inplace_autograd=False,
           # we use in-place operations which cannot be avoided.
           # This causes vmap failures, hence we skip batched gradient checks
           check_batched_grad=False,
           check_batched_gradgrad=False,
           supports_out=False,
           sample_inputs_func=sample_inputs_lu,
           decorators=[skipCUDAIfNoMagmaAndNoCusolver, skipCUDAIfRocm, skipCPUIfNoLapack],
           skips=(
               # we skip jit tests because `lu` is a torch function
               SkipInfo('TestJit', 'test_variant_consistency_jit'),
           )),
    OpInfo('lu_solve',
           op=torch.lu_solve,
           dtypes=floating_and_complex_types(),
           check_batched_gradgrad=False,
           sample_inputs_func=sample_inputs_lu_solve,
           decorators=[skipCUDAIfNoMagmaAndNoCusolver, skipCUDAIfRocm, skipCPUIfNoLapack]),
    OpInfo('lu_unpack',
           op=torch.lu_unpack,
           dtypes=floating_and_complex_types(),
           supports_inplace_autograd=False,
           # we use in-place operations which cannot be avoided.
           # This causes vmap failures, hence we skip batched gradient checks
           check_batched_grad=False,
           supports_out=True,
           sample_inputs_func=sample_inputs_lu_unpack,
           decorators=[skipCUDAIfNoMagmaAndNoCusolver, skipCUDAIfRocm, skipCPUIfNoLapack],
           skips=(
               # cuda gradchecks are slow
               # see discussion https://github.com/pytorch/pytorch/pull/47761#issuecomment-747316775
               SkipInfo('TestGradients', 'test_fn_gradgrad', device_type='cuda'),
           )),
    OpInfo('masked_fill',
           dtypes=all_types_and_complex_and(torch.bool, torch.half, torch.bfloat16),
           sample_inputs_func=sample_inputs_masked_fill,
           supports_forward_ad=True,
           supports_out=False),
    OpInfo('masked_scatter',
           dtypes=all_types_and_complex_and(torch.bool, torch.half, torch.bfloat16),
           sample_inputs_func=sample_inputs_masked_scatter,
           supports_forward_ad=True,
           supports_out=False),
    OpInfo('masked_select',
           dtypes=all_types_and_complex_and(torch.bool, torch.half, torch.bfloat16),
           supports_forward_ad=True,
           sample_inputs_func=sample_inputs_masked_select),
    OpInfo('matrix_exp',
           dtypesIfCPU=floating_and_complex_types_and(torch.bfloat16),
           dtypesIfCUDA=floating_and_complex_types_and(torch.float16, *[torch.bfloat16] if CUDA11OrLater else []),
           sample_inputs_func=sample_inputs_matrix_exp,
           supports_out=False,
           ),
    OpInfo('matmul',
           dtypes=floating_types(),
           dtypesIfCPU=all_types_and_complex(),
           dtypesIfCUDA=floating_and_complex_types_and(torch.float16, *[torch.bfloat16] if CUDA11OrLater else []),
           dtypesIfROCM=floating_types_and(torch.half, torch.bfloat16),
           backward_dtypesIfCUDA=floating_and_complex_types_and(torch.float16,
                                                                *[torch.bfloat16] if (SM60OrLater and CUDA11OrLater) else []),
           assert_autodiffed=True,
           assert_jit_shape_analysis=True,
           sample_inputs_func=sample_inputs_matmul,
           skips=(
               # matmul does not correctly warn when resizing out= inputs
               SkipInfo('TestCommon', 'test_out'),
               SkipInfo('TestCommon', 'test_conj_view', device_type='cpu'),
           )),
    OpInfo('max',
           op=torch.max,
           variant_test_name='binary',
           dtypes=all_types_and(torch.float16, torch.bfloat16, torch.bool),
           sample_inputs_func=sample_inputs_max_min_binary,
           supports_forward_ad=True,
           assert_autodiffed=True,),
    OpInfo('max',
           op=torch.max,
           variant_test_name='reduction_with_dim',
           dtypes=all_types_and(torch.float16, torch.bfloat16, torch.bool),
           sample_inputs_func=sample_inputs_max_min_reduction_with_dim,
           supports_forward_ad=True,
           skips=(
               # max does not correctly warn when resizing out= inputs
               SkipInfo('TestCommon', 'test_out'),)),
    OpInfo('max',
           op=torch.max,
           variant_test_name='reduction_no_dim',
           dtypes=all_types_and(torch.float16, torch.bfloat16, torch.bool),
           supports_out=False,
           supports_forward_ad=True,
           sample_inputs_func=sample_inputs_max_min_reduction_no_dim,),
    OpInfo('median',
           dtypes=all_types(),
           dtypesIfCPU=all_types_and(torch.bfloat16),
           dtypesIfCUDA=all_types_and(torch.float16),
           # TODO: some signatures of median do support out
           supports_out=False,
           sample_inputs_func=sample_inputs_reduction_wrapper(False)),
    OpInfo('nanmedian',
           dtypes=all_types(),
           dtypesIfCPU=all_types_and(torch.bfloat16),
           dtypesIfCUDA=all_types_and(torch.float16),
           # TODO: some signatures of nanmedian do support out
           supports_out=False,
           sample_inputs_func=sample_inputs_reduction_wrapper(False)),
    OpInfo('var_mean',
           dtypes=floating_and_complex_types_and(torch.half),
           dtypesIfCPU=floating_and_complex_types_and(torch.half, torch.bfloat16),
           dtypesIfCUDA=floating_and_complex_types_and(torch.half, torch.bfloat16),
           sample_inputs_func=sample_inputs_reduction_wrapper(False),
           backward_dtypes=floating_types_and(torch.half),
           backward_dtypesIfCPU=floating_types_and(torch.half, torch.bfloat16),
           backward_dtypesIfCUDA=floating_types_and(torch.half),
           # TODO: some signatures of var_mean do support out
           supports_out=False,
           supports_forward_ad=True,
           skips=(
               # TODO: FIXME: complex inputs requiring grad error in forward
               SkipInfo('TestCommon', 'test_dtypes'),
               # TODO: review with var_mean tests in test_autograd.py
               SkipInfo('TestJit', 'test_variant_consistency_jit'),
               SkipInfo('TestGradients', 'test_fn_grad'),
               SkipInfo('TestGradients', 'test_fn_gradgrad'),
               SkipInfo('TestGradients', 'test_forward_mode_AD'))),
    OpInfo('std_mean',
           dtypes=floating_and_complex_types_and(torch.half),
           dtypesIfCPU=floating_and_complex_types_and(torch.half, torch.bfloat16),
           dtypesIfCUDA=floating_and_complex_types_and(torch.half, torch.bfloat16),
           sample_inputs_func=sample_inputs_reduction_wrapper(False),
           backward_dtypes=floating_types_and(torch.half),
           backward_dtypesIfCPU=floating_types_and(torch.half, torch.bfloat16),
           backward_dtypesIfCUDA=floating_types_and(torch.half),
           # TODO: some signatures of std_mean do support out
           supports_out=False,
           supports_forward_ad=True,
           skips=(
               # TODO: FIXME: complex inputs requiring grad error in forward
               SkipInfo('TestCommon', 'test_dtypes'),
               # TODO: fix along with var_mean autograd tests
               SkipInfo('TestJit', 'test_variant_consistency_jit'),
               SkipInfo('TestGradients', 'test_fn_grad'),
               SkipInfo('TestGradients', 'test_fn_gradgrad'),
               SkipInfo('TestGradients', 'test_forward_mode_AD'))),
    OpInfo('meshgrid',
           variant_test_name='variadic_tensors',
           # Our implementation corresponds to "ij" indexing for
           # numpy.meshgrid, but its default value is "xy".
           ref=lambda *tensors: np.meshgrid(*tensors, indexing='ij'),
           dtypes=all_types_and_complex_and(torch.bfloat16, torch.bool, torch.float16),
           sample_inputs_func=partial(sample_inputs_meshgrid, variant='variadic'),
           skips=[
               # JIT does not support variadic tensors.
               SkipInfo('TestJit', 'test_variant_consistency_jit'),
               # meshgrid is defined in torch.functional to take a
               # variadic list of tensors. Variadic parameters are not
               # compatible with the normalize operator tests.
               SkipInfo('TestNormalizeOperators', 'test_normalize_operator_exhaustive'),
               # Skip operator schema test because this is a functional and not an operator
               SkipInfo('TestOperatorSignatures', 'test_get_torch_func_signature_exhaustive'),
           ],
           supports_out=False,
           supports_forward_ad=True),
    OpInfo('meshgrid',
           variant_test_name='list_of_tensors',
           # Unlike the variant above, we do not use np.meshgrid as a
           # ref since it does not officially support list of numpy
           # arrays.
           dtypes=all_types_and_complex_and(torch.bfloat16, torch.bool, torch.float16),
           sample_inputs_func=partial(sample_inputs_meshgrid, variant='list'),
           skips=[
               # meshgrid is defined in torch.functional to take a
               # variadic list of tensors. Variadic parameters are not
               # compatible with the normalize operator tests.
               SkipInfo('TestNormalizeOperators', 'test_normalize_operator_exhaustive'),
           ],
           assert_autodiffed=True,
           supports_out=False,
           autodiff_nonfusible_nodes=[],
           supports_forward_ad=True),
    OpInfo('min',
           op=torch.min,
           variant_test_name='binary',
           dtypes=all_types_and(torch.float16, torch.bfloat16, torch.bool),
           sample_inputs_func=sample_inputs_max_min_binary,
           supports_forward_ad=True,
           assert_autodiffed=True,),
    OpInfo('min',
           op=torch.min,
           variant_test_name='reduction_with_dim',
           dtypes=all_types_and(torch.float16, torch.bfloat16, torch.bool),
           sample_inputs_func=sample_inputs_max_min_reduction_with_dim,
           supports_forward_ad=True,
           skips=(
               # min does not correctly warn when resizing out= inputs
               SkipInfo('TestCommon', 'test_out'),
           )),
    OpInfo('min',
           op=torch.min,
           variant_test_name='reduction_no_dim',
           dtypes=all_types_and(torch.float16, torch.bfloat16, torch.bool),
           supports_out=False,
           supports_forward_ad=True,
           sample_inputs_func=sample_inputs_max_min_reduction_no_dim,),
    OpInfo('sum',
           dtypes=all_types_and_complex_and(torch.float16, torch.bfloat16, torch.bool),
           supports_out=False,
           supports_forward_ad=True,
           sample_inputs_func=sample_inputs_reduction_wrapper(supports_multiple_dims=True)),
    OpInfo('nansum',
           dtypes=all_types_and(torch.float16, torch.bfloat16, torch.bool),
           supports_out=False,
           sample_inputs_func=sample_inputs_reduction_wrapper(supports_multiple_dims=True)),
    # TODO(@heitorschueroff) Add test for dtype kwarg
    OpInfo('mean',
           dtypes=floating_and_complex_types_and(torch.float16, torch.bfloat16),
           assert_autodiffed=True,
           supports_forward_ad=True,
           sample_inputs_func=sample_inputs_reduction_wrapper(supports_multiple_dims=True),
           # Need to skip out test because one of the overload for mean does not support it
           # TODO(@heitorschueroff) fix this when implementing ReductionInfo
           skips=(SkipInfo('TestCommon', 'test_out'),)),
    OpInfo('quantile',
           dtypes=floating_types(),
           sample_inputs_func=sample_inputs_reduction_quantile),
    OpInfo('nanquantile',
           dtypes=floating_types(),
           sample_inputs_func=sample_inputs_reduction_quantile),
    OpInfo('maximum',
           op=torch.maximum,
           dtypes=all_types_and(torch.float16, torch.bfloat16, torch.bool),
           supports_forward_ad=True,
           sample_inputs_func=sample_inputs_max_min_binary,),
    OpInfo('minimum',
           op=torch.minimum,
           dtypes=all_types_and(torch.float16, torch.bfloat16, torch.bool),
           supports_forward_ad=True,
           sample_inputs_func=sample_inputs_max_min_binary,),
    # `softmax` supports different dtypes based on whether `dtype` argument,
    # is passed or not. Hence two OpInfo entries, one with dtype and other without.
    OpInfo('softmax',
           aliases=('nn.functional.softmax',),
           aten_name='softmax',
           dtypesIfCPU=floating_types_and(torch.bfloat16),
           dtypesIfCUDA=floating_types_and(torch.half, torch.bfloat16),
           sample_inputs_func=sample_inputs_softmax_variant,
           assert_autodiffed=True,
           supports_out=False),
    OpInfo('softmax',
           aliases=('nn.functional.softmax',),
           variant_test_name="with_dtype",
           aten_name='softmax',
           dtypes=all_types_and_complex_and(torch.bool, torch.float16, torch.bfloat16),
           sample_inputs_func=partial(sample_inputs_softmax_variant, with_dtype=True),
           assert_autodiffed=True,
           supports_out=False),
    OpInfo('nn.functional.normalize',
           dtypesIfCPU=floating_and_complex_types_and(torch.bfloat16),
           dtypesIfCUDA=floating_and_complex_types_and(torch.half, torch.bfloat16),
           sample_inputs_func=sample_inputs_normalize,
           skips=(
               # RuntimeError: aliasOp != torch::jit::getOperatorAliasMap().end()
               # INTERNAL ASSERT FAILED at "../torch/csrc/jit/passes/utils/check_alias_annotation.cpp":159,
               # please report a bug to PyTorch.
               SkipInfo('TestJit', 'test_variant_consistency_jit',),
           )),
    OpInfo('aminmax',
           ref=lambda x, dim=None, keepdim=False: (np.amin(x, axis=dim, keepdims=keepdim), np.amax(x, axis=dim, keepdims=keepdim)),
           dtypes=all_types_and(torch.bool),
           dtypesIfCUDA=all_types_and(torch.bool, torch.float16, torch.bfloat16),
           decorators=(onlyOnCPUAndCUDA,),
           supports_autograd=False,
           sample_inputs_func=sample_inputs_aminmax,
           skips=(
               # FIXME: aminmax does not check for safe casting to output
               SkipInfo('TestCommon', 'test_out'),
           )),
    OpInfo('nn.functional.adaptive_avg_pool2d',
           dtypes=floating_types(),
           dtypesIfCUDA=floating_types_and(torch.half, torch.bfloat16),
           skips=(
               SkipInfo('TestJit', 'test_variant_consistency_jit'),
           ),
           supports_out=False,
           gradcheck_nondet_tol=GRADCHECK_NONDET_TOL,
           sample_inputs_func=sample_inputs_adaptive_avg_pool2d),
    OpInfo('nn.functional.relu',
           aten_name="relu",
           supports_autograd=True,
           dtypesIfCPU=all_types_and(torch.bfloat16),
           dtypesIfCUDA=all_types_and(torch.half, torch.bfloat16),
           sample_inputs_func=sample_inputs_nn_activation_relu,
           supports_out=False),
    OpInfo('nn.functional.conv_transpose2d',
           aten_name='conv_transpose2d',
           aliases=('conv_transpose2d',),
           dtypesIfCPU=floating_types_and(torch.int64),
           dtypesIfCUDA=floating_types_and(torch.float16, *[torch.bfloat16] if CUDA11OrLater else []),
           sample_inputs_func=sample_inputs_conv_transpose2d,
           gradcheck_nondet_tol=GRADCHECK_NONDET_TOL,
           decorators=[
               DecorateInfo(
                   toleranceOverride({torch.float32: tol(atol=1e-04, rtol=1.3e-06), }),
                   'TestCommon', 'test_variant_consistency_eager', device_type='cuda')],
           skips=(
               # RuntimeError: !lhs.isAliasOf(rhs)INTERNAL ASSERT FAILED at
               # "../torch/csrc/jit/passes/utils/check_alias_annotation.cpp":104, please report a bug to PyTorch.
               SkipInfo('TestJit', 'test_variant_consistency_jit'),
           ),
           supports_out=False,),
    OpInfo('nn.functional.pad',
           variant_test_name='constant',
           aten_name='constant_pad_nd',
           dtypes=all_types_and_complex_and(torch.bool, torch.bfloat16, torch.half),
           sample_inputs_func=partial(sample_inputs_nn_pad, mode='constant'),
           supports_out=False),
    OpInfo('nn.functional.pad',
           variant_test_name='reflect',
           dtypes=floating_and_complex_types(),
           dtypesIfCUDA=floating_and_complex_types_and(torch.half),
           sample_inputs_func=partial(sample_inputs_nn_pad, mode='reflect'),
           skips=(
               # op name not found in JIT graph
               # There are multiple aten ops, namely reflection_pad_{1,2,3}d
               # so we can't use aten_name argument in opinfo
               # RuntimeError: aliasOp != torch::jit::getOperatorAliasMap().end()
               SkipInfo('TestJit', 'test_variant_consistency_jit', dtypes=(torch.float32,)),
           ),
           gradcheck_nondet_tol=GRADCHECK_NONDET_TOL,
           supports_out=False),
    OpInfo('nn.functional.pad',
           variant_test_name='replicate',
           dtypes=floating_and_complex_types(),
           dtypesIfCUDA=floating_and_complex_types_and(torch.half),
           sample_inputs_func=partial(sample_inputs_nn_pad, mode='replicate'),
           skips=(
               # op name not found in JIT graph
               # There are multiple aten ops, namely replication_pad_{1,2,3}d
               # so we can't use aten_name argument in opinfo
               # RuntimeError: aliasOp != torch::jit::getOperatorAliasMap().end()
               SkipInfo('TestJit', 'test_variant_consistency_jit', dtypes=(torch.float32,)),
           ),
           gradcheck_nondet_tol=GRADCHECK_NONDET_TOL,
           supports_out=False),
    OpInfo('nn.functional.pad',
           variant_test_name='circular',
           dtypes=all_types_and_complex_and(torch.bool, torch.bfloat16, torch.half),
           sample_inputs_func=partial(sample_inputs_nn_pad, mode='circular'),
           supports_forward_ad=True,
           check_batched_grad=False,
           skips=(
               # Doesn't have a corresponding aten operator.
               # RuntimeError: aliasOp != torch::jit::getOperatorAliasMap().end()
               SkipInfo('TestJit', 'test_variant_consistency_jit', dtypes=(torch.float32,)),
           ),
           supports_out=False),
    OpInfo('nn.functional.hardswish',
           aten_name="hardswish",
           supports_autograd=True,
           assert_autodiffed=True,
           sample_inputs_func=sample_inputs_hardswish,
           dtypesIfCUDA=floating_types_and(torch.half, torch.bfloat16),
           supports_gradgrad=False,
           supports_forward_ad=True,
           supports_out=False,
           autodiff_nonfusible_nodes=["aten::hardswish"]),
<<<<<<< HEAD
    OpInfo('nn.functional.interpolate',
           aten_name="interpolate",
           variant_test_name='nearest',
           supports_autograd=True,
           dtypesIfCPU=floating_types_and(torch.uint8),
           dtypesIfCUDA=floating_types_and(torch.half, torch.uint8),
           sample_inputs_func=partial(sample_inputs_interpolate, 'nearest'),
           skips=(
               # JIT alias info internal asserts here
               SkipInfo('TestJit', 'test_variant_consistency_jit'),
           ),
           supports_out=False),
    OpInfo('nn.functional.interpolate',
           aten_name="interpolate",
           variant_test_name='linear',
           supports_autograd=True,
           dtypesIfCUDA=floating_types_and(torch.half),
           sample_inputs_func=partial(sample_inputs_interpolate, 'linear'),
           skips=(
               # JIT alias info internal asserts here
               SkipInfo('TestJit', 'test_variant_consistency_jit'),
           ),
           supports_out=False),
    OpInfo('nn.functional.interpolate',
           aten_name="interpolate",
           variant_test_name='bilinear',
           supports_autograd=True,
           dtypesIfCUDA=floating_types_and(torch.half),
           gradcheck_nondet_tol=GRADCHECK_NONDET_TOL,
           sample_inputs_func=partial(sample_inputs_interpolate, 'bilinear'),
           skips=(
               # JIT alias info internal asserts here
               SkipInfo('TestJit', 'test_variant_consistency_jit'),
           ),
           supports_out=False),
    OpInfo('nn.functional.interpolate',
           aten_name="interpolate",
           variant_test_name='bicubic',
           supports_autograd=True,
           dtypesIfCUDA=floating_types_and(torch.half),
           sample_inputs_func=partial(sample_inputs_interpolate, 'bicubic'),
           gradcheck_nondet_tol=GRADCHECK_NONDET_TOL,
           skips=(
               # JIT alias info internal asserts here
               SkipInfo('TestJit', 'test_variant_consistency_jit'),
           ),
           supports_out=False),
    OpInfo('nn.functional.interpolate',
           aten_name="interpolate",
           variant_test_name='trilinear',
           supports_autograd=True,
           dtypesIfCUDA=floating_types_and(torch.half),
           gradcheck_nondet_tol=GRADCHECK_NONDET_TOL,
           sample_inputs_func=partial(sample_inputs_interpolate, 'trilinear'),
           skips=(
               # JIT alias info internal asserts here
               SkipInfo('TestJit', 'test_variant_consistency_jit'),
           ),
           supports_out=False),
    OpInfo('nn.functional.interpolate',
           aten_name="interpolate",
           variant_test_name='area',
           supports_autograd=True,
           dtypesIfCUDA=floating_types_and(torch.half, torch.bfloat16),
           sample_inputs_func=partial(sample_inputs_interpolate, 'area'),
           gradcheck_nondet_tol=GRADCHECK_NONDET_TOL,
           skips=(
               # JIT alias info internal asserts here
=======
    OpInfo('nn.functional.unfold',
           aten_name='im2col',
           dtypes=floating_types_and(torch.half),
           sample_inputs_func=sample_inputs_nn_unfold,
           skips=(
>>>>>>> f0d27429
               SkipInfo('TestJit', 'test_variant_consistency_jit'),
           ),
           supports_out=False),
    OpInfo('nn.functional.leaky_relu',
           aliases=None,
           aten_name="leaky_relu",
           dtypes=floating_types(),
           sample_inputs_func=sample_inputs_leaky_relu,
           dtypesIfCUDA=floating_types_and(torch.float16, torch.bfloat16),
           supports_autograd=True,
           assert_autodiffed=True,
           supports_gradgrad=True,
           supports_out=False,
           supports_forward_ad=True,
           autodiff_nonfusible_nodes=["aten::leaky_relu"]),
    OpInfo('nn.functional.avg_pool2d',
           aten_name='avg_pool2d',
           supports_autograd=True,
           supports_out=False,
           dtypesIfCPU=floating_types_and(torch.int64),
           dtypesIfCUDA=floating_types_and(torch.float16, torch.bfloat16),
           sample_inputs_func=sample_inputs_avgpool2d),
    UnaryUfuncInfo(
        'nn.functional.logsigmoid',
        aten_name="log_sigmoid",
        ref=reference_logsigmoid,
        dtypes=floating_types(),
        dtypesIfCUDA=floating_types_and(torch.float16),
        supports_autograd=True,
        assert_autodiffed=False,
        supports_gradgrad=True,
        supports_out=False,
        # autodiff_nonfusible_nodes=["aten::log_sigmoid"],
        decorators=[
            DecorateInfo(
                precisionOverride({torch.float16: 1e-2}),
                'TestUnaryUfuncs', 'test_reference_numerics_normal'),
            DecorateInfo(
                precisionOverride({torch.float16: 1e-2}),
                'TestUnaryUfuncs', 'test_reference_numerics_hard'),
            DecorateInfo(
                precisionOverride({torch.float16: 1e-2}),
                'TestUnaryUfuncs', 'test_reference_numerics_extremal'),
        ],
    ),
    OpInfo('nextafter',
           dtypes=floating_types_and(torch.bfloat16),
           supports_autograd=False,
           sample_inputs_func=sample_inputs_nextafter),
    OpInfo('topk',
           dtypes=all_types(),
           dtypesIfCPU=all_types_and(torch.bfloat16),
           dtypesIfCUDA=all_types_and(torch.bfloat16, torch.float16),
           sample_inputs_func=sample_inputs_topk,
           skips=(
               # Topk is not raising a warning when the out is resized
               SkipInfo('TestCommon', 'test_out'),
           )),
    OpInfo('nn.functional.hardshrink',
           aten_name="hardshrink",
           dtypes=floating_types(),
           dtypesIfCUDA=floating_types_and(torch.float16, torch.bfloat16),
           supports_autograd=True,
           assert_autodiffed=True,
           sample_inputs_func=sample_inputs_hardshrink_hardtanh,
           supports_gradgrad=True,
           supports_out=False,
           supports_forward_ad=True,
           autodiff_nonfusible_nodes=["aten::hardshrink"]),
    OpInfo('nn.functional.hardtanh',
           aten_name="hardtanh",
           dtypesIfCPU=floating_types_and(torch.int8, torch.int16, torch.int32, torch.int64, torch.bfloat16),
           backward_dtypesIfCPU=all_types(),
           dtypesIfCUDA=floating_types_and(torch.int8, torch.int16, torch.int32, torch.int64, torch.float16, torch.bfloat16),
           backward_dtypesIfCUDA=floating_types_and(torch.float16),
           supports_autograd=True,
           assert_autodiffed=True,
           sample_inputs_func=sample_inputs_hardshrink_hardtanh,
           supports_gradgrad=True,
           supports_out=False,
           supports_forward_ad=True,
           autodiff_nonfusible_nodes=["aten::hardtanh"],
           ),
    OpInfo('nn.functional.gelu',
           aten_name="gelu",
           supports_autograd=True,
           assert_autodiffed=True,
           sample_inputs_func=sample_inputs_gelu,
           dtypesIfCPU=floating_types_and(torch.bfloat16),
           dtypesIfCUDA=floating_types_and(torch.half, torch.bfloat16),
           supports_gradgrad=True,
           supports_out=False,
           autodiff_nonfusible_nodes=["aten::gelu"]),
    OpInfo('nn.functional.relu6',
           aten_name="relu6",
           dtypes=all_types(),
           dtypesIfCPU=all_types_and(torch.bfloat16),
           backward_dtypesIfCPU=floating_types(),
           dtypesIfCUDA=all_types_and(torch.float16, torch.bfloat16),
           backward_dtypesIfCUDA=floating_types_and(torch.float16),
           supports_autograd=True,
           assert_autodiffed=True,
           sample_inputs_func=sample_inputs_hardshrink_hardtanh,
           supports_gradgrad=True,
           supports_out=False,
           supports_forward_ad=True,
           autodiff_nonfusible_nodes=["aten::relu6"]),
    OpInfo('mm',
           dtypes=floating_and_complex_types_and(torch.half),
           dtypesIfCPU=all_types_and_complex_and(torch.float16, torch.bfloat16),
           dtypesIfCUDA=floating_and_complex_types_and(torch.float16, *[torch.bfloat16] if CUDA11OrLater else []),
           assert_autodiffed=True,
           supports_forward_ad=True,
           sample_inputs_func=sample_inputs_mm,
           skips=(
               # mm does not correctly warn when resizing out= inputs
               SkipInfo('TestCommon', 'test_out'),
           )),
    OpInfo('mode',
           op=torch.mode,
           dtypes=all_types_and(torch.float16, torch.bfloat16, torch.bool),
           supports_forward_ad=True,
           sample_inputs_func=sample_inputs_mode,),
    MvlGammaInfo(variant_test_name='mvlgamma_p_1',
                 domain=(1, None),
                 skips=skips_mvlgamma(),
                 sample_kwargs=lambda device, dtype, input: ({'p': 1}, {'d': 1})),
    MvlGammaInfo(variant_test_name='mvlgamma_p_3',
                 domain=(2, None),
                 skips=skips_mvlgamma(skip_redundant=True) + (
                     SkipInfo('TestUnaryUfuncs', 'test_reference_numerics_hard', dtypes=(torch.float16,)),
                 ),
                 sample_kwargs=lambda device, dtype, input: ({'p': 3}, {'d': 3})),
    MvlGammaInfo(variant_test_name='mvlgamma_p_5',
                 domain=(3, None),
                 skips=skips_mvlgamma(skip_redundant=True) + (
                     SkipInfo('TestUnaryUfuncs', 'test_reference_numerics_hard', dtypes=(torch.float16,)),
                 ),
                 sample_kwargs=lambda device, dtype, input: ({'p': 5}, {'d': 5})),
    OpInfo('ne',
           aliases=('not_equal',),
           dtypes=all_types_and_complex_and(torch.bool, torch.bfloat16, torch.float16),
           supports_autograd=False,
           sample_inputs_func=sample_inputs_comparison_ops),
    OpInfo('narrow',
           dtypes=all_types_and_complex_and(torch.bool, torch.bfloat16, torch.float16),
           supports_out=False,
           supports_forward_ad=True,
           sample_inputs_func=sample_inputs_narrow),
    UnaryUfuncInfo('neg',
                   aliases=('negative', ),
                   ref=np.negative,
                   dtypes=all_types_and_complex_and(torch.half, torch.bfloat16),
                   assert_autodiffed=True,),
    OpInfo('dist',
           op=torch.dist,
           dtypes=floating_and_complex_types_and(torch.half, torch.bfloat16),
           sample_inputs_func=sample_inputs_dist,
           skips=(
               # dist does not correctly warn when resizing out= inputs
               SkipInfo('TestCommon', 'test_out'),
           )),
    OpInfo('outer',
           op=torch.outer,
           aliases=('ger', ),
           dtypes=all_types_and_complex_and(torch.bool, torch.float16, torch.bfloat16),
           supports_forward_ad=True,
           sample_inputs_func=sample_inputs_outer,),
    OpInfo('ormqr',
           op=torch.ormqr,
           dtypes=floating_and_complex_types(),
           supports_autograd=False,
           sample_inputs_func=sample_inputs_ormqr,
           decorators=[skipCUDAIfNoCusolver, skipCPUIfNoLapack]),
    OpInfo('permute',
           dtypes=all_types_and_complex_and(torch.bool, torch.float16, torch.bfloat16),
           dtypesIfCUDA=all_types_and_complex_and(torch.bool, torch.float16, torch.bfloat16),
           supports_out=False,
           assert_autodiffed=True,
           supports_forward_ad=True,
           sample_inputs_func=sample_inputs_permute),
    OpInfo('pow',
           dtypes=all_types_and_complex_and(torch.half, torch.bfloat16, torch.bool),
           # Due to AVX2 curently not being fully supported for Float16, log_vml_cpu can't be enabled
           # for Float16, causing this test to fail. pow's autograd for Float16 is thus currently
           # unsupported on CPU.
           backward_dtypes=all_types_and_complex_and(torch.bfloat16, torch.bool),
           backward_dtypesIfCUDA=all_types_and_complex_and(torch.bfloat16, torch.half),
           sample_inputs_func=sample_inputs_pow,
           supports_inplace_autograd=False,
           supports_forward_ad=True,
           assert_autodiffed=True,
           ),
    OpInfo('float_power',
           dtypes=all_types_and_complex_and(torch.half, torch.bfloat16, torch.bool),
           sample_inputs_func=sample_inputs_pow,
           supports_forward_ad=True,
           skips=(
               SkipInfo('TestMathBits', 'test_conj_view', device_type='cuda'),),),
    OpInfo('prod',
           dtypes=all_types_and_complex_and(torch.bool),
           dtypesIfCUDA=all_types_and_complex_and(torch.bool, torch.float16, torch.bfloat16),
           skips=(
               # prod does not support the (Tensor, *, out) overload
               SkipInfo('TestCommon', 'test_out',
                        dtypes=[torch.float32]),
           ),
           sample_inputs_func=sample_inputs_prod,
           gradcheck_nondet_tol=GRADCHECK_NONDET_TOL),
    OpInfo('qr',
           op=torch.qr,
           dtypes=floating_and_complex_types(),
           sample_inputs_func=sample_inputs_linalg_qr,
           # batched gradients do not work for empty inputs
           # https://github.com/pytorch/pytorch/issues/50743#issuecomment-767376085
           check_batched_gradgrad=False,
           decorators=[skipCUDAIfNoMagma, skipCUDAIfRocm, skipCPUIfNoLapack]),
    UnaryUfuncInfo('rad2deg',
                   ref=np.degrees,
                   decorators=(precisionOverride({torch.bfloat16: 7e-1,
                                                  torch.float16: 7e-1}),),
                   dtypes=all_types_and(torch.bool, torch.half, torch.bfloat16),
                   skips=(
                       # Reference: https://github.com/pytorch/pytorch/pull/51283#issuecomment-770614273
                       SkipInfo('TestUnaryUfuncs', 'test_reference_numerics_normal',
                                dtypes=[torch.bfloat16]),
                       SkipInfo('TestUnaryUfuncs', 'test_reference_numerics_hard',
                                dtypes=[torch.bfloat16]),
                       SkipInfo('TestUnaryUfuncs', 'test_reference_numerics_extremal',
                                dtypes=[torch.bfloat16]),
                   ),
                   safe_casts_outputs=True),
    UnaryUfuncInfo('real',
                   ref=np.real,
                   dtypes=complex_types(),
                   supports_out=False,
                   supports_forward_ad=True,
                   skips=(
                       # Skip since real and imag don't have out variants.
                       SkipInfo('TestUnaryUfuncs', 'test_out_arg_all_dtypes'),
                   )),
    OpInfo('roll',
           ref=np.roll,
           dtypes=all_types_and_complex_and(torch.bool, torch.bfloat16, torch.half),
           supports_out=False,
           supports_forward_ad=True,
           sample_inputs_func=sample_inputs_roll),
    OpInfo('rot90',
           dtypes=all_types_and_complex_and(torch.bool, torch.bfloat16, torch.half),
           supports_out=False,
           supports_forward_ad=True,
           sample_inputs_func=sample_inputs_rot90),
    UnaryUfuncInfo('round',
                   ref=np.round,
                   aliases=('special.round',),
                   dtypes=floating_types_and(torch.bfloat16),
                   dtypesIfCUDA=floating_types_and(torch.half, torch.bfloat16),
                   supports_forward_ad=True,
                   assert_autodiffed=True,),
    UnaryUfuncInfo('sin',
                   ref=np.sin,
                   dtypes=all_types_and_complex_and(torch.bool, torch.bfloat16),
                   dtypesIfCUDA=all_types_and_complex_and(torch.bool, torch.half, torch.bfloat16),
                   assert_autodiffed=True,
                   handles_large_floats=False,
                   handles_complex_extremals=False,
                   safe_casts_outputs=True,
                   supports_forward_ad=True,
                   decorators=(precisionOverride({torch.bfloat16: 1e-2}),)),
    UnaryUfuncInfo('sinc',
                   ref=np_sinc_with_fp16_as_fp32,
                   aliases=('special.sinc',),
                   dtypes=all_types_and_complex_and(torch.bool, torch.bfloat16),
                   dtypesIfCUDA=all_types_and_complex_and(torch.bool, torch.half, torch.bfloat16),
                   handles_large_floats=False,
                   handles_complex_extremals=False,
                   safe_casts_outputs=True,
                   supports_forward_ad=True,
                   decorators=(precisionOverride({torch.bfloat16: 1e-2,
                                                  torch.float16: 1e-2}),),
                   skips=(
                       # Reference: https://github.com/pytorch/pytorch/issues/49133
                       SkipInfo('TestUnaryUfuncs', 'test_reference_numerics_normal',
                                dtypes=[torch.cfloat]),
                   )),
    UnaryUfuncInfo('sinh',
                   ref=np_unary_ufunc_integer_promotion_wrapper(np.sinh),
                   dtypes=all_types_and_complex_and(torch.bool),
                   dtypesIfCPU=all_types_and_complex_and(torch.bool, torch.bfloat16),
                   dtypesIfCUDA=all_types_and_complex_and(torch.bool, torch.half, torch.bfloat16),
                   safe_casts_outputs=True,
                   assert_autodiffed=True,
                   supports_forward_ad=True,
                   decorators=(precisionOverride({torch.float16: 1e-2}),),
                   skips=(
                       SkipInfo('TestUnaryUfuncs', 'test_reference_numerics_extremal',
                                device_type='cpu', dtypes=[torch.cfloat, torch.cdouble],
                                active_if=(IS_MACOS or IS_WINDOWS)),
                       SkipInfo('TestUnaryUfuncs', 'test_reference_numerics_hard',
                                device_type='cpu', dtypes=[torch.cfloat, torch.cdouble],
                                active_if=(IS_MACOS or IS_WINDOWS)),
                       # Reference: https://github.com/pytorch/pytorch/issues/48641
                       SkipInfo('TestUnaryUfuncs', 'test_reference_numerics_hard',
                                device_type='cpu', dtypes=[torch.int8]),
                   )),
    UnaryUfuncInfo('sign',
                   ref=reference_sign,
                   dtypes=all_types_and(torch.bool, torch.bfloat16, torch.half),
                   dtypesIfCUDA=all_types_and(torch.bool, torch.bfloat16, torch.half),
                   supports_forward_ad=True,
                   skips=(
                       # Reference: https://github.com/pytorch/pytorch/issues/41245
                       SkipInfo('TestUnaryUfuncs', 'test_reference_numerics_extremal',
                                dtypes=[torch.bfloat16, torch.float16, torch.float32, torch.float64]),
                   )),
    UnaryUfuncInfo('sgn',
                   ref=reference_sgn,
                   dtypes=all_types_and_complex_and(torch.bool, torch.bfloat16, torch.half),
                   supports_forward_ad=True,
                   skips=(
                       # Reference: https://github.com/pytorch/pytorch/issues/41245
                       SkipInfo('TestUnaryUfuncs', 'test_reference_numerics_extremal',
                                dtypes=[torch.bfloat16, torch.float16, torch.float32, torch.float64]),
                       # Reference: https://github.com/pytorch/pytorch/issues/53958
                       # Test fails in comparison on Nan as the `equal_nan` is True for
                       # comparing the CPU tensors.
                       SkipInfo('TestUnaryUfuncs', 'test_reference_numerics_extremal',
                                device_type='cpu', dtypes=[torch.complex64, torch.complex128]),
                       # Reference: https://github.com/pytorch/pytorch/issues/48486
                       SkipInfo('TestUnaryUfuncs', 'test_reference_numerics_hard',
                                device_type='cpu', dtypes=[torch.complex64])
                   )),
    OpInfo('split',
           dtypes=all_types_and_complex_and(torch.bfloat16, torch.half, torch.bool),
           sample_inputs_func=partial(sample_inputs_split, list_args=False),
           supports_out=False,
           assert_autodiffed=True),
    OpInfo('split',
           variant_test_name='list_args',
           dtypes=all_types_and_complex_and(torch.bfloat16, torch.half, torch.bool),
           sample_inputs_func=partial(sample_inputs_split, list_args=True),
           supports_out=False),
    OpInfo('split_with_sizes',
           dtypes=all_types_and_complex_and(torch.bfloat16, torch.half, torch.bool),
           sample_inputs_func=sample_inputs_split_with_sizes,
           supports_out=False,
           assert_autodiffed=True),
    OpInfo('__radd__',
           op=torch.Tensor.__radd__,
           dtypes=all_types_and_complex_and(torch.bfloat16, torch.half, torch.bool),
           sample_inputs_func=sample_inputs_rbinops,
           supports_out=False,
           skips=(SkipInfo('TestJit', 'test_variant_consistency_jit',),),
           assert_autodiffed=True,
           supports_forward_ad=True,
           autodiff_nonfusible_nodes=['aten::add'],),
    OpInfo('__rdiv__',
           op=torch.Tensor.__rdiv__,
           dtypes=all_types_and_complex_and(torch.bfloat16, torch.half, torch.bool),
           sample_inputs_func=sample_inputs_rbinops,
           supports_out=False,
           skips=(SkipInfo('TestJit', 'test_variant_consistency_jit',),),
           supports_forward_ad=True,
           assert_autodiffed=True,
           autodiff_nonfusible_nodes=['aten::mul', 'aten::reciprocal'],),
    OpInfo('__rmul__',
           op=torch.Tensor.__rmul__,
           dtypes=all_types_and_complex_and(torch.bfloat16, torch.half, torch.bool),
           sample_inputs_func=sample_inputs_rbinops,
           supports_out=False,
           skips=(SkipInfo('TestJit', 'test_variant_consistency_jit',),),
           assert_autodiffed=True,
           supports_forward_ad=True,
           autodiff_nonfusible_nodes=['aten::mul'],),
    OpInfo('__rand__',
           op=torch.Tensor.__rand__,
           dtypes=integral_types_and(torch.bool),
           sample_inputs_func=sample_inputs_rbinops,
           supports_out=False,
           skips=(SkipInfo('TestCommon', 'test_variant_consistency_jit',),),
           supports_autograd=False,
           supports_forward_ad=True,),
    OpInfo('__ror__',
           op=torch.Tensor.__ror__,
           dtypes=integral_types_and(torch.bool),
           sample_inputs_func=sample_inputs_rbinops,
           supports_out=False,
           skips=(SkipInfo('TestCommon', 'test_variant_consistency_jit',),),
           supports_autograd=False,
           supports_forward_ad=True,),
    OpInfo('__rxor__',
           op=torch.Tensor.__rxor__,
           dtypes=integral_types_and(torch.bool),
           sample_inputs_func=sample_inputs_rbinops,
           supports_out=False,
           skips=(SkipInfo('TestCommon', 'test_variant_consistency_jit',),),
           supports_autograd=False,
           supports_forward_ad=True,),
    OpInfo('__rmatmul__',
           op=torch.Tensor.__rmatmul__,
           dtypes=floating_types(),
           dtypesIfCPU=all_types_and_complex(),
           dtypesIfCUDA=floating_types_and(torch.float16, *[torch.bfloat16] if CUDA11OrLater else [],
                                           torch.complex64, torch.complex128),
           backward_dtypesIfCUDA=floating_types_and(torch.float16,
                                                    *[torch.bfloat16] if (SM60OrLater and CUDA11OrLater) else [],
                                                    torch.complex64, torch.complex128),
           assert_autodiffed=True,
           sample_inputs_func=sample_inputs_matmul,
           supports_out=False,
           skips=(
               SkipInfo('TestJit', 'test_variant_consistency_jit',),
           )),
    OpInfo('__rmod__',
           op=torch.Tensor.__rmod__,
           dtypes=all_types_and(torch.bfloat16, torch.half),
           dtypesIfCPU=floating_types_and(torch.half,),
           dtypesIfCUDA=all_types_and(torch.bfloat16, torch.half, torch.bool),
           sample_inputs_func=sample_inputs_rbinops,
           supports_out=False,
           skips=(SkipInfo('TestJit', 'test_variant_consistency_jit',),),
           # Support autograd after torch.remainder(Tensor, Tensor) supports
           # autograd of the second argument.
           # https://github.com/pytorch/pytorch/pull/58476/files#r637167630
           supports_autograd=False,
           assert_autodiffed=True,
           autodiff_nonfusible_nodes=['aten::remainder'],),
    OpInfo('__rpow__',
           op=torch.Tensor.__rpow__,
           dtypes=all_types_and_complex_and(torch.bfloat16, torch.half, torch.bool),
           # Reference: https://github.com/pytorch/pytorch/issues/54774
           # "log2" "_vml_cpu" not implemented for Half
           backward_dtypesIfCPU=all_types_and_complex_and(torch.bfloat16, torch.bool),
           sample_inputs_func=sample_inputs_rbinops,
           supports_out=False,
           supports_forward_ad=True,
           skips=(
               SkipInfo('TestJit', 'test_variant_consistency_jit',),),
           assert_autodiffed=True,
           autodiff_nonfusible_nodes=['aten::pow'],),
    OpInfo('__rsub__',
           op=torch.Tensor.__rsub__,
           dtypes=all_types_and_complex_and(torch.bfloat16, torch.half),
           sample_inputs_func=sample_inputs_rbinops,
           supports_out=False,
           skips=(SkipInfo('TestJit', 'test_variant_consistency_jit',),),
           assert_autodiffed=True,
           autodiff_nonfusible_nodes=['aten::rsub'],),
    OpInfo('rsub',
           dtypes=all_types_and_complex_and(torch.bfloat16, torch.half),
           variant_test_name='rsub_tensor',
           supports_out=False,
           supports_inplace_autograd=False,
           skips=(
               # Reference: https://github.com/pytorch/pytorch/issues/53797
               # JIT doesn't understand complex literals
               SkipInfo('TestJit', 'test_variant_consistency_jit',
                        dtypes=[torch.cfloat, torch.cdouble]),
           ),
           sample_inputs_func=partial(sample_inputs_rsub, variant='tensor'),),
    OpInfo('rsub',
           dtypes=all_types_and_complex_and(torch.bfloat16, torch.half),
           variant_test_name='rsub_scalar',
           supports_out=False,
           supports_inplace_autograd=False,
           sample_inputs_func=partial(sample_inputs_rsub, variant='scalar'),
           skips=(
               # Reference: https://github.com/pytorch/pytorch/issues/53797
               # JIT doesn't understand complex literals
               SkipInfo('TestJit', 'test_variant_consistency_jit',
                        dtypes=all_types_and_complex_and(torch.bfloat16, torch.half)),),
           assert_autodiffed=True,),
    OpInfo('select',
           dtypes=all_types_and_complex_and(torch.bfloat16, torch.half, torch.bool),
           sample_inputs_func=sample_inputs_select,
           supports_forward_ad=True,
           supports_out=False),
    UnaryUfuncInfo('signbit',
                   ref=np.signbit,
                   dtypes=all_types_and(torch.bool, torch.bfloat16, torch.half),
                   supports_autograd=False,),
    OpInfo('solve',
           op=torch.solve,
           dtypes=floating_and_complex_types(),
           sample_inputs_func=sample_inputs_legacy_solve,
           check_batched_gradgrad=False,
           decorators=[skipCUDAIfNoMagma, skipCUDAIfRocm, skipCPUIfNoLapack]),
    OpInfo('std',
           dtypes=floating_and_complex_types_and(torch.half),
           dtypesIfCPU=floating_and_complex_types_and(torch.half, torch.bfloat16),
           dtypesIfCUDA=floating_and_complex_types_and(torch.half, torch.bfloat16),
           backward_dtypesIfCPU=floating_and_complex_types_and(torch.half, torch.bfloat16),
           sample_inputs_func=sample_inputs_std_var,
           # TODO: std does support out in some signatures
           supports_out=False,
           assert_autodiffed=True,
           ),
    UnaryUfuncInfo('tan',
                   ref=np.tan,
                   dtypes=all_types_and_complex_and(torch.bool, torch.bfloat16),
                   dtypesIfCUDA=all_types_and_complex_and(torch.bool, torch.half, torch.bfloat16),
                   assert_autodiffed=True,
                   safe_casts_outputs=True,
                   supports_forward_ad=True,
                   skips=(
                       SkipInfo('TestUnaryUfuncs', 'test_reference_numerics_extremal',
                                device_type='cpu', dtypes=[torch.bfloat16]),
                       SkipInfo('TestUnaryUfuncs', 'test_reference_numerics_hard',
                                device_type='cpu', dtypes=[torch.bfloat16]),
                       SkipInfo('TestUnaryUfuncs', 'test_reference_numerics_normal',
                                device_type='cpu', dtypes=[torch.bfloat16]),
                       SkipInfo('TestUnaryUfuncs', 'test_reference_numerics_extremal',
                                device_type='cpu', dtypes=[torch.cfloat, torch.cdouble],
                                active_if=(IS_MACOS or IS_WINDOWS)),
                       SkipInfo('TestUnaryUfuncs', 'test_reference_numerics_hard',
                                device_type='cpu', dtypes=[torch.cfloat, torch.cdouble],
                                active_if=(IS_MACOS or IS_WINDOWS)),
                       SkipInfo('TestUnaryUfuncs', 'test_reference_numerics_normal',
                                device_type='cpu', dtypes=[torch.cfloat, torch.cdouble],
                                active_if=(IS_MACOS or IS_WINDOWS)),
                       SkipInfo('TestUnaryUfuncs', 'test_reference_numerics_hard',
                                device_type='cuda', dtypes=[torch.float64],
                                active_if=TEST_WITH_ROCM),
                   )),
    UnaryUfuncInfo('tanh',
                   ref=np.tanh,
                   decorators=(precisionOverride({torch.bfloat16: 1e-2}),),
                   dtypes=all_types_and_complex_and(torch.bool, torch.bfloat16),
                   dtypesIfCUDA=all_types_and_complex_and(torch.bool, torch.half, torch.bfloat16),
                   # "tanh_backward_cpu" not implemented for 'BFloat16'
                   backward_dtypesIfCPU=all_types_and_complex_and(torch.bool),
                   assert_autodiffed=True,
                   safe_casts_outputs=True,
                   supports_forward_ad=True,
                   skips=(
                       SkipInfo('TestUnaryUfuncs', 'test_reference_numerics_extremal',
                                device_type='cpu', dtypes=[torch.cfloat, torch.cdouble],
                                active_if=(IS_MACOS or IS_WINDOWS)),
                       SkipInfo('TestUnaryUfuncs', 'test_reference_numerics_hard',
                                device_type='cpu', dtypes=[torch.cfloat, torch.cdouble],
                                active_if=(IS_MACOS or IS_WINDOWS)),
                       SkipInfo('TestUnaryUfuncs', 'test_reference_numerics_normal',
                                device_type='cpu', dtypes=[torch.cfloat, torch.cdouble],
                                active_if=(IS_MACOS or IS_WINDOWS)),
                   )),
    OpInfo('tensor_split',
           ref=np.array_split,
           dtypes=all_types_and_complex_and(torch.bool),
           dtypesIfCPU=all_types_and_complex_and(torch.bool, torch.bfloat16, torch.float16),
           dtypesIfCUDA=all_types_and_complex_and(torch.bool, torch.bfloat16, torch.float16),
           supports_out=False,
           supports_forward_ad=True,
           sample_inputs_func=sample_inputs_tensor_split,),
    OpInfo('hsplit',
           dtypes=all_types_and_complex_and(torch.bool, torch.bfloat16, torch.float16),
           supports_out=False,
           supports_forward_ad=True,
           sample_inputs_func=sample_inputs_hsplit,),
    OpInfo('vsplit',
           dtypes=all_types_and_complex_and(torch.bool, torch.bfloat16, torch.float16),
           supports_out=False,
           supports_forward_ad=True,
           sample_inputs_func=sample_inputs_vsplit,),
    OpInfo('dsplit',
           dtypes=all_types_and_complex_and(torch.bool, torch.bfloat16, torch.float16),
           supports_out=False,
           supports_forward_ad=True,
           sample_inputs_func=sample_inputs_dsplit,),
    OpInfo('triangular_solve',
           op=torch.triangular_solve,
           dtypes=floating_and_complex_types(),
           supports_out=False,
           sample_inputs_func=sample_inputs_legacy_solve,
           check_batched_gradgrad=False,
           decorators=[skipCUDAIfNoMagma, skipCUDAIfRocm, skipCPUIfNoLapack]),
    UnaryUfuncInfo('trunc',
                   aliases=('fix', ),
                   ref=np.trunc,
                   dtypes=floating_types_and(torch.bfloat16),
                   dtypesIfCUDA=floating_types_and(torch.float16, torch.bfloat16),
                   supports_forward_ad=True,
                   assert_autodiffed=True),
    UnaryUfuncInfo('exp2',
                   aliases=('special.exp2', ),
                   ref=np_unary_ufunc_integer_promotion_wrapper(np.exp2),
                   dtypes=all_types_and(torch.bool, torch.half),
                   dtypesIfCPU=all_types_and(torch.bool, torch.half, torch.bfloat16),
                   dtypesIfCUDA=all_types_and(torch.bool, torch.half, torch.bfloat16),
                   supports_forward_ad=True,
                   safe_casts_outputs=True),
    UnaryUfuncInfo('expm1',
                   aliases=('special.expm1', ),
                   ref=np_unary_ufunc_integer_promotion_wrapper(np.expm1),
                   dtypes=all_types_and(torch.bool, torch.bfloat16),
                   dtypesIfCUDA=all_types_and(torch.bool, torch.half, torch.bfloat16),
                   supports_forward_ad=True,
                   safe_casts_outputs=True,
                   assert_autodiffed=True,
                   skips=(
                       # Reference: https://github.com/pytorch/pytorch/pull/48926#issuecomment-739734774
                       SkipInfo('TestUnaryUfuncs', 'test_reference_numerics_extremal',
                                device_type='cpu', dtypes=[torch.bfloat16]),
                       SkipInfo('TestUnaryUfuncs', 'test_reference_numerics_hard',
                                device_type='cpu', dtypes=[torch.bfloat16]),
                       SkipInfo('TestUnaryUfuncs', 'test_reference_numerics_normal',
                                device_type='cpu', dtypes=[torch.bfloat16]),
                   )),
    UnaryUfuncInfo('nan_to_num',
                   ref=np.nan_to_num,
                   dtypes=all_types_and(torch.half, torch.bool),
                   dtypesIfCPU=all_types_and(torch.half, torch.bool, torch.bfloat16),
                   dtypesIfCUDA=all_types_and(torch.half, torch.bool, torch.bfloat16),
                   supports_forward_ad=True,
                   # Passing numpy_kwargs via sample_kwargs, as numpy does comparison
                   # with BFloat16 in float, since it currently doesn't support BFloat16.
                   # Ref: https://github.com/pytorch/pytorch/issues/57982#issuecomment-839150556
                   sample_kwargs=lambda device, dtype, input: ({},
                                                               {'posinf': torch.finfo(torch.bfloat16).max,
                                                                'neginf': torch.finfo(torch.bfloat16).min})
                   if dtype is torch.bfloat16 else ({}, {})),
    UnaryUfuncInfo('reciprocal',
                   ref=np_unary_ufunc_integer_promotion_wrapper(np.reciprocal),
                   dtypes=all_types_and_complex_and(torch.bool, torch.half, torch.bfloat16),
                   assert_autodiffed=True,
                   supports_forward_ad=True,
                   safe_casts_outputs=True,
                   skips=(
                       # Reference: https://github.com/pytorch/pytorch/issues/45690
                       SkipInfo('TestUnaryUfuncs', 'test_reference_numerics_extremal',
                                dtypes=[torch.cfloat, torch.cdouble]),
                       # Reference: https://github.com/pytorch/pytorch/pull/49102#issuecomment-744604601
                       SkipInfo('TestUnaryUfuncs', 'test_reference_numerics_extremal',
                                dtypes=[torch.bfloat16]),
                       SkipInfo('TestUnaryUfuncs', 'test_reference_numerics_hard',
                                dtypes=[torch.bfloat16]),
                       SkipInfo('TestUnaryUfuncs', 'test_reference_numerics_normal',
                                dtypes=[torch.bfloat16]),
                   )),
    UnaryUfuncInfo('rsqrt',
                   ref=lambda x: np.reciprocal(np.sqrt(x)),
                   domain=(0, None),
                   dtypes=all_types_and_complex_and(torch.bool, torch.bfloat16),
                   dtypesIfCUDA=all_types_and_complex_and(torch.bool, torch.half, torch.bfloat16),
                   decorators=(precisionOverride({torch.half: 5e-2}),),
                   safe_casts_outputs=True,
                   assert_autodiffed=True,
                   supports_forward_ad=True,
                   handles_complex_extremals=False),
    UnaryUfuncInfo('sqrt',
                   ref=np.sqrt,
                   supports_sparse=True,
                   domain=(0, None),
                   dtypes=all_types_and_complex_and(torch.bool, torch.bfloat16),
                   dtypesIfCUDA=all_types_and_complex_and(torch.bool, torch.half, torch.bfloat16),
                   assert_autodiffed=True,
                   supports_forward_ad=True,
                   decorators=(precisionOverride({torch.bfloat16: 7e-2}),),
                   skips=(
                       # Reference: https://github.com/pytorch/pytorch/issues/47358
                       SkipInfo('TestUnaryUfuncs', 'test_reference_numerics_hard',
                                device_type='cpu', dtypes=[torch.cfloat, torch.cdouble],
                                active_if=IS_MACOS),
                       # Reference: https://github.com/pytorch/pytorch/pull/47293#issuecomment-721774436
                       SkipInfo('TestUnaryUfuncs', 'test_reference_numerics_hard',
                                dtypes=[torch.bfloat16])),
                   safe_casts_outputs=True,
                   handles_complex_extremals=False),
    UnaryUfuncInfo('square',
                   ref=np.square,
                   dtypes=all_types_and_complex_and(torch.bool, torch.float16, torch.bfloat16),
                   decorators=(precisionOverride({torch.complex64: 3e-4, torch.bfloat16: 3e-1}),),
                   supports_forward_ad=True,
                   skips=(
                       # Reference: https://github.com/pytorch/pytorch/issues/52549
                       SkipInfo('TestUnaryUfuncs', 'test_reference_numerics_hard',
                                dtypes=[torch.cfloat, torch.cdouble]),
                       # >>> t = torch.tensor(complex(-0.01, float("inf")))
                       # >>> np.square(t.numpy())
                       # (-inf-infj)
                       # >>> t.square()
                       # tensor(-inf-infj)
                       # >>> t.cuda().square()
                       # tensor(inf+nanj, device='cuda:0')
                       SkipInfo('TestUnaryUfuncs', 'test_reference_numerics_extremal',
                                device_type='cuda', dtypes=[torch.cfloat, torch.cdouble]),
                       # Reference: https://github.com/pytorch/pytorch/pull/52551#issuecomment-782596181
                       SkipInfo('TestUnaryUfuncs', 'test_reference_numerics_hard',
                                dtypes=[torch.bfloat16]),
                   ),),
    OpInfo('lerp',
           dtypes=floating_and_complex_types(),
           dtypesIfCUDA=floating_and_complex_types_and(torch.half, torch.bfloat16),
           dtypesIfROCM=floating_and_complex_types_and(torch.half, torch.bfloat16),
           sample_inputs_func=sample_inputs_lerp,
           supports_forward_ad=True,
           assert_autodiffed=True),
    OpInfo('linalg.inv',
           aten_name='linalg_inv',
           op=torch.linalg.inv,
           dtypes=floating_and_complex_types(),
           sample_inputs_func=sample_inputs_linalg_invertible,
           check_batched_gradgrad=False,
           supports_forward_ad=True,
           gradcheck_nondet_tol=GRADCHECK_NONDET_TOL,
           decorators=[skipCUDAIfNoMagmaAndNoCusolver, skipCUDAIfRocm, skipCPUIfNoLapack],
           ),
    OpInfo('linalg.inv_ex',
           aten_name='linalg_inv_ex',
           dtypes=floating_and_complex_types(),
           sample_inputs_func=sample_inputs_linalg_invertible,
           check_batched_gradgrad=False,
           supports_forward_ad=True,
           gradcheck_nondet_tol=GRADCHECK_NONDET_TOL,
           decorators=[skipCUDAIfNoMagmaAndNoCusolver, skipCUDAIfRocm, skipCPUIfNoLapack],
           ),
    UnaryUfuncInfo('angle',
                   ref=np.angle,
                   dtypes=all_types_and_complex_and(torch.bool, torch.bfloat16, torch.float16),
                   dtypesIfCUDA=all_types_and_complex_and(torch.bool),
                   decorators=(precisionOverride({torch.float16: 1e-2,
                                                  torch.bfloat16: 1e-2}),),
                   safe_casts_outputs=True,
                   supports_forward_ad=True,
                   supports_complex_to_float=True),
    OpInfo('linalg.solve',
           aten_name='linalg_solve',
           op=torch.linalg.solve,
           dtypes=floating_and_complex_types(),
           sample_inputs_func=sample_inputs_linalg_solve,
           check_batched_gradgrad=False,
           supports_forward_ad=True,
           decorators=[skipCUDAIfNoMagma, skipCUDAIfRocm, skipCPUIfNoLapack]),
    OpInfo('linalg.matrix_rank',
           aten_name='linalg_matrix_rank',
           dtypes=floating_and_complex_types(),
           supports_autograd=False,
           sample_inputs_func=sample_inputs_linalg_invertible,
           decorators=[skipCUDAIfNoMagma, skipCUDAIfRocm, skipCPUIfNoLapack]),
    OpInfo('linalg.matrix_rank',
           aten_name='linalg_matrix_rank',
           variant_test_name='hermitian',
           dtypes=floating_and_complex_types(),
           supports_autograd=False,
           sample_inputs_func=sample_inputs_linalg_pinv_hermitian,
           decorators=[skipCUDAIfNoMagma, skipCUDAIfRocm, skipCPUIfNoLapack]),
    OpInfo('linalg.pinv',
           aten_name='linalg_pinv',
           op=torch.linalg.pinv,
           dtypes=floating_and_complex_types(),
           check_batched_grad=False,
           check_batched_gradgrad=False,
           sample_inputs_func=sample_inputs_linalg_invertible,
           decorators=[skipCUDAIfNoMagmaAndNoCusolver, skipCUDAIfRocm, skipCPUIfNoLapack]),
    OpInfo('linalg.pinv',
           aten_name='linalg_pinv',
           variant_test_name='hermitian',
           dtypes=floating_and_complex_types(),
           check_batched_grad=False,
           check_batched_gradgrad=False,
           sample_inputs_func=sample_inputs_linalg_pinv_hermitian,
           gradcheck_wrapper=gradcheck_wrapper_hermitian_input,
           decorators=[skipCUDAIfNoMagma, skipCUDAIfRocm, skipCPUIfNoLapack]),
    OpInfo('eig',
           op=torch.eig,
           dtypes=floating_and_complex_types(),
           sample_inputs_func=sample_inputs_eig,
           decorators=[
               skipCUDAIfNoMagma,
               skipCPUIfNoLapack,
               skipCUDAIfRocm
           ],),
    OpInfo('einsum',
           # we need this lambda because SampleInput expects tensor input as the first argument
           # TODO(@heitorschueroff) update SampleInput to handle such cases
           op=lambda tensors, equation: torch.einsum(equation, tensors),
           dtypes=all_types_and_complex_and(torch.half, torch.bfloat16),
           dtypesIfCUDA=floating_and_complex_types_and(torch.half, *[torch.bfloat16] if CUDA11OrLater else []),
           backward_dtypesIfCUDA=floating_and_complex_types_and(torch.half,
                                                                *[torch.bfloat16] if (SM60OrLater and CUDA11OrLater) else []),
           supports_out=False,
           sample_inputs_func=sample_inputs_einsum,
           skips=(
               # test does not work with passing lambda for op
               # there's a test `test_einsum` in `test_jit.py` to handle this case
               SkipInfo('TestJit', 'test_variant_consistency_jit'),
           )),
    OpInfo('svd',
           op=torch.svd,
           dtypes=floating_and_complex_types(),
           sample_inputs_func=sample_inputs_svd,
           decorators=[
               skipCUDAIfNoMagmaAndNoCusolver,
               skipCUDAIfRocm,
               skipCPUIfNoLapack,
           ]),
    OpInfo('linalg.svd',
           op=torch.linalg.svd,
           aten_name='linalg_svd',
           dtypes=floating_and_complex_types(),
           sample_inputs_func=sample_inputs_linalg_svd,
           decorators=[
               skipCUDAIfNoMagmaAndNoCusolver,
               skipCUDAIfRocm,
               skipCPUIfNoLapack,
           ]),
    OpInfo('linalg.svdvals',
           op=torch.linalg.svdvals,
           aten_name='linalg_svdvals',
           dtypes=floating_and_complex_types(),
           sample_inputs_func=sample_inputs_linalg_svdvals,
           check_batched_gradgrad=False,
           decorators=[
               skipCUDAIfNoMagmaAndNoCusolver,
               skipCPUIfNoLapack]),
    OpInfo('polar',
           dtypes=floating_types(),
           sample_inputs_func=sample_inputs_polar),
    # TODO(@kshitij12345): Refactor similar to `mvlgamma` entries.
    # To test reference numerics against multiple values of argument `n`,
    # we make multiple OpInfo entries with each entry corresponding to different value of n (currently 0 to 4).
    # We run the op tests from test_ops.py only for `n=0` to avoid redundancy in testing.
    UnaryUfuncInfo('polygamma',
                   op=lambda x, n, **kwargs: torch.polygamma(n, x, **kwargs),
                   variant_test_name='polygamma_n_0',
                   ref=reference_polygamma if TEST_SCIPY else _NOTHING,
                   dtypes=all_types_and(torch.bool),
                   dtypesIfCPU=all_types_and(torch.bool, torch.bfloat16),
                   dtypesIfCUDA=all_types_and(torch.bool, torch.half),
                   safe_casts_outputs=True,
                   supports_forward_ad=True,
                   sample_inputs_func=sample_inputs_polygamma,
                   skips=(
                       # Probably related to the way the function is
                       # scripted for JIT tests (or maybe not).
                       # RuntimeError:
                       # Arguments for call are not valid.
                       # The following variants are available:
                       #   aten::polygamma(int n, Tensor self) -> (Tensor):
                       #   Expected a value of type 'Tensor' for argument 'self' but instead found type 'int'.
                       #   aten::polygamma.out(int n, Tensor self, *, Tensor(a!) out) -> (Tensor(a!)):
                       #   Expected a value of type 'Tensor' for argument 'self' but instead found type 'int'.
                       # The original call is:
                       #   File "<string>", line 3
                       # def the_method(i0):
                       #     return torch.polygamma(i0, 1)
                       #            ~~~~~~~~~~~~~~~ <--- HERE
                       SkipInfo('TestJit', 'test_variant_consistency_jit'),),
                   sample_kwargs=lambda device, dtype, input: ({'n': 0}, {'n': 0})),
    # A separate OpInfo entry for special.polygamma is needed to reorder the arguments
    # for the alias. See the discussion here: https://github.com/pytorch/pytorch/pull/59691#discussion_r650261939
    UnaryUfuncInfo('special.polygamma',
                   op=lambda x, n, **kwargs: torch.special.polygamma(n, x, **kwargs),
                   variant_test_name='special_polygamma_n_0',
                   ref=reference_polygamma if TEST_SCIPY else _NOTHING,
                   dtypes=all_types_and(torch.bool, torch.bfloat16),
                   dtypesIfCUDA=all_types_and(torch.bool, torch.half),
                   safe_casts_outputs=True,
                   supports_forward_ad=True,
                   sample_inputs_func=sample_inputs_polygamma,
                   skips=(
                       # Probably related to the way the function is
                       # scripted for JIT tests (or maybe not).
                       # RuntimeError:
                       # Arguments for call are not valid.
                       # The following variants are available:
                       #   aten::polygamma(int n, Tensor self) -> (Tensor):
                       #   Expected a value of type 'Tensor' for argument 'self' but instead found type 'int'.
                       #   aten::polygamma.out(int n, Tensor self, *, Tensor(a!) out) -> (Tensor(a!)):
                       #   Expected a value of type 'Tensor' for argument 'self' but instead found type 'int'.
                       # The original call is:
                       #   File "<string>", line 3
                       # def the_method(i0):
                       #     return torch.polygamma(i0, 1)
                       #            ~~~~~~~~~~~~~~~ <--- HERE
                       SkipInfo('TestJit', 'test_variant_consistency_jit'),),
                   sample_kwargs=lambda device, dtype, input: ({'n': 0}, {'n': 0})),
    UnaryUfuncInfo('polygamma',
                   op=lambda x, n, **kwargs: torch.polygamma(n, x, **kwargs),
                   variant_test_name='polygamma_n_1',
                   ref=reference_polygamma if TEST_SCIPY else _NOTHING,
                   dtypes=all_types_and(torch.bool),
                   dtypesIfCPU=all_types_and(torch.bool, torch.bfloat16),
                   dtypesIfCUDA=all_types_and(torch.bool, torch.half),
                   safe_casts_outputs=True,
                   supports_forward_ad=True,
                   sample_inputs_func=sample_inputs_polygamma,
                   skips=(
                       # Redundant tests
                       SkipInfo('TestGradients'),
                       SkipInfo('TestJit'),
                       SkipInfo('TestCommon'),
                       # Mismatch: https://github.com/pytorch/pytorch/issues/55357
                       SkipInfo('TestUnaryUfuncs', 'test_reference_numerics_extremal'),
                       SkipInfo('TestUnaryUfuncs', 'test_reference_numerics_hard'),
                       SkipInfo('TestUnaryUfuncs', 'test_reference_numerics_normal'),
                   ),
                   sample_kwargs=lambda device, dtype, input: ({'n': 1}, {'n': 1})),
    UnaryUfuncInfo('polygamma',
                   op=lambda x, n, **kwargs: torch.polygamma(n, x, **kwargs),
                   variant_test_name='polygamma_n_2',
                   ref=reference_polygamma if TEST_SCIPY else _NOTHING,
                   dtypes=all_types_and(torch.bool),
                   dtypesIfCPU=all_types_and(torch.bool, torch.bfloat16),
                   dtypesIfCUDA=all_types_and(torch.bool, torch.half),
                   safe_casts_outputs=True,
                   supports_forward_ad=True,
                   sample_inputs_func=sample_inputs_polygamma,
                   skips=(
                       # Redundant tests
                       SkipInfo('TestGradients'),
                       SkipInfo('TestJit'),
                       SkipInfo('TestCommon'),
                       # Mismatch: https://github.com/pytorch/pytorch/issues/55357
                       SkipInfo('TestUnaryUfuncs', 'test_reference_numerics_extremal'),
                       SkipInfo('TestUnaryUfuncs', 'test_reference_numerics_hard',
                                active_if=TEST_WITH_ROCM),
                       SkipInfo('TestUnaryUfuncs', 'test_reference_numerics_normal',
                                active_if=TEST_WITH_ROCM),),
                   sample_kwargs=lambda device, dtype, input: ({'n': 2}, {'n': 2})),
    UnaryUfuncInfo('polygamma',
                   op=lambda x, n, **kwargs: torch.polygamma(n, x, **kwargs),
                   variant_test_name='polygamma_n_3',
                   ref=reference_polygamma if TEST_SCIPY else _NOTHING,
                   dtypes=all_types_and(torch.bool),
                   dtypesIfCPU=all_types_and(torch.bool, torch.bfloat16),
                   dtypesIfCUDA=all_types_and(torch.bool, torch.half),
                   safe_casts_outputs=True,
                   supports_forward_ad=True,
                   sample_inputs_func=sample_inputs_polygamma,
                   skips=(
                       # Redundant tests
                       SkipInfo('TestGradients'),
                       SkipInfo('TestJit'),
                       SkipInfo('TestCommon'),
                       # Mismatch: https://github.com/pytorch/pytorch/issues/55357
                       SkipInfo('TestUnaryUfuncs', 'test_reference_numerics_extremal'),
                       SkipInfo('TestUnaryUfuncs', 'test_reference_numerics_hard',
                                active_if=TEST_WITH_ROCM),
                       SkipInfo('TestUnaryUfuncs', 'test_reference_numerics_normal',
                                active_if=TEST_WITH_ROCM),),
                   sample_kwargs=lambda device, dtype, input: ({'n': 3}, {'n': 3})),
    UnaryUfuncInfo('polygamma',
                   op=lambda x, n, **kwargs: torch.polygamma(n, x, **kwargs),
                   variant_test_name='polygamma_n_4',
                   ref=reference_polygamma if TEST_SCIPY else _NOTHING,
                   decorators=(precisionOverride({torch.float16: 5e-4, torch.float32: 5e-4}),),
                   dtypes=all_types_and(torch.bool),
                   dtypesIfCPU=all_types_and(torch.bool, torch.bfloat16),
                   dtypesIfCUDA=all_types_and(torch.bool, torch.half),
                   safe_casts_outputs=True,
                   supports_forward_ad=True,
                   sample_inputs_func=sample_inputs_polygamma,
                   skips=(
                       # Redundant tests
                       SkipInfo('TestGradients'),
                       SkipInfo('TestJit'),
                       SkipInfo('TestCommon'),
                       # Mismatch: https://github.com/pytorch/pytorch/issues/55357
                       SkipInfo('TestUnaryUfuncs', 'test_reference_numerics_extremal'),
                       SkipInfo('TestUnaryUfuncs', 'test_reference_numerics_hard',
                                active_if=TEST_WITH_ROCM),
                       SkipInfo('TestUnaryUfuncs', 'test_reference_numerics_normal',
                                active_if=TEST_WITH_ROCM),),
                   sample_kwargs=lambda device, dtype, input: ({'n': 4}, {'n': 4})),
    OpInfo('ravel',
           dtypes=all_types_and_complex_and(torch.bool, torch.float16, torch.bfloat16),
           supports_out=False,
           supports_forward_ad=True,
           sample_inputs_func=sample_inputs_ravel,
           ),
    OpInfo('reshape',
           dtypes=all_types_and_complex_and(torch.bool, torch.float16, torch.bfloat16),
           sample_inputs_func=sample_inputs_view_reshape,
           supports_out=False,
           supports_forward_ad=True,
           ),
    OpInfo('reshape_as',
           op=lambda x, other: x.reshape_as(other),
           dtypes=all_types_and_complex_and(torch.bool, torch.float16, torch.bfloat16),
           sample_inputs_func=sample_inputs_view_as_reshape_as,
           supports_out=False,
           supports_forward_ad=True,
           ),
    OpInfo('view',
           op=lambda x, shape: x.view(shape),
           dtypes=all_types_and_complex_and(torch.bool, torch.float16, torch.bfloat16),
           supports_out=False,
           supports_forward_ad=True,
           skips=(
               # Because view does not have a function variant.
               SkipInfo('TestJit', 'test_variant_consistency_jit'),),
           sample_inputs_func=sample_inputs_view_reshape,
           ),
    OpInfo('view_as',
           op=lambda x, other: x.view_as(other),
           dtypes=all_types_and_complex_and(torch.bool, torch.float16, torch.bfloat16),
           supports_out=False,
           supports_forward_ad=True,
           skips=(
               # Because view_as does not have a function variant.
               SkipInfo('TestJit', 'test_variant_consistency_jit'),),
           sample_inputs_func=sample_inputs_view_as_reshape_as,
           ),
    OpInfo('pinverse',
           op=torch.pinverse,
           dtypes=floating_and_complex_types(),
           check_batched_grad=False,
           check_batched_gradgrad=False,
           gradcheck_nondet_tol=GRADCHECK_NONDET_TOL,
           supports_out=False,
           sample_inputs_func=sample_inputs_linalg_invertible,
           decorators=[skipCUDAIfNoMagmaAndNoCusolver, skipCUDAIfRocm, skipCPUIfNoLapack]),
    OpInfo('gather',
           dtypes=all_types_and_complex_and(torch.bool, torch.float16, torch.bfloat16),
           dtypesIfCUDA=all_types_and_complex_and(torch.bool, torch.float16, torch.bfloat16),
           sample_inputs_func=sample_inputs_gather,
           gradcheck_nondet_tol=GRADCHECK_NONDET_TOL,
           supports_forward_ad=True,
           ),
    OpInfo('index_fill',
           dtypes=all_types_and_complex_and(torch.bool, torch.float16, torch.bfloat16),
           supports_inplace_autograd=False,
           supports_out=False,
           supports_forward_ad=True,
           sample_inputs_func=sample_inputs_index_fill),
    OpInfo('index_copy',
           dtypes=all_types_and_complex_and(torch.bool, torch.float16, torch.bfloat16),
           supports_inplace_autograd=False,
           supports_out=False,
           supports_forward_ad=True,
           sample_inputs_func=sample_inputs_index_copy,
           gradcheck_nondet_tol=GRADCHECK_NONDET_TOL),
    OpInfo('index_select',
           dtypes=all_types_and_complex_and(torch.bool, torch.float16, torch.bfloat16),
           sample_inputs_func=sample_inputs_index_select,
           supports_forward_ad=True,
           gradcheck_nondet_tol=GRADCHECK_NONDET_TOL),
    OpInfo('index_add',
           dtypes=all_types_and_complex_and(torch.bool, torch.float16, torch.bfloat16),
           supports_out=False,
           supports_forward_ad=True,
           sample_inputs_func=sample_inputs_index_add,
           gradcheck_nondet_tol=GRADCHECK_NONDET_TOL),
    OpInfo('__getitem__',
           dtypes=all_types_and_complex_and(torch.bool, torch.float16, torch.bfloat16),
           supports_out=False,
           supports_inplace_autograd=False,
           op=torch.Tensor.__getitem__,
           sample_inputs_func=sample_inputs_getitem,
           skips=(SkipInfo('TestJit', 'test_variant_consistency_jit'),)),
    OpInfo('index_put',
           dtypes=all_types_and_complex_and(torch.bool, torch.float16, torch.bfloat16),
           supports_out=False,
           supports_inplace_autograd=True,
           supports_forward_ad=True,
           test_neg_view=False,
           sample_inputs_func=sample_inputs_index_put,
           skips=(
               SkipInfo('TestJit', 'test_variant_consistency_jit'),
           )),
    OpInfo('sort',
           dtypes=all_types_and(torch.bool, torch.float16, torch.bfloat16),
           dtypesIfCUDA=all_types_and(torch.float16, torch.bfloat16),
           dtypesIfROCM=all_types_and(torch.float16),
           sample_inputs_func=sample_inputs_sort,
           skips=(
               # sort does not correctly warn when resizing out= inputs
               SkipInfo('TestCommon', 'test_out'),
           )),
    OpInfo('put',
           dtypes=all_types_and_complex_and(torch.bool, torch.float16, torch.bfloat16),
           supports_out=False,
           check_batched_gradgrad=False,  # vmap complains of the sizes
           sample_inputs_func=sample_inputs_put),
    OpInfo('take',
           dtypes=all_types_and_complex_and(torch.bool, torch.float16, torch.bfloat16),
           check_batched_grad=False,  # vmap complains of the sizes
           supports_forward_ad=True,
           sample_inputs_func=sample_inputs_take),
    OpInfo('scatter',
           dtypes=all_types_and_complex_and(torch.bool, torch.half, torch.bfloat16),
           sample_inputs_func=sample_inputs_scatter,),
    OpInfo('scatter_add',
           dtypes=all_types_and_complex_and(torch.bool, torch.half, torch.bfloat16),
           sample_inputs_func=sample_inputs_scatter_add,
           supports_out=False),
    OpInfo('stack',
           dtypes=all_types_and_complex_and(torch.bool, torch.float16, torch.bfloat16),
           sample_inputs_func=sample_inputs_stack,
           assert_autodiffed=True,
           skips=(
               # stack does not correctly warn when resizing out= inputs
               SkipInfo('TestCommon', 'test_out'),),),
    OpInfo('hstack',
           dtypes=all_types_and_complex_and(torch.bool, torch.float16, torch.bfloat16),
           sample_inputs_func=sample_inputs_hstack_dstack_vstack,
           supports_forward_ad=True,
           skips=(
               # hstack does not correctly warn when resizing out= inputs
               SkipInfo('TestCommon', 'test_out'),),),
    OpInfo('hypot',
           dtypes=floating_types(),
           dtypesIfCPU=floating_types_and(torch.bfloat16),
           dtypesIfCUDA=floating_types_and(torch.half, torch.bfloat16),
           supports_forward_ad=True,
           sample_inputs_func=sample_inputs_hypot,
           ),
    OpInfo('histogram',
           dtypes=_dispatch_dtypes(),  # histogram is only implemented on CPU
           dtypesIfCPU=floating_types(),
           sample_inputs_func=sample_inputs_histogram,
           supports_autograd=False,
           skips=(
               # JIT tests don't work with Tensor keyword arguments
               # https://github.com/pytorch/pytorch/issues/58507
               SkipInfo('TestJit', 'test_variant_consistency_jit'),),),
    OpInfo('vstack',
           aliases=('row_stack',),
           dtypes=all_types_and_complex_and(torch.bool, torch.float16, torch.bfloat16),
           sample_inputs_func=sample_inputs_hstack_dstack_vstack,
           supports_forward_ad=True,
           skips=(
               # vstack does not correctly warn when resizing out= inputs
               SkipInfo('TestCommon', 'test_out'),
               # RuntimeError: _fn() Expected a value of type
               #   'Tensor (inferred)' for argument 't0' but instead found type 'tuple'.
               SkipInfo('TestJit', 'test_jit_alias_remapping'))),
    OpInfo('dstack',
           dtypes=all_types_and_complex_and(torch.bool, torch.float16, torch.bfloat16),
           sample_inputs_func=sample_inputs_hstack_dstack_vstack,
           supports_forward_ad=True,
           skips=(
               # dstack does not correctly warn when resizing out= inputs
               SkipInfo('TestCommon', 'test_out'),)),
    OpInfo('unfold',
           op=lambda x, *args: x.unfold(*args),
           dtypes=all_types_and_complex_and(torch.bool, torch.float16, torch.bfloat16),
           supports_out=False,
           supports_forward_ad=True,
           check_batched_gradgrad=False,
           skips=(
               # torch.unfold does not exist so we get a RuntimeError.
               SkipInfo('TestJit', 'test_variant_consistency_jit',
                        dtypes=all_types_and_complex_and(torch.bool, torch.float16, torch.bfloat16)),
               # Skip operator schema test because this is a functional and not an operator
               SkipInfo('TestOperatorSignatures', 'test_get_torch_func_signature_exhaustive'),
           ),
           sample_inputs_func=sample_inputs_unfold),
    OpInfo('msort',
           dtypes=all_types_and(torch.bool, torch.float16, torch.bfloat16),
           dtypesIfCUDA=all_types_and(torch.float16, torch.bfloat16),
           dtypesIfROCM=all_types_and(torch.float16),
           check_batched_gradgrad=False,
           skips=(
               #  msort does not correctly warn when resizing out= inputs.
               SkipInfo('TestCommon', 'test_out',
                        dtypes=all_types_and_complex_and(torch.bool, torch.float16, torch.bfloat16)),
           ),
           sample_inputs_func=sample_inputs_msort),
    OpInfo('movedim',
           aliases=('moveaxis',),
           dtypes=all_types_and_complex_and(torch.bool, torch.float16, torch.bfloat16),
           supports_out=False,
           supports_forward_ad=True,
           sample_inputs_func=sample_movedim_moveaxis),
    OpInfo('renorm',
           dtypes=floating_and_complex_types_and(torch.float16, torch.bfloat16),
           sample_inputs_func=sample_inputs_renorm),
    ShapeFuncInfo('repeat',
                  op=lambda x, dims: x.repeat(dims),
                  ref=np.tile,
                  dtypes=all_types_and_complex_and(torch.bool, torch.float16, torch.bfloat16),
                  supports_out=False,
                  supports_forward_ad=True,
                  skips=(
                      # torch.repeat does not exist so we get a RuntimeError.
                      SkipInfo('TestJit', 'test_variant_consistency_jit',
                               dtypes=all_types_and_complex_and(torch.bool, torch.float16, torch.bfloat16)),
                  ),
                  sample_inputs_func=sample_repeat_tile),
    OpInfo('squeeze',
           dtypes=all_types_and_complex_and(torch.bool, torch.float16, torch.bfloat16),
           supports_out=False,
           assert_autodiffed=True,
           supports_forward_ad=True,
           sample_inputs_func=sample_inputs_squeeze),
    OpInfo('fill_',
           op=lambda x, scalar: torch.fill_(x.clone(), scalar),
           method_variant=None,
           inplace_variant=torch.Tensor.fill_,
           dtypes=all_types_and_complex_and(torch.bool, torch.float16, torch.bfloat16),
           supports_out=False,
           skips=(
               # JIT has issue when op is passed as lambda
               SkipInfo('TestJit', 'test_variant_consistency_jit'),
           ),
           sample_inputs_func=sample_inputs_fill_),
    OpInfo('resize_',
           op=lambda x, shape: x.clone().resize_(shape),
           method_variant=None,
           inplace_variant=None,
           dtypes=all_types_and_complex_and(torch.bool, torch.float16, torch.bfloat16),
           supports_out=False,
           supports_autograd=False,
           sample_inputs_func=sample_inputs_resize_ops),
    OpInfo('resize_as_',
           op=lambda x, other: torch.resize_as_(x.clone(), other),
           method_variant=None,
           inplace_variant=torch.Tensor.resize_as_,
           dtypes=all_types_and_complex_and(torch.bool, torch.float16, torch.bfloat16),
           supports_out=False,
           supports_autograd=False,
           sample_inputs_func=sample_inputs_resize_ops),
    OpInfo('take_along_dim',
           dtypes=all_types_and_complex_and(torch.bool, torch.float16, torch.bfloat16),
           dtypesIfCUDA=all_types_and_complex_and(torch.bool, torch.float16, torch.bfloat16),
           supports_inplace_autograd=False,
           supports_forward_ad=True,
           sample_inputs_func=sample_inputs_take_along_dim,
           gradcheck_nondet_tol=GRADCHECK_NONDET_TOL),
    ShapeFuncInfo('tile',
                  ref=np.tile,
                  dtypes=all_types_and_complex_and(torch.bool, torch.float16, torch.bfloat16),
                  supports_out=False,
                  supports_forward_ad=True,
                  sample_inputs_func=sample_repeat_tile),
    OpInfo('trapz',  # TODO: in the future, 'trapz' should be made a proper alias of 'trapezoid'
           dtypes=all_types_and_complex_and(torch.float16, torch.bfloat16),
           supports_out=False,
           supports_forward_ad=True,
           sample_inputs_func=sample_trapezoid),
    OpInfo('trapezoid',
           dtypes=all_types_and_complex_and(torch.float16, torch.bfloat16),
           supports_out=False,
           supports_forward_ad=True,
           sample_inputs_func=sample_trapezoid),
    OpInfo('cumulative_trapezoid',
           dtypes=all_types_and_complex_and(),
           dtypesIfCUDA=all_types_and_complex_and(torch.bfloat16, torch.float16),
           supports_forward_ad=True,
           supports_out=False,
           sample_inputs_func=sample_cumulative_trapezoid),
    OpInfo('unsqueeze',
           dtypes=all_types_and_complex_and(torch.bool, torch.float16, torch.bfloat16),
           supports_out=False,
           supports_forward_ad=True,
           assert_autodiffed=True,
           sample_inputs_func=sample_unsqueeze),
    OpInfo('var',
           dtypes=floating_and_complex_types_and(torch.half),
           dtypesIfCPU=floating_and_complex_types_and(torch.half, torch.bfloat16),
           dtypesIfCUDA=floating_and_complex_types_and(torch.half, torch.bfloat16),
           backward_dtypesIfCPU=floating_and_complex_types_and(torch.half, torch.bfloat16),
           backward_dtypesIfCUDA=floating_and_complex_types_and(torch.half, torch.bfloat16),
           sample_inputs_func=sample_inputs_std_var,
           # TODO: revisit, some var signatures do support out (see std, too)
           supports_out=False,
           assert_autodiffed=True,
           ),
    OpInfo('xlogy',
           aliases=('special.xlogy',),
           dtypes=all_types_and(torch.bool, torch.half, torch.bfloat16),
           supports_forward_ad=True,
           safe_casts_outputs=True,
           sample_inputs_func=sample_inputs_xlogy),
    OpInfo('zero_',
           op=lambda x: torch.zero_(x.clone()),
           method_variant=None,
           inplace_variant=torch.Tensor.zero_,
           dtypes=all_types_and_complex_and(torch.bool, torch.float16, torch.bfloat16),
           supports_out=False,
           supports_forward_ad=True,
           skips=(
               # JIT has issue when op is passed as lambda
               SkipInfo('TestJit', 'test_variant_consistency_jit'),
           ),
           sample_inputs_func=sample_inputs_zero_),
    OpInfo('special.xlog1py',
           aten_name='special_xlog1py',
           dtypes=all_types_and(torch.bool, torch.half, torch.bfloat16),
           backward_dtypesIfCPU=all_types_and(torch.bool, torch.bfloat16),
           safe_casts_outputs=True,
           supports_forward_ad=True,
           sample_inputs_func=sample_inputs_xlog1py),
    OpInfo('special.zeta',
           aten_name='special_zeta',
           dtypes=all_types_and(torch.bool),
           supports_autograd=False,
           safe_casts_outputs=True,
           sample_inputs_func=sample_inputs_binary_pwise),
    # OpInfo entry to verify the gradient formula of `other`/`q`
    OpInfo('special.zeta',
           op=lambda q, x, **kwargs: torch.special.zeta(x, q, **kwargs),
           aten_name='special_zeta',
           variant_test_name='grad',
           dtypes=all_types_and(torch.bool),
           supports_autograd=True,
           safe_casts_outputs=True,
           skips=(
               # Lambda doesn't work in JIT test
               SkipInfo("TestJit", "test_variant_consistency_jit"),
           ),
           sample_inputs_func=sample_inputs_zeta),
    OpInfo('logsumexp',
           aliases=('special.logsumexp',),
           dtypes=floating_types_and(torch.bfloat16),
           dtypesIfCUDA=floating_types_and(torch.bfloat16, torch.half),
           assert_autodiffed=True,
           sample_inputs_func=sample_inputs_logsumexp),
    OpInfo('trace',
           dtypes=all_types_and_complex(),
           dtypesIfCUDA=all_types_and_complex_and(torch.bool, torch.half, torch.bfloat16),
           supports_inplace_autograd=False,
           supports_out=False,
           supports_forward_ad=True,
           sample_inputs_func=sample_inputs_trace),
    OpInfo('transpose',
           aliases=('swapdims', 'swapaxes'),
           dtypes=all_types_and_complex_and(torch.bool, torch.bfloat16, torch.half),
           dtypesIfCUDA=all_types_and_complex_and(torch.bool, torch.bfloat16, torch.half),
           supports_out=False,
           supports_forward_ad=True,
           sample_inputs_func=sample_inputs_transpose_swapdims),
    OpInfo('tril',
           dtypes=all_types_and_complex_and(torch.bool, torch.half),
           supports_forward_ad=True,
           sample_inputs_func=sample_inputs_tril_triu),
    OpInfo('triu',
           dtypes=all_types_and_complex_and(torch.bool, torch.half),
           supports_forward_ad=True,
           sample_inputs_func=sample_inputs_tril_triu),
    OpInfo('kron',
           dtypes=all_types_and_complex_and(torch.bool, torch.half, torch.bfloat16),
           dtypesIfCUDA=all_types_and_complex_and(torch.bool, torch.half, torch.bfloat16),
           supports_inplace_autograd=False,
           supports_forward_ad=True,
           sample_inputs_func=sample_inputs_kron),
    OpInfo('inner',
           dtypes=floating_and_complex_types_and(torch.half),
           dtypesIfCPU=all_types_and_complex_and(torch.half, torch.bfloat16),
           dtypesIfCUDA=floating_and_complex_types_and(torch.float16, *[torch.bfloat16] if CUDA11OrLater else []),
           dtypesIfROCM=floating_and_complex_types_and(torch.half, torch.bfloat16),
           supports_forward_ad=True,
           sample_inputs_func=sample_inputs_inner,
           ),
    OpInfo('tensordot',
           dtypes=floating_and_complex_types_and(torch.half),
           dtypesIfCPU=all_types_and_complex_and(torch.half, torch.bfloat16),
           dtypesIfCUDA=floating_and_complex_types_and(torch.float16, *[torch.bfloat16] if CUDA11OrLater else []),
           dtypesIfROCM=floating_and_complex_types_and(torch.half, torch.bfloat16),
           safe_casts_outputs=True,
           supports_forward_ad=True,
           sample_inputs_func=sample_inputs_tensordot,
           skips=(
               # Currently failing due to an INTERNAL_ASSERT_FAILED error.
               # Reference: https://github.com/pytorch/pytorch/issues/56314
               SkipInfo("TestJit", "test_variant_consistency_jit", dtypes=[torch.float32]),
               # Skip operator schema test because this is a functional and not an operator.
               # Reference: https://github.com/pytorch/pytorch/issues/54574
               SkipInfo('TestOperatorSignatures', 'test_get_torch_func_signature_exhaustive'),
           )
           ),
    OpInfo('to_sparse',
           op=lambda x, *args: x.to_sparse(*args),
           sample_inputs_func=sample_inputs_to_sparse,
           dtypes=all_types_and_complex_and(torch.bool, torch.float16, torch.bfloat16),
           backward_dtypes=floating_types(),
           backward_dtypesIfCUDA=floating_types_and(torch.float16, torch.bfloat16),
           supports_out=False,
           check_batched_grad=False,
           check_batched_gradgrad=False,
           skips=(
               # TODO: FIXME: complex inputs requiring grad error in forward
               SkipInfo('TestCommon', 'test_dtypes'),
               # JIT has issue when op is passed as lambda
               SkipInfo('TestJit', 'test_variant_consistency_jit'),
           )
           ),
    OpInfo('logcumsumexp',
           dtypes=floating_types_and(),
           dtypesIfCUDA=floating_types_and(torch.half, torch.bfloat16),
           backward_dtypesIfCUDA=floating_types_and(),
           skips=(
               # AssertionError: UserWarning not triggered : Resized a non-empty tensor but did not warn about it.
               SkipInfo('TestCommon', 'test_out', dtypes=(torch.float32,), device_type='cuda'),
           ),
           sample_inputs_func=sample_inputs_logcumsumexp),
    UnaryUfuncInfo('sigmoid',
                   aliases=('special.expit', ),
                   ref=reference_sigmoid if TEST_SCIPY else _NOTHING,
                   decorators=(precisionOverride({torch.float16: 1e-2,
                                                  torch.complex64: 1e-1,
                                                  torch.bfloat16: 1e-2}),),
                   skips=(
                       # TODO: FIXME: sigmoid fails on complex inputs that require grad
                       SkipInfo('TestCommon', 'test_dtypes'),
                       # Reference: https://github.com/pytorch/pytorch/issues/56012
                       SkipInfo('TestUnaryUfuncs', 'test_reference_numerics_extremal',
                                device_type='cuda', dtypes=[torch.complex64]),
                       SkipInfo('TestUnaryUfuncs', 'test_reference_numerics_hard',
                                device_type='cuda', dtypes=[torch.complex64]),
                       SkipInfo('TestUnaryUfuncs', 'test_reference_numerics_extremal',
                                device_type='cpu', dtypes=[torch.cfloat, torch.cdouble]),
                       SkipInfo('TestUnaryUfuncs', 'test_reference_numerics_hard',
                                device_type='cpu', dtypes=[torch.cfloat, torch.cdouble]),
                       SkipInfo('TestUnaryUfuncs', 'test_reference_numerics_normal',
                                device_type='cpu', dtypes=[torch.cfloat, torch.cdouble])),
                   dtypes=all_types_and_complex_and(torch.bool, torch.bfloat16),
                   dtypesIfCUDA=all_types_and_complex_and(torch.bool, torch.half, torch.bfloat16),
                   safe_casts_outputs=True,
                   supports_forward_ad=True,
                   assert_autodiffed=True),
    UnaryUfuncInfo('digamma',
                   ref=scipy.special.digamma if TEST_SCIPY else _NOTHING,
                   aliases=('special.psi', 'special.digamma',),
                   decorators=(precisionOverride({torch.float16: 5e-1}),),
                   dtypes=all_types_and(torch.bool),
                   dtypesIfCPU=all_types_and(torch.bool, torch.bfloat16),
                   dtypesIfCUDA=all_types_and(torch.bool, torch.half),
                   supports_forward_ad=True,
                   safe_casts_outputs=True),
    UnaryUfuncInfo('special.entr',
                   ref=scipy.special.entr if TEST_SCIPY else _NOTHING,
                   aten_name='special_entr',
                   supports_forward_ad=True,
                   decorators=(precisionOverride({torch.float16: 1e-1,
                                                  torch.bfloat16: 1e-1}),),
                   dtypes=all_types_and(torch.bool, torch.bfloat16),
                   dtypesIfCUDA=all_types_and(torch.bool, torch.half, torch.bfloat16),
                   skips=(
                       SkipInfo('TestUnaryUfuncs', 'test_reference_numerics_hard',
                                dtypes=[torch.bfloat16, torch.float16]),
                   ),
                   supports_inplace_autograd=False,
                   safe_casts_outputs=True,
                   sample_inputs_func=sample_inputs_entr),
    UnaryUfuncInfo('special.ndtri',
                   ref=scipy.special.ndtri if TEST_SCIPY else _NOTHING,
                   domain=(0, 1),
                   aten_name='special_ndtri',
                   dtypes=all_types_and(torch.bool),
                   safe_casts_outputs=True),
    UnaryUfuncInfo('erf',
                   ref=scipy.special.erf if TEST_SCIPY else _NOTHING,
                   aliases=('special.erf', ),
                   decorators=(precisionOverride({torch.float16: 1e-2,
                                                  torch.bfloat16: 1e-2}),),
                   dtypes=all_types_and(torch.bool, torch.bfloat16),
                   dtypesIfCUDA=all_types_and(torch.bool, torch.half, torch.bfloat16),
                   assert_autodiffed=True,
                   safe_casts_outputs=True),
    UnaryUfuncInfo('erfc',
                   ref=scipy.special.erfc if TEST_SCIPY else _NOTHING,
                   aliases=('special.erfc', ),
                   decorators=(precisionOverride({torch.float16: 1e-2,
                                                  torch.bfloat16: 1e-2}),),
                   dtypes=all_types_and(torch.bool, torch.bfloat16),
                   dtypesIfCUDA=all_types_and(torch.bool, torch.half, torch.bfloat16),
                   assert_autodiffed=True,
                   safe_casts_outputs=True),
    UnaryUfuncInfo('erfinv',
                   ref=scipy.special.erfinv if TEST_SCIPY else _NOTHING,
                   aliases=('special.erfinv', ),
                   decorators=(precisionOverride({torch.float16: 1e-2,
                                                  torch.bfloat16: 1e-2,
                                                  torch.float32: 1e-4}),),
                   dtypes=all_types_and(torch.bool, torch.bfloat16),
                   dtypesIfCUDA=all_types_and(torch.bool, torch.half),
                   safe_casts_outputs=True,
                   domain=(-1, 1),
                   skips=(
                       # Reference: https://github.com/pytorch/pytorch/pull/49155#issuecomment-742664611
                       SkipInfo('TestUnaryUfuncs', 'test_reference_numerics_extremal',
                                active_if=TEST_SCIPY and distutils.version.LooseVersion(scipy.__version__) < "1.4.0"),
                       SkipInfo('TestUnaryUfuncs', 'test_reference_numerics_hard',
                                active_if=TEST_SCIPY and distutils.version.LooseVersion(scipy.__version__) < "1.4.0"),
                       SkipInfo('TestUnaryUfuncs', 'test_reference_numerics_normal',
                                active_if=TEST_SCIPY and distutils.version.LooseVersion(scipy.__version__) < "1.4.0"),
                   )),
    UnaryUfuncInfo('lgamma',
                   ref=reference_lgamma if TEST_SCIPY else _NOTHING,
                   aliases=('special.gammaln', ),
                   decorators=(precisionOverride({torch.float16: 7e-1}),),
                   dtypes=all_types_and(torch.bool, torch.bfloat16),
                   dtypesIfCUDA=all_types_and(torch.bool, torch.half),
                   supports_forward_ad=True,
                   skips=(
                       # Reference: https://github.com/pytorch/pytorch/pull/50140#discussion_r552615345
                       SkipInfo('TestUnaryUfuncs', 'test_reference_numerics_extremal',
                                dtypes=[torch.bfloat16]),
                       SkipInfo('TestUnaryUfuncs', 'test_reference_numerics_hard',
                                device_type='cpu', dtypes=[torch.bfloat16]),
                       SkipInfo('TestUnaryUfuncs', 'test_reference_numerics_normal',
                                device_type='cpu', dtypes=[torch.bfloat16]),
                       # Reference: https://github.com/pytorch/pytorch/pull/50140#issuecomment-756150214
                       SkipInfo('TestUnaryUfuncs', 'test_reference_numerics_extremal',
                                dtypes=[torch.float32, torch.float64], active_if=IS_WINDOWS),
                       SkipInfo('TestUnaryUfuncs', 'test_reference_numerics_hard',
                                dtypes=[torch.float32, torch.float64], active_if=IS_WINDOWS),
                       SkipInfo('TestUnaryUfuncs', 'test_reference_numerics_normal',
                                dtypes=[torch.float32, torch.float64], active_if=IS_WINDOWS),
                   ),
                   safe_casts_outputs=True),
    OpInfo(
        'logdet',
        supports_out=False,
        sample_inputs_func=sample_inputs_logdet,
        decorators=(skipCPUIfNoLapack, skipCUDAIfNoMagma, skipCUDAIfRocm)),
    # `log_softmax` supports different dtypes based on whether `dtype` argument,
    # is passed or not. Hence two OpInfo entries, one with dtype and other without.
    OpInfo(
        'log_softmax',
        aliases=('special.log_softmax', 'nn.functional.log_softmax'),
        supports_out=False,
        dtypes=floating_types_and(torch.bfloat16),
        dtypesIfCUDA=floating_types_and(torch.float16, torch.bfloat16),
        sample_inputs_func=sample_inputs_softmax_variant,
        assert_autodiffed=True),
    OpInfo(
        'log_softmax',
        variant_test_name='dtype',
        aliases=('special.log_softmax', 'nn.functional.log_softmax'),
        supports_out=False,
        dtypes=all_types_and_complex_and(torch.bool, torch.float16, torch.bfloat16),
        sample_inputs_func=partial(sample_inputs_softmax_variant, with_dtype=True),
        assert_autodiffed=True),
    UnaryUfuncInfo('logit',
                   ref=scipy.special.logit if TEST_SCIPY else _NOTHING,
                   domain=(0, 1),
                   aliases=('special.logit', ),
                   supports_forward_ad=True,
                   decorators=(precisionOverride({torch.bfloat16: 5e-1,
                                                  torch.float16: 5e-1}),),
                   dtypes=all_types_and(torch.bool, torch.bfloat16),
                   dtypesIfCUDA=all_types_and(torch.bool, torch.half, torch.bfloat16),
                   sample_inputs_func=sample_inputs_logit,
                   safe_casts_outputs=True),
    OpInfo('where',
           # Currently only the `input` is tested in gradcheck.
           # If we pass `condition` first, none of the input which supports
           # autograd will be tested. Hence the following lambda.
           op=lambda self, condition, other: torch.where(condition, self, other),
           sample_inputs_func=sample_inputs_where,
           supports_out=False,
           skips=(
               # test does not work with passing lambda for op
               SkipInfo('TestJit', 'test_variant_consistency_jit'),
           ),
           dtypes=all_types_and_complex_and(torch.bool, torch.half, torch.bfloat16)),
    # `torch.norm` has multiple code paths depending on the value of `p`.
    # These paths have different dtype support. Also JIT supports,
    # most variants but not all of them. So we split the OpInfo entries,
    # for `norm` based on the code-paths and JIT support.
    OpInfo('norm',
           sample_inputs_func=sample_inputs_norm,
           dtypes=floating_and_complex_types_and(torch.float16, torch.bfloat16),
           skips=(
               # RuntimeError not raised :
               # Expected RuntimeError when calling with input.device=cpu and out.device=cuda
               SkipInfo('TestCommon', 'test_out'),
           )
           ),
    OpInfo('norm',
           variant_test_name='nuc',
           sample_inputs_func=sample_inputs_norm_nuc,
           decorators=[skipCUDAIfNoMagma, skipCPUIfNoLapack],
           dtypes=floating_and_complex_types(),
           dtypesIfCUDA=floating_and_complex_types(),
           skips=(
               # RuntimeError not raised :
               # Expected RuntimeError when calling with input.device=cpu and out.device=cuda
               SkipInfo('TestCommon', 'test_out'),
               # RuntimeError:
               # Arguments for call are not valid.
               SkipInfo('TestJit', 'test_variant_consistency_jit', dtypes=(torch.complex64,)),
               # RuntimeError: aliasOp != torch::jit::getOperatorAliasMap().end()
               # INTERNAL ASSERT FAILED at "../torch/csrc/jit/passes/utils/check_alias_annotation.cpp":157,
               # please report a bug to PyTorch.
               SkipInfo('TestJit', 'test_variant_consistency_jit', dtypes=(torch.float32,)),
           )
           ),
    OpInfo('norm',
           variant_test_name='fro',
           sample_inputs_func=sample_inputs_norm_fro,
           dtypes=floating_and_complex_types_and(torch.bfloat16),
           dtypesIfCUDA=floating_and_complex_types_and(torch.float16, torch.bfloat16),
           skips=(
               # RuntimeError not raised :
               # Expected RuntimeError when calling with input.device=cpu and out.device=cuda
               SkipInfo('TestCommon', 'test_out'),
               # RuntimeError:
               # Arguments for call are not valid.
               SkipInfo('TestJit', 'test_variant_consistency_jit', dtypes=(torch.complex64,)),
               # RuntimeError: aliasOp != torch::jit::getOperatorAliasMap().end()
               # INTERNAL ASSERT FAILED at "../torch/csrc/jit/passes/utils/check_alias_annotation.cpp":157,
               # please report a bug to PyTorch.
               SkipInfo('TestJit', 'test_variant_consistency_jit', dtypes=(torch.float32,)),
           )
           ),
    OpInfo('norm',
           variant_test_name='inf',
           sample_inputs_func=sample_inputs_norm_inf,
           dtypes=floating_and_complex_types_and(torch.float16, torch.bfloat16),
           backward_dtypesIfCPU=floating_and_complex_types_and(torch.float16, torch.bfloat16),
           skips=(
               # following 3 tests failed intermittenly
               SkipInfo('TestJit', 'test_variant_consistency_jit',
                        device_type='cpu', dtypes=(torch.complex64,)),
               SkipInfo('TestGradients', 'test_fn_grad',
                        device_type='cpu', dtypes=(torch.complex128,)),
               SkipInfo('TestGradients', 'test_fn_gradgrad',
                        device_type='cpu', dtypes=(torch.complex128,)),
           )
           ),
    OpInfo('t',
           sample_inputs_func=sample_inputs_t,
           supports_out=False,
           supports_forward_ad=True,
           dtypes=all_types_and_complex_and(torch.bool, torch.float16, torch.bfloat16),
           assert_autodiffed=True,),
    UnaryUfuncInfo('special.erfcx',
                   ref=scipy.special.erfcx if TEST_SCIPY else _NOTHING,
                   aten_name='special_erfcx',
                   decorators=(toleranceOverride({torch.float32: tol(atol=0, rtol=4e-6), }),),
                   dtypes=all_types_and(torch.bool),
                   safe_casts_outputs=True),
    OpInfo(
        "nn.functional.one_hot",
        ref=reference_one_hot,
        supports_out=False,
        dtypes=_dispatch_dtypes((torch.int64,)),
        sample_inputs_func=sample_inputs_one_hot,
    ),
    OpInfo(
        "nn.functional.softplus",
        ref=reference_softplus,
        sample_inputs_func=sample_inputs_softplus,
        dtypesIfCPU=floating_types(),
        dtypesIfCUDA=floating_types_and(torch.bfloat16, torch.float16),
        supports_out=False,
        skips=(
            SkipInfo(
                "TestJit",
                "test_variant_consistency_jit",
                dtypes=(torch.float32,),
            ),
        ),
    ),
    OpInfo(
        "linalg.tensorinv",
        ref=np.linalg.tensorinv,
        dtypes=floating_and_complex_types(),
        skips=(
            # RuntimeError: aliasOp != torch::jit::getOperatorAliasMap().end()
            # INTERNAL ASSERT FAILED at "../torch/csrc/jit/passes/utils/check_alias_annotation.cpp":159,
            # please report a bug to PyTorch.
            SkipInfo('TestJit', 'test_variant_consistency_jit', dtypes=(torch.float32,)),
        ),
        sample_inputs_func=sample_inputs_tensorinv,
        supports_forward_ad=True,
    ),
    OpInfo(
        "nn.functional.mse_loss",
        ref=reference_mse_loss,
        sample_inputs_func=sample_inputs_mse_loss,
        supports_out=False,
        dtypesIfCPU=floating_types_and(torch.float16),
        backward_dtypesIfCPU=floating_types(),
        dtypesIfCUDA=floating_types_and(torch.bfloat16, torch.float16),
        skips=(
            SkipInfo(
                "TestJit",
                "test_variant_consistency_jit",
                dtypes=(torch.float32,),
            ),
        ),
    ),
    OpInfo(
        "nn.functional.grid_sample",
        ref=_NOTHING,
        dtypesIfCPU=floating_types(),
        dtypesIfCUDA=floating_types_and(torch.float16),
        supports_out=False,
        sample_inputs_func=sample_inputs_grid_sample,
        supports_gradgrad=False,
        gradcheck_nondet_tol=1e-15,
        skips=(
            SkipInfo(
                "TestJit",
                "test_variant_consistency_jit",
                dtypes=(torch.float32,),
            ),
        ),
    ),
]

# Common operator groupings
unary_ufuncs = [op for op in op_db if isinstance(op, UnaryUfuncInfo)]
binary_ufuncs = [op for op in op_db if isinstance(op, BinaryUfuncInfo)]
spectral_funcs = [op for op in op_db if isinstance(op, SpectralFuncInfo)]
sparse_unary_ufuncs = [op for op in op_db if isinstance(op, UnaryUfuncInfo) and op.supports_sparse is True]
shape_funcs = [op for op in op_db if isinstance(op, ShapeFuncInfo)]

# TODO: review porting these to make_tensor
def index_variable(shape, max_indices, device=torch.device('cpu')):
    if not isinstance(shape, tuple):
        shape = (shape,)
    index = torch.rand(*shape, dtype=torch.double, device=device).mul_(max_indices).floor_().long()
    return index

def gather_variable(shape, index_dim, max_indices, duplicate=False, device=torch.device('cpu')):
    assert len(shape) == 2
    assert index_dim < 2
    batch_dim = 1 - index_dim
    index = torch.zeros(*shape, dtype=torch.long, device=device)
    for i in range(shape[index_dim]):
        index.select(index_dim, i).copy_(
            torch.randperm(max_indices, device=device)[:shape[batch_dim]])
    if duplicate:
        index.select(batch_dim, 0).copy_(index.select(batch_dim, 1))
    return index

def bernoulli_scalar():
    return torch.tensor(0, dtype=torch.bool).bernoulli_()

def mask_not_all_zeros(shape):
    assert len(shape) > 0
    while True:
        result = torch.randn(shape).gt(0)
        if result.sum() > 0:
            return result


# TODO: move all tri/tril/triu testing to tensor creation op test suite and remove
#   these from here
def _compare_trilu_indices(
        self, row, col, offset=0, dtype=torch.long, device='cpu'):
    if row == 0 or col == 0:
        # have to handle this separately as tril and triu does not take
        # empty matrix as input
        self.assertEqual(
            torch.empty(0, 2, dtype=dtype, device=device).transpose(0, 1),
            torch.tril_indices(row, col, offset, dtype=dtype, device=device))

        self.assertEqual(
            torch.empty(0, 2, dtype=dtype, device=device).transpose(0, 1),
            torch.triu_indices(row, col, offset, dtype=dtype, device=device))

    else:
        # TODO(#38095): Replace assertEqualIgnoreType. See issue #38095
        self.assertEqualIgnoreType(
            torch.ones(row, col, device='cpu')
                 .tril(offset).nonzero().to(dtype).transpose(0, 1),
            torch.tril_indices(row, col, offset, dtype=dtype, device=device))

        # TODO(#38095): Replace assertEqualIgnoreType. See issue #38095
        self.assertEqualIgnoreType(
            torch.ones(row, col, device='cpu')
                 .tril(offset).nonzero().to(dtype).transpose(0, 1),
            torch.tril_indices(row, col, offset, dtype=dtype, device=device))


def _compare_large_trilu_indices(
        self, row, col, offset=0, dtype=torch.long, device='cpu'):
    l = torch.ones(row, col, dtype=dtype, device='cpu').tril(offset) \
             .nonzero()[-100:-1, :].transpose(0, 1).to(device)
    torch.cuda.empty_cache()

    r = torch.tril_indices(
        row, col, offset, dtype=dtype, device=device)[:, -100:-1]
    self.assertEqual(l, r)
    torch.cuda.empty_cache()

    l = torch.ones(row, col, dtype=dtype, device='cpu').triu(offset) \
             .nonzero()[-100:-1, :].transpose(0, 1).to(device)
    torch.cuda.empty_cache()

    r = torch.triu_indices(
        row, col, offset, dtype=dtype, device=device)[:, -100:-1]
    self.assertEqual(l, r)
    torch.cuda.empty_cache()

# (
#   row
#   col
#   offset (optional)
#   dtype (optional)
# )
tri_tests_args = [
    (1, 1),
    (3, 3),
    (3, 3, 1),
    (3, 3, 2),
    (3, 3, 200),
    (3, 3, -1),
    (3, 3, -2),
    (3, 3, -200),
    (0, 3, 0),
    (0, 3, 1),
    (0, 3, -1),
    (3, 0, 0),
    (3, 0, 1),
    (3, 0, -1),
    (0, 0, 0),
    (0, 0, 1),
    (0, 0, -1),
    (3, 6, 0),
    (3, 6, 1),
    (3, 6, 3),
    (3, 6, 9),
    (3, 6, -1),
    (3, 6, -3),
    (3, 6, -9),
    (6, 3, 0),
    (6, 3, 1),
    (6, 3, 3),
    (6, 3, 9),
    (6, 3, -1),
    (6, 3, -3),
    (6, 3, -9),
    (258, 253, 1, torch.float32),
    (257, 258, 1, torch.float64),
    (258, 258, 1, torch.short),
    (3, 513, 1, torch.long),
    (513, 3, 1, torch.int),
    (513, 0, 1, torch.double),
    (1024, 1024),
    (1024, 1024, 500, torch.float32),
    (1024, 1024, 1023),
    (1024, 1024, -500),
    (1023, 1025),
    (1025, 1023, 1022),
    (1024, 1024, -500),
    (3, 2028),
    (3, 2028, 1),
    (3, 2028, -1),
    (2028, 3),
    (2028, 1),
    (2028, 1, -1)
]

tri_large_tests_args: List[Tuple[int, ...]] = [
    # Large test cases below are deliberately commented out to speed up CI
    # tests and to avoid OOM error. When modifying implementations of
    # tril_indices and triu_indices, please enable these tests and make sure
    # they pass.
    #
    # (1, 268435455),
    # (5000, 5000),
    # (10000, 10000),
    # (268435455, 1),
    # (134217727, 2, 1),
    # (2, 134217727, 1),
    # (536870901, 1),
    # (1, 536870901),
    # (268435455, 2, 1),
    # (2, 268435455, 1)
]


def run_additional_tri_tests(self, device):
    x = torch.ones(
        3, 3, dtype=torch.long, device=device, layout=torch.strided)
    l = x.tril(0).nonzero().transpose(0, 1)
    u = x.triu(0).nonzero().transpose(0, 1)
    self.assertEqual(l, torch.tril_indices(3, 3, device=device))
    self.assertEqual(
        l, torch.tril_indices(3, 3, device=device, layout=torch.strided))

    self.assertEqual(u, torch.triu_indices(3, 3, device=device))
    self.assertEqual(
        u, torch.triu_indices(3, 3, device=device, layout=torch.strided))

    self.assertRaises(
        RuntimeError,
        lambda: torch.triu_indices(
            1, 1, device=device, layout=torch.sparse_coo))

    self.assertRaises(
        RuntimeError,
        lambda: torch.tril_indices(
            1, 1, device=device, layout=torch.sparse_coo))

# TODO: move into common_utils.py or the test suite(s) that use this
def unpack_variables(args):
    if isinstance(args, tuple):
        return tuple(unpack_variables(elem) for elem in args)
    else:
        return args


class dont_convert(tuple):
    pass


non_differentiable = collections.namedtuple('non_differentiable', ['tensor'])


# TODO: move into common_utils.py or the test suite(s) that use this
def create_input(call_args, requires_grad=True, non_contiguous=False, call_kwargs=None, dtype=torch.double, device=None):
    if not isinstance(call_args, tuple):
        call_args = (call_args,)

    def map_arg(arg):
        def maybe_non_contig(tensor):
            return tensor if not non_contiguous else make_non_contiguous(tensor)

        def conjugate(tensor):
            return tensor.conj()

        if isinstance(arg, torch.Size) or isinstance(arg, dont_convert):
            return arg
        elif isinstance(arg, tuple) and len(arg) == 0:
            var = conjugate(torch.randn((), dtype=dtype, device=device))
            var.requires_grad = requires_grad
            return var
        elif isinstance(arg, tuple) and not isinstance(arg[0], torch.Tensor):
            return conjugate(maybe_non_contig(torch.randn(*arg, dtype=dtype, device=device))).requires_grad_(requires_grad)
        # double check casting
        elif isinstance(arg, non_differentiable):
            if isinstance(arg.tensor, torch.Tensor):
                if arg.tensor.dtype == torch.float:
                    return maybe_non_contig(arg.tensor.to(dtype=torch.double, device=device))
                if arg.tensor.dtype == torch.cfloat:
                    return conjugate(maybe_non_contig(arg.tensor.to(dtype=torch.cdouble, device=device)))
                return conjugate(maybe_non_contig(arg.tensor.to(device=device)))
            return conjugate(maybe_non_contig(arg.tensor.to(device=device)))
        elif isinstance(arg, torch.Tensor):
            if arg.dtype == torch.float:
                arg = arg.double()
            if arg.dtype == torch.cfloat:
                arg = arg.to(torch.cdouble)
            if arg.is_complex() != dtype.is_complex:
                raise RuntimeError("User provided tensor is real for a test that runs with complex dtype, ",
                                   "which is not supported for now")
            # NOTE: We do clone() after detach() here because we need to be able to change size/storage of v afterwards
            v = conjugate(maybe_non_contig(arg)).detach().to(device=device).clone()
            v.requires_grad = requires_grad and (v.is_floating_point() or v.is_complex())
            return v
        elif callable(arg):
            return map_arg(arg(dtype=dtype, device=device))
        else:
            return arg
    args_out = tuple(map_arg(arg) for arg in call_args)
    kwargs_out = {k: map_arg(v) for k, v in call_kwargs.items()} if call_kwargs else {}
    return args_out, kwargs_out<|MERGE_RESOLUTION|>--- conflicted
+++ resolved
@@ -7183,7 +7183,15 @@
            supports_forward_ad=True,
            supports_out=False,
            autodiff_nonfusible_nodes=["aten::hardswish"]),
-<<<<<<< HEAD
+    OpInfo('nn.functional.unfold',
+           aten_name='im2col',
+           dtypes=floating_types_and(torch.half),
+           sample_inputs_func=sample_inputs_nn_unfold,
+           skips=(
+               # JIT alias info internal asserts here
+               SkipInfo('TestJit', 'test_variant_consistency_jit'),
+           ),
+           supports_out=False),
     OpInfo('nn.functional.interpolate',
            aten_name="interpolate",
            variant_test_name='nearest',
@@ -7252,13 +7260,6 @@
            gradcheck_nondet_tol=GRADCHECK_NONDET_TOL,
            skips=(
                # JIT alias info internal asserts here
-=======
-    OpInfo('nn.functional.unfold',
-           aten_name='im2col',
-           dtypes=floating_types_and(torch.half),
-           sample_inputs_func=sample_inputs_nn_unfold,
-           skips=(
->>>>>>> f0d27429
                SkipInfo('TestJit', 'test_variant_consistency_jit'),
            ),
            supports_out=False),
