#pragma once

#include <c10/util/variant.h>
#include <torch/csrc/jit/ir/ir.h>
#include <torch/csrc/jit/runtime/interpreter.h>
#include <torch/csrc/jit/tensorexpr/analysis.h>
#include <torch/csrc/jit/tensorexpr/codegen.h>
#include <torch/csrc/jit/tensorexpr/tensor.h>

namespace torch {
namespace jit {
namespace tensorexpr {

template <typename T>
inline std::vector<int64_t> bufferSizes(const T& t) {
  std::vector<int64_t> sizes;
  for (size_t i = 0; i < t->buf()->ndim(); i++) {
    sizes.push_back(dynamic_cast<const IntImm*>(t->buf()->dim(i))->value());
  }
  return sizes;
}
<<<<<<< HEAD
using ArgNone = c10::monostate;
using ArgValue = c10::variant<tensorexpr::BufHandle, tensorexpr::VarHandle, double, int64_t, bool, ArgNone>;
=======

using ArgNone = c10::monostate;
using ArgValue = c10::variant<tensorexpr::Tensor*, tensorexpr::VarHandle, double, int64_t, bool, ArgNone>;
>>>>>>> 14a2ab8de6 (moved more lowerings over)

class TORCH_API TensorExprKernel {
 public:
  explicit TensorExprKernel(const std::shared_ptr<Graph>& subgraph);

  void run(Stack& stack);

  void fallback(Stack& stack) {
    InterpreterState(code_).run(stack);
  }

  Stmt* getCodeGenStmt();

  std::string getCodeText(const std::string& attr = "") {
    return codegen_->getCodeText(attr);
  }

  const std::shared_ptr<Graph> graph() {
    return graph_;
  }

 private:
  enum ElementType {
    kAllTypes = 0,
    kIntegralTypes = 1 << 0,
    kFloatingPointTypes = 1 << 1,
    kBoolType = 1 << 2,
    kComplexTypes = 1 << 3,
    kQintTypes = 1 << 4,
    kNonComplexOrQintTypes = kIntegralTypes | kBoolType | kFloatingPointTypes,
  };

  enum BackendType {
    kUninitialized,
    kSimpleIREval,
    kLLVMCodeGen,
    kCudaCodeGen,
    kBlockCodeGen,
  };

  void compile();
  void genInputDebugNames();

  void runKernel(Stack& stack);

  std::vector<DimArg> dimsFromSizes(const std::vector<ExprHandle>& sizes);
  std::vector<ExprHandle> sizesForValue(const torch::jit::Value* v);
  std::vector<ExprHandle> inferSizesForValue(const torch::jit::Value* v);
  std::vector<ExprHandle> sizesFromVaryingShape(
      const c10::VaryingShape<int64_t>& shape);

  std::vector<ExprHandle> broadcastShapes(
      const std::vector<ExprHandle>& a,
      const std::vector<ExprHandle>& b);
  std::vector<ExprHandle> broadcastShapes(
      std::vector<std::vector<ExprHandle>> shapes);

  ExprHandle constant(const ArgValue& v);
  ExprHandle constant(const torch::jit::Value* v);
  ExprHandle broadcastBufTemp(  // TODO(chilli): switch over to this when finished refactoring
      BufHandle b,
      const std::vector<ExprHandle>& axes);
  ExprHandle broadcast(Tensor* t, const std::vector<ExprHandle>& axes);
  ExprHandle chunk(
      Tensor* t,
      size_t chunkIdx,
      int64_t dim,
      int64_t chunks,
      const std::vector<ExprHandle>& axes);

  std::vector<ExprHandle> valueShape(const ArgValue& v);
  std::vector<ExprHandle> valueShape(const torch::jit::Value* v);

  bool checkTypes(const ScalarType highType, const int typeConstraints);

  void promoteInputs(
      std::vector<ExprHandle>& inputs,
      int typeConstraints = kAllTypes);

ExprHandle demoteOutput(
    const ExprHandle& e,
    const c10::optional<at::ScalarType> type);
  ExprHandle demoteOutput(const ExprHandle& e, const torch::jit::Value* v);

  ArgValue jitToArgValue(const torch::jit::Value* v) const;
  ExprHandle tensorOrConstant(
    const ArgValue& v,
    const std::vector<ExprHandle>& axes);
  ExprHandle tensorOrConstant(
      const torch::jit::Value* v,
      const std::vector<ExprHandle>& axes);

  Tensor* computeOneOperand(
      const std::string& name,
      const torch::jit::Value* v,
      const std::function<ExprHandle(const ExprHandle&)>& innerExpr,
      const int checkParamTypes = kAllTypes);

  Tensor* computeOneOperand(
    const std::string& name,
    const std::vector<ArgValue> inputValues,
    const c10::optional<at::ScalarType> outputTensorType,
    const std::function<ExprHandle(const ExprHandle&)>& innerExpr,
    const int checkParamTypes = kAllTypes);

  Tensor* computeTwoOperand(
    const std::string& name,
    const std::vector<ArgValue> inputValues,
    const c10::optional<at::ScalarType> outputTensorType,
    const std::vector<ExprHandle> outputShape,
    const std::function<ExprHandle(const ExprHandle&, const ExprHandle&)>&
        innerExpr);

  Tensor* computeTwoOperand(
      const std::string& name,
      const torch::jit::Value* v,
      const std::function<ExprHandle(const ExprHandle&, const ExprHandle&)>&
          innerExpr);

  Tensor* computeTwoOperandWithAlpha(
      const std::string& name,
      const torch::jit::Value* v,
      const std::function<ExprHandle(const ExprHandle&, const ExprHandle&)>&
          innerExpr);
  Tensor* computeTwoOperandWithAlpha(
    const std::string& name,
    const std::vector<ArgValue> inputValues,
    const c10::optional<at::ScalarType> outputTensorType,
    const std::function<ExprHandle(const ExprHandle&, const ExprHandle&)>&
        innerExpr);

Tensor* computeThreeOperand(
    const std::string& name,
    const std::vector<ArgValue> inputValues,
    const c10::optional<at::ScalarType> outputTensorType,
    const std::function<
        ExprHandle(const ExprHandle&, const ExprHandle&, const ExprHandle&)>&
        innerExpr,
    bool promote_inputs = true);

  Tensor* computeThreeOperand(
      const std::string& name,
      const torch::jit::Value* v,
      const std::function<
          ExprHandle(const ExprHandle&, const ExprHandle&, const ExprHandle&)>&
          innerExpr,
      bool promote_inputs = true);

  Tensor* computeConditionWithTwoOperand(
    const std::string& name,
    const std::vector<ArgValue> inputValues,
    const c10::optional<at::ScalarType> outputTensorType,
    const std::function<
        ExprHandle(const ExprHandle&, const ExprHandle&, const ExprHandle&)>&
        innerExpr);

  Tensor* computeConditionWithTwoOperand(
      const std::string& name,
      const torch::jit::Value* v,
      const std::function<
          ExprHandle(const ExprHandle&, const ExprHandle&, const ExprHandle&)>&
          innerExpr);

  Tensor* computeFourOperand(
    const std::string& name,
    const std::vector<ArgValue> inputValues,
    const c10::optional<at::ScalarType> outputTensorType,
    const std::function<ExprHandle(
        const ExprHandle&,
        const ExprHandle&,
        const ExprHandle&,
        const ExprHandle&)>& innerExpr);

  Tensor* computeFourOperand(
      const std::string& name,
      const torch::jit::Value* v,
      const std::function<ExprHandle(
          const ExprHandle&,
          const ExprHandle&,
          const ExprHandle&,
          const ExprHandle&)>& innerExpr);

  Tensor* computeSum(const torch::jit::Value* v);

  Tensor* computeSoftmax(const torch::jit::Value* v, bool log_softmax);

  Tensor* computeCatWoConditionals(const torch::jit::Value* v);

  Tensor* computeConv2d(const torch::jit::Value* v);

  Tensor* computeBinaryValue(c10::Symbol op, std::vector<ArgValue> inputs, c10::optional<c10::ScalarType> outputType);

  Tensor* computeValue(const torch::jit::Value* v);
  Stmt* transformLoops(BackendType backendType, Stmt* st);

  std::string getCodeGenName(BackendType backendType);

  std::vector<CodeGen::CallArg> prepareRunArgs(
      const at::ArrayRef<IValue>& inputs,
      std::vector<at::Tensor>& outputs);
  BackendType inferBackendTypeFromDevice(at::Device device);

  void bindInput(const torch::jit::Value* input);

  Tensor* convertOutputToCorrectStrides(torch::jit::Value* v);

  // Captures the information for reduction operation nodes.
  struct ReductionInfo {
    std::vector<DimArg> reductionDims;
    std::vector<DimArg> outputDims;
    std::vector<size_t> axes;
    bool keepdim;
    c10::optional<Dtype> dtype;
  };

  // Get the reduction info for the given node, based on properties and inputs.
  ReductionInfo getReductionInfo(const torch::jit::Node* node);

  // Get the reduction axes for the given node, based on properties and inputs.
  std::vector<int64_t> getReductionAxes(const torch::jit::Node* node);

 private:
  struct UnpackedTensorOptions {
    c10::optional<c10::ScalarType> dtype;
    c10::optional<c10::Layout> layout;
    c10::optional<c10::Device> device;
    c10::optional<bool> pinned_memory;

    UnpackedTensorOptions(const c10::TensorOptions& opts)
        : dtype(optTypeMetaToScalarType(opts.dtype_opt())),
          layout(opts.layout_opt()),
          device(opts.device_opt()),
          pinned_memory(opts.pinned_memory_opt()) {}
  };

  int64_t nInputs_ = 0;
  std::vector<CodeGen::BufferArg> bufferArgs_;
  std::vector<std::vector<int64_t>> tensorOutputSizes_;
  std::vector<std::vector<int64_t>> tensorOutputStrides_;
  std::vector<UnpackedTensorOptions> tensorOutputTensorOptions_;
  std::unordered_set<const Buf*> bufOutputs_;
  std::unordered_map<const torch::jit::Value*, Tensor*> tensors_;
  std::unordered_map<const torch::jit::Value*, VarHandle> scalars_;
  std::unordered_map<const torch::jit::Value*, std::string> input_name_map_;
  std::unique_ptr<CodeGen> codegen_;
  at::Device device_ = at::kCPU;
  KernelArena kernelArena_;
  std::vector<TypePtr> inputTypes_;
  std::shared_ptr<Graph> graph_;
  Code code_;
  bool allow_fallback_{false};
  bool use_fallback_{false};
  bool hasRandom_{false};
  bool hasBroadcast_{false};
  std::unordered_map<const torch::jit::Value*, std::vector<ExprHandle>>
      known_sizes_;
};

TORCH_API int& getTECudaPointwiseLoopLevels();
TORCH_API int& getTECudaPointwiseBlockCount();
TORCH_API int& getTECudaPointwiseBlockSize();
TORCH_API bool& getTEGenerateBlockCode();
TORCH_API bool& getTEMustUseLLVMOnCPU();
TORCH_API bool fallbackAllowed();
TORCH_API bool setFallbackAllowed(bool value);
TORCH_API bool& getCatWoConditionals();

TORCH_API c10::optional<at::Device> pickDeviceType(
    const at::ArrayRef<torch::jit::Value*>& inputs);

} // namespace tensorexpr
} // namespace jit
} // namespace torch<|MERGE_RESOLUTION|>--- conflicted
+++ resolved
@@ -19,14 +19,8 @@
   }
   return sizes;
 }
-<<<<<<< HEAD
 using ArgNone = c10::monostate;
 using ArgValue = c10::variant<tensorexpr::BufHandle, tensorexpr::VarHandle, double, int64_t, bool, ArgNone>;
-=======
-
-using ArgNone = c10::monostate;
-using ArgValue = c10::variant<tensorexpr::Tensor*, tensorexpr::VarHandle, double, int64_t, bool, ArgNone>;
->>>>>>> 14a2ab8de6 (moved more lowerings over)
 
 class TORCH_API TensorExprKernel {
  public:
@@ -129,6 +123,7 @@
     const std::string& name,
     const std::vector<ArgValue> inputValues,
     const c10::optional<at::ScalarType> outputTensorType,
+    const std::vector<ExprHandle> outputShape,
     const std::function<ExprHandle(const ExprHandle&)>& innerExpr,
     const int checkParamTypes = kAllTypes);
 
@@ -155,6 +150,7 @@
     const std::string& name,
     const std::vector<ArgValue> inputValues,
     const c10::optional<at::ScalarType> outputTensorType,
+    const std::vector<ExprHandle> outputShape,
     const std::function<ExprHandle(const ExprHandle&, const ExprHandle&)>&
         innerExpr);
 
@@ -162,6 +158,7 @@
     const std::string& name,
     const std::vector<ArgValue> inputValues,
     const c10::optional<at::ScalarType> outputTensorType,
+    const std::vector<ExprHandle> outputShape,
     const std::function<
         ExprHandle(const ExprHandle&, const ExprHandle&, const ExprHandle&)>&
         innerExpr,
@@ -179,6 +176,7 @@
     const std::string& name,
     const std::vector<ArgValue> inputValues,
     const c10::optional<at::ScalarType> outputTensorType,
+    const std::vector<ExprHandle> outputShape,
     const std::function<
         ExprHandle(const ExprHandle&, const ExprHandle&, const ExprHandle&)>&
         innerExpr);
@@ -194,6 +192,7 @@
     const std::string& name,
     const std::vector<ArgValue> inputValues,
     const c10::optional<at::ScalarType> outputTensorType,
+    const std::vector<ExprHandle> outputShape,
     const std::function<ExprHandle(
         const ExprHandle&,
         const ExprHandle&,
@@ -217,7 +216,7 @@
 
   Tensor* computeConv2d(const torch::jit::Value* v);
 
-  Tensor* computeBinaryValue(c10::Symbol op, std::vector<ArgValue> inputs, c10::optional<c10::ScalarType> outputType);
+  Tensor* computeBinaryValue(c10::Symbol op, std::vector<ArgValue> inputs,  c10::optional<c10::ScalarType> outputType, std::vector<ExprHandle> outputShape);
 
   Tensor* computeValue(const torch::jit::Value* v);
   Stmt* transformLoops(BackendType backendType, Stmt* st);
