#include <torch/csrc/jit/frontend/ir_emitter.h>

#include <c10/util/Exception.h>
#include <c10/util/Optional.h>
#include <c10/util/StringUtil.h>
<<<<<<< HEAD
#include <c10/util/hash.h>

=======
#include <c10/util/irange.h>
>>>>>>> ff15d93b
#include <torch/csrc/jit/api/function_impl.h>
#include <torch/csrc/jit/api/module.h>

#include <torch/csrc/jit/frontend/error_report.h>
#include <torch/csrc/jit/frontend/lexer.h>
#include <torch/csrc/jit/frontend/resolver.h>
#include <torch/csrc/jit/frontend/schema_matching.h>
#include <torch/csrc/jit/frontend/sugared_value.h>
#include <torch/csrc/jit/frontend/tree_views.h>

#include <torch/csrc/jit/ir/constants.h>

#include <torch/csrc/jit/passes/annotate_warns.h>
#include <torch/csrc/jit/passes/canonicalize.h>
#include <torch/csrc/jit/passes/constant_pooling.h>
#include <torch/csrc/jit/passes/constant_propagation.h>
#include <torch/csrc/jit/passes/dead_code_elimination.h>
#include <torch/csrc/jit/passes/inline_forked_closures.h>
#include <torch/csrc/jit/passes/inliner.h>
#include <torch/csrc/jit/passes/lift_closures.h>
#include <torch/csrc/jit/passes/lower_tuples.h>
#include <torch/csrc/jit/passes/normalize_ops.h>

#include <torch/csrc/jit/runtime/interpreter.h>
#include <torch/csrc/jit/runtime/operator.h>
#include <torch/csrc/jit/runtime/slice_indices_adjust.h>

#include <torch/csrc/jit/testing/hooks_for_testing.h>

#include <atomic>
#include <climits>
#include <set>
#include <stack>

namespace torch {
namespace jit {

using FunctionTable = std::unordered_map<std::string, Function&>;
using AttributeMap = std::unordered_map<std::string, Const>;
using ListAttributeMap = std::unordered_map<std::string, std::vector<Const>>;

/* ============================================================ */
/*                    Internal Utility Methods                  */
/*      (These utility methods use some internal attribute      */
/*       of `to_ir` and can't go in `ir_emitter_utils.h`)       */
/* ============================================================ */

std::string to_ir::createTempName(const std::string& prefix) {
  return prefix + c10::to_string(temp_name_count_++);
}

void to_ir::checkBreakContinue(
    const SourceRange& loc,
    const std::string& stmt_name) {
  if (loop_status_ == LoopStatus::NOT_IN_LOOP) {
    throw ErrorReport(loc) << "SyntaxError: '" << stmt_name << "'"
                           << " outside loop";
  } else if (loop_status_ == LoopStatus::IN_UNROLLED_LOOP) {
    throw ErrorReport(loc)
        << "Because we emit iteration over modulelists or tuples as "
           "unrolled loops, we do not support break or continue inside the body of these loops";
  }
}

/* ============================================================ */
/*                IR Generation Utility Methods                */
/*      (These utility methods create and/or add extra Nodes    */
/*         to the Graph, often to ensure correctness)       */
/* ============================================================ */

Node* to_ir::create(Symbol kind, const SourceRange& loc, size_t n_outputs) {
  return graph->create(kind, n_outputs)->setSourceRange(loc);
}

// If the graph might not return, add an implicit None return at the end
void to_ir::handleMaybeNoReturn(const Def& def, Block* block) {
  auto decl_ret = def_stack_.back().declared_return_type_;
  if (exit_blocks.count(block) == 0) {
    auto decl_ret = def_stack_.back().declared_return_type_;
    if (decl_ret && decl_ret != NoneType::get()) {
      throw ErrorReport(def.range())
          << "Function was not annotated as having type None, but does not "
          << "return along all paths";
    }
    WithInsertPoint b(*block->nodes().end());
    emitReturn(Return::create(
        def.range(), Expr(Compound::create(TK_NONE, def.range(), {}))));
  } else {
    // if we haven't seen any return statements, but the graph block exits
    // (the function always throws) then we accept the declared return type if
    // it exists or set it to none
    if (def_stack_.back().merged_return_type_ == nullptr) {
      def_stack_.back().merged_return_type_ =
          decl_ret != nullptr ? decl_ret : NoneType::get();
    }
  }
}

// Insert subtyping refinements
void to_ir::insertRefinements(
    const SourceRange& loc,
    const RefinementSet& ref) {
  for (const Refinement& r : ref.activeRefinements()) {
    Value* v = environment_stack->getVar(r.identifier(), loc);
    Value* new_v = graph->insertUncheckedCast(v, r.type());
    environment_stack->setVar(loc, r.identifier(), new_v);
  }
}

std::vector<NamedValue> to_ir::emitAttributes(
    const List<Attribute>& attributes) {
  return fmap(attributes, [&](const Attribute& attr) {
    return NamedValue(attr.range(), attr.name().name(), emitExpr(attr.value()));
  });
}

/* ========================================= */
/*              `Value` Getters              */
/* ========================================= */

std::vector<NamedValue> to_ir::getNamedValues(
    const TreeList& trees,
    bool maybe_unpack) {
  std::vector<NamedValue> values;
  for (const auto& tree : trees) {
    if (maybe_unpack && tree->kind() == TK_STARRED) {
      auto starred = Starred(tree);
      auto entries =
          emitSugaredExpr(starred.expr(), 1)->asTuple(starred.range(), method);
      for (const auto& entry : entries) {
        values.emplace_back(
            tree->range(), entry->asValue(starred.range(), method));
      }
    } else {
      values.emplace_back(tree->range(), emitExpr(Expr(tree)));
    }
  }
  return values;
}

std::vector<NamedValue> to_ir::getNamedValues(
    const List<Expr>& trees,
    bool maybe_unpack) {
  return getNamedValues(trees.tree()->trees(), maybe_unpack);
}

std::vector<Value*> to_ir::getValues(const TreeList& trees, bool maybe_unpack) {
  return toValues(*graph, getNamedValues(trees, maybe_unpack));
}
std::vector<Value*> to_ir::getValues(
    const List<Expr>& trees,
    bool maybe_unpack) {
  return getValues(trees.tree()->trees(), maybe_unpack);
}

/* =================================================== */
/*            Environment Stack Manipulation           */
/* =================================================== */

void to_ir::pushFrame(Block* b, bool starts_def) {
  if (starts_def) {
    def_stack_.emplace_back();
  }
  environment_stack =
      std::make_shared<Environment>(method, resolver, b, environment_stack);
}
std::shared_ptr<Environment> to_ir::popFrame(bool ends_def) {
  auto old_frame = environment_stack;
  environment_stack = environment_stack->next;
  if (ends_def) {
    def_stack_.pop_back();
  }
  return old_frame;
}

/* ====================================== */
/*               IR Emission              */
/* ====================================== */

FunctionSchema to_ir::emitDef(const Def& def, const Self* self, Block* block) {
  auto schema = typeParser_.parseSchemaFromDef(def, bool(self));
  // TODO need guards on init returning none
  if (schema.returns().size() == 1) {
    def_stack_.back().declared_return_type_ = schema.returns().at(0).type();
  }
  std::vector<Argument> arguments =
      emitFormalArguments(def, self, schema, block);

  // body
  auto stmts_list = def.statements();
  emitStatements(stmts_list.begin(), stmts_list.end());
  handleMaybeNoReturn(def, block);
  std::vector<Argument> returns = {emitOutput(def.range(), schema, block)};
  return {def.name().name(), "", std::move(arguments), std::move(returns)};
}

std::vector<Argument> to_ir::emitFormalArguments(
    const Def& def,
    const Self* self,
    const FunctionSchema& schema,
    Block* block) {
  std::vector<Argument> arguments; // for schema
  // inputs
  auto it = def.decl().params().begin();
  auto end = def.decl().params().end();
  auto expected_annotation_size = def.decl().params().size();
  if (self) {
    expected_annotation_size--;
  }
  if (schema.arguments().size() != expected_annotation_size) {
    throw ErrorReport(def.decl().params().range())
        << "Number of type annotations for"
        << " function parameters (" << schema.arguments().size() << ")"
        << " does not match the number of parameters on the function ("
        << expected_annotation_size << ")!";
  }

  if (self) {
    AT_ASSERT(it != end);
    const auto& name = (*it).ident().name();
    Value* new_input = block->addInput()->setDebugName(name);
    environment_stack->setSugaredVar(
        (*it).ident().range(),
        name,
        self->makeSugared(new_input),
        /*annotated_type=*/nullptr);
    arguments.emplace_back(name, new_input->type());
    ++it;
  }

  // [setstate type]
  // __setstate__ is special, because if the user leaves it un-annotated we
  // will derive the type for `state` from the output type of __getstate__.
  // This is necessary so that we can allow submodules to appear in `state`.
  bool shouldDeriveType = shouldDeriveSetStateType(def, schema);
  size_t arg_annotation_idx = 0;
  for (; it != end; ++it) {
    auto& name = (*it).ident().name();
    // Add the input to the graph
    Value* new_input = block->addInput();
    if (meaningfulName(name)) {
      new_input->setDebugName(name);
    }
    // Record the type for the schema and set the Type on the Value*
    auto arg = schema.arguments().at(arg_annotation_idx++);
    if (shouldDeriveType) {
      TORCH_INTERNAL_ASSERT(schema.arguments().size() == 1);
      const auto& inferredStateType = getTypeForSetStateArg(def, self);
      arg = arg.cloneWithType(inferredStateType);
    }

    arguments.push_back(arg);
    new_input->setType(arguments.back().type());

    // NB: set type of new_input before setVar call so the Store is
    // typed appropriately
    environment_stack->setVar((*it).ident().range(), name, new_input);
  }
  return arguments;
}

Argument to_ir::emitOutput(
    const SourceRange& range,
    const FunctionSchema& schema,
    Block* block) {
  // handleMaybeNoReturn ensures that merged_return_type_ is always set
  auto ret_type = def_stack_.back().merged_return_type_;
  TORCH_INTERNAL_ASSERT(ret_type);

  // in the convertToSSA pass, prim::ReturnStmts are lowered so that the
  // correct return value is set. Until then, we have a correctly-typed
  // placeholder return value. This is needed so that closures & graphs
  // are correctly typed.
  auto placeholder_return =
      graph->insertNode(graph->createUninitialized(ret_type))->output();
  block->registerOutput(placeholder_return);
  return Argument("", def_stack_.back().merged_return_type_);
}

void to_ir::emitStatements(const List<Stmt>& statements) {
  return emitStatements(statements.begin(), statements.end());
}

// XXX: Right now closures are not generically implemented and are only used
// as an intermediate form for special tasks, like defining gradients or
// forked functions.
//
// There are several unfinished aspects that make them unusable generally
// 1. We do not have a type, ivalue, operator to represent prim::Closure, so
// closure_node has type None
// 2. There is no export logic for it yet, so it cannot be
// exported/python_printed
// 3. There is nothing preventing the assignment of already existing variables
// inside the closures
//    the changes to those variables will just get forgotten.
// 4. There is no parsing support in frontend.py, this is intentional since it
//    prevents people from accidentally using this feature.
//
// This function leaves in the graph something like:
//
//   %2 : None = prim::Closure()
//     block0():
//       %1 : Tensor = prim::DoSomething(%0)
//       -> (%1)
//
// A separate pass is required to erase this closure and replace it with
// something actually executable (see liftClosure and inlineForkedClosure).
std::shared_ptr<ClosureValue> to_ir::emitClosure(
    const std::function<void(Block*)>& emit_body) {
  Node* closure_node = graph->insertNode(graph->create(prim::Closure, 1));
  // it is not a real thing yet, so just say the type is None
  closure_node->output()->setType(NoneType::get());
  Block* block = closure_node->addBlock();
  WithLoopStatus loop_guard(&loop_status_, LoopStatus::NOT_IN_LOOP);
  {
    WithInsertPoint guard(block);
    pushFrame(block, /*starts_def=*/true);
    emit_body(block);
    popFrame(/*ends_def=*/true);
  }
  return std::make_shared<ClosureValue>(closure_node->output());
}

void to_ir::emitClosure(const Def& def) {
  // invoked once the closure block is set as the environment
  auto emit_body = [&](Block* closure_block) {
    emitDef(
        def,
        nullptr,
        closure_block); // ignore schema return, we just wont use it for now
                        // since we never create a Method for the closure
  };
  auto closure_value = emitClosure(emit_body);
  environment_stack->setSugaredVar(
      def.name().range(),
      def.name().name(),
      closure_value,
      /*annotated_type=*/nullptr);
}

void to_ir::emitBreak(const Break& stmt) {
  checkBreakContinue(stmt.range(), "break");
  auto break_node =
      graph->create(prim::BreakStmt, {}, 0)->setSourceRange(stmt.range());
  graph->insertNode(break_node);
}

void to_ir::emitContinue(const Continue& stmt) {
  checkBreakContinue(stmt.range(), "continue");
  auto continue_node =
      graph->create(prim::ContinueStmt, {}, 0)->setSourceRange(stmt.range());
  graph->insertNode(continue_node);
}

void to_ir::emitDelete(const Delete& stmt) {
  for (const auto& target : stmt.targets()) {
    if (target.kind() == TK_SUBSCRIPT) {
      Subscript subscript(target);
      const List<Expr>& subscript_exprs = subscript.subscript_exprs();
      if (subscript_exprs[0].kind() == TK_SLICE_EXPR) {
        throw ErrorReport(target.range())
            << "del statements only support deletion at a single index, "
               "slicing is not supported"
               " (see https://github.com/pytorch/pytorch/issues/31430)";
      }
      const SugaredValuePtr sv = emitSugaredExpr(subscript.value(), 1);
      const SourceRange& val_range = subscript.value().range();
      Value* idx = emitExpr(subscript_exprs[0]);
      Value* val = sv->asValue(val_range, method);

      // If val is a class instance, this is a method call to a type-specific
      // implementation of del defined in a __delitem__ method.
      if (auto cls = val->type()->cast<ClassType>()) {
        if (!cls->findMethod("__delitem__")) {
          throw ErrorReport(target.range())
              << "Class does not define __delitem__";
        }

        // Use MethodValue to call the method to handle recursion.
        MethodValue(val, "__delitem__")
            .call(stmt.range(), method, {idx}, {}, 0);
      } else {
        auto node = graph->create(aten::Delete, {val, idx}, 0)
                        ->setSourceRange(target.range());
        graph->insertNode(node);
      }
    } else if (target.kind() == TK_VAR) {
      Var var(target);
      environment_stack->removeVar(var.name(), /*check_if_removed=*/true);
    } else {
      throw ErrorReport(target.range())
          << "del statements are only supported for deleting"
             " list and dict items and variables";
    }
  }
}

void to_ir::emitReturn(const Return& stmt) {
  TypePtr result_type = def_stack_.back().declared_return_type_;
  Value* result = emitExpr(stmt.expr(), result_type);
  // result type is annotated, every return must convert to that type
  if (result_type) {
    // this guard skips implicit conversion from None -> Tensor for the return
    // type. otherwise forgetting a return a function returning a tensor will
    // cause a None to be converted to a tensor.
    if (!(result_type->isSubtypeOf(TensorType::get()) &&
          result->type()->isSubtypeOf(NoneType::get()))) {
      result = tryConvertToTypeAndPrepareGraph(
          stmt.range(),
          *graph,
          result_type,
          result,
          /*allow_conversions=*/true);
    }

    if (!result->type()->isSubtypeOf(result_type)) {
      throw ErrorReport(stmt.range())
          << "Return value was annotated as having type "
          << result_type->repr_str() << " but is actually of type "
          << result->type()->repr_str();
    }
  } else {
    result_type = def_stack_.back().merged_return_type_;
    if (!result_type) {
      result_type = result->type();
    }
    auto merged_result_type = unifyTypes(result_type, result->type());
    if (!merged_result_type) {
      throw ErrorReport(stmt.range())
          << "Previous return statement returned a value of type "
          << result_type->repr_str()
          << " but this return statement returns a value of type "
          << result->type()->repr_str();
    }
    result_type = merged_result_type.value();
  }
  AT_ASSERT(result_type);

  def_stack_.back().merged_return_type_ = result_type;

  // If the annotated return type is Any and the result type is not Any,
  // cast the result to Any to facilitate type unification between return
  // statements on different code paths (e.g. different branches of an if,
  // body and containing scope of a loop).
  if (result_type == AnyType::get() && result->type() != AnyType::get()) {
    result = graph->insertUncheckedCast(result, result_type);
  }

  graph->insertNode(graph->create(prim::ReturnStmt, {result}, 0));
  exit_blocks.insert(environment_stack->block());
}

void to_ir::emitStatements(
    List<Stmt>::const_iterator begin,
    List<Stmt>::const_iterator end) {
  for (; begin != end; ++begin) {
    auto stmt = *begin;
    ErrorReport::CallStack::update_pending_range(stmt.range());
    switch (stmt.kind()) {
      case TK_IF:
        emitIf(If(stmt));
        break;
      case TK_WHILE:
        emitWhile(While(stmt));
        break;
      case TK_FOR:
        emitFor(For(stmt));
        break;
      case TK_ASSIGN:
        emitAssignment(Assign(stmt));
        break;
      case TK_AUG_ASSIGN:
        emitAugAssignment(AugAssign(stmt));
        break;
      case TK_EXPR_STMT: {
        auto expr = ExprStmt(stmt).expr();
        emitSugaredExpr(expr, 0);
      } break;
      case TK_RAISE:
        emitRaise(Raise(stmt));
        break;
      case TK_ASSERT:
        emitAssert(Assert(stmt));
        break;
      case TK_RETURN: {
        emitReturn(Return(stmt));
      } break;
      case TK_CONTINUE: {
        emitContinue(Continue(stmt));
      } break;
      case TK_BREAK: {
        emitBreak(Break(stmt));
      } break;
      case TK_PASS:
        // Emit nothing for pass
        break;
      case TK_DEF:
        emitClosure(Def(stmt));
        break;
      case TK_DELETE:
        emitDelete(Delete(stmt));
        break;
      case TK_WITH:
        emitWith(With(stmt));
        break;
      default:
        throw ErrorReport(stmt)
            << "Unrecognized statement kind " << kindToString(stmt.kind());
    }
    // Found an exit statement in this block. The remaining statements aren't
    // reachable so we don't emit them.
    if (exit_blocks.count(environment_stack->block()))
      return;
  }
}

CondValue to_ir::emitCondExpr(const Expr& expr) {
  switch (expr.kind()) {
    case TK_AND:
    case TK_OR: {
      auto binop = BinOp(expr);
      return emitShortCircuitLogical(
          binop.range(), binop.lhs(), binop.rhs(), expr.kind() == TK_OR);
    }
    case TK_NOT: {
      CondValue v = emitCondExpr(Expr(expr.tree()->trees()[0]));
      Value* result =
          emitBuiltinCall(expr.range(), *graph, aten::__not__, {v.value()}, {});
      c10::optional<bool> static_if;
      if (v.staticIf()) {
        static_if = !*v.staticIf();
      }
      return CondValue(result, v.refinements().Not(), static_if);
    } break;
    case TK_IS:
    case TK_ISNOT: {
      // meta programming on AST for is/is not cases and emit branches base on
      auto cond_op = BinOp(expr);
      Value* lhs_val = emitExpr(cond_op.lhs());
      Value* rhs_val = emitExpr(cond_op.rhs());

      auto lhs_none = canBeNone(lhs_val);
      auto rhs_none = canBeNone(rhs_val);

      // Dispatch logic (A: ALWAYS, N: NEVER, M: MAYBE):
      //
      // AA, -> statically IS always holds, IS_NOT never holds
      // AN , NA-> statically IS_NOT always holds, IS never holds
      // MA, MM, MN, NM, NN, AM -> cannot prove anything statically
      bool its_is = expr.kind() == TK_IS;
      if (lhs_none == ALWAYS && rhs_none == ALWAYS) {
        return CondValue(*graph, expr.range(), its_is, {});
      } else if (
          (lhs_none == ALWAYS && rhs_none == NEVER) ||
          (lhs_none == NEVER && rhs_none == ALWAYS)) {
        // lhs_val/rhs_val with A/M: only emit never_none_branch
        return CondValue(*graph, expr.range(), !its_is, {});
      } else {
        auto kind = getNodeKind(expr.kind(), expr.get()->trees().size());
        Value* cond_value = emitBuiltinCall(
            expr.get()->range(), *method.graph(), kind, {lhs_val, rhs_val}, {});
        auto refinements = RefinementSet(findIsNoneRefinements(
            cond_op.lhs(), lhs_val, cond_op.rhs(), rhs_val, expr.kind()));
        return CondValue(cond_value, refinements, c10::nullopt);
      }
    } break;
    default: {
      if (expr.kind() == TK_APPLY) {
        auto apply = Apply(expr);
        auto callee = Apply(expr).callee();
        if (callee.kind() == TK_VAR) {
          if (Var(callee).name().name() == "isinstance") {
            checkApplyNumInputs(apply, 2);
            return emitIsInstance(apply.inputs()[0], apply.inputs()[1]);
          }
          if (Var(callee).name().name() == "hasattr") {
            checkApplyNumInputs(apply, 2);
            return emitHasAttr(apply.inputs()[0], apply.inputs()[1]);
          }
        }
        auto sv = emitSugaredExpr(apply.callee(), 1);
        auto loc = apply.callee().range();
        if (auto special_form = dynamic_cast<SpecialFormValue*>(sv.get())) {
          if (special_form->form() == prim::isinstance) {
            checkApplyNumInputs(apply, 2);
            return emitIsInstance(apply.inputs()[0], apply.inputs()[1]);
          }
        }
      }
      auto expr_out = emitToBool(expr.range(), emitExpr(expr));
      c10::optional<bool> static_if = c10::nullopt;
      auto kind = expr_out->node()->kind();
      if (kind == aten::is_scripting) {
        static_if = true;
      } else if (kind == aten::has_torch_function) {
        static_if = false;
      }
      // MetaCompile on boolean literals and constants
      if (auto maybe_ivalue = toIValue(expr_out)) {
        static_if = maybe_ivalue->toBool();
      }
      return CondValue(expr_out, RefinementSet({}), static_if);
    } break;
  }
}

std::shared_ptr<Environment> to_ir::emitSingleIfBranch(
    Block* b,
    const List<Stmt>& branch,
    const RefinementSet& refinements) {
  pushFrame(b);
  WithInsertPoint guard(b);
  insertRefinements(branch.range(), refinements);
  emitStatements(branch);
  return popFrame();
}

Value* to_ir::emitTernaryIf(const TernaryIf& expr, const TypePtr& type_hint) {
  CondValue cond_value = emitCondExpr(expr.cond());
  // If the cond expr is a static value, then we metacompile the `if`
  // statemement and only emit true or false branch
  if (cond_value.staticIf()) {
    if (*cond_value.staticIf()) {
      return emitExpr(expr.true_expr(), type_hint);
    } else {
      return emitExpr(expr.false_expr(), type_hint);
    }
  }
  auto true_expr = [&] { return emitExpr(expr.true_expr(), type_hint); };
  auto false_expr = [&] { return emitExpr(expr.false_expr(), type_hint); };
  return emitIfExpr(expr.range(), cond_value, true_expr, false_expr);
}

Value* to_ir::emitListComprehension(
    const ListComp& lc,
    const TypePtr& type_hint) {
  const auto loc = lc.range();
  const auto targets_list = List<Expr>::create(lc.range(), {lc.target()});
  const auto itrs = List<Expr>::create(lc.range(), {lc.iter()});
  // If there is no type hint, and this is emitted over an iterable that is
  // unrolled and of length 0, then we emit a List of tensors
  Value* list_value = graph->insertNode(graph->create(prim::ListConstruct, 1))
                          ->output()
                          ->setType(ListType::ofTensors());
  bool type_set = false;
  if (type_hint) {
    if (!type_hint->cast<ListType>()) {
      throw ErrorReport(loc)
          << "Expected list type annotation for list comprehension"
             ", found "
          << type_hint->repr_str();
    }
    list_value->setType(type_hint);
    type_set = true;
  }

  // comprehension introduces its own scope. no variable assigned
  // leaks into the rest of the graph
  Node* n = graph->insertNode(create(prim::ComprehensionScope, lc.range(), 0));
  auto* comprehension_block = n->addBlock();
  pushFrame(comprehension_block);
  WithInsertPoint guard(comprehension_block);
  auto emit_body = [&]() {
    auto comprehension_out = emitExpr(lc.elt());
    if (!type_set) {
      list_value->setType(ListType::create(comprehension_out->type()));
      type_set = true;
    }
    NamedValue self = NamedValue(loc, "self", list_value);
    NamedValue input = NamedValue(loc, "", comprehension_out);
    emitBuiltinCall(loc, *graph, aten::append, {input}, {}, self);
  };
  emitFor(targets_list, itrs, loc, emit_body);
  popFrame();
  return list_value;
}

Value* to_ir::emitDictComprehension(
    const DictComp& dc,
    const TypePtr& type_hint) {
  const auto loc = dc.range();
  const auto targets_list = List<Expr>::create(dc.range(), {dc.target()});
  const auto itrs = List<Expr>::create(dc.range(), {dc.iter()});

  Value* dict_value =
      graph->insertNode(graph->create(prim::DictConstruct, 1))->output();
  // Set the default type to be Dict[Str, Tensor]
  dict_value->setType(DictType::create(StringType::get(), TensorType::get()));
  bool type_set = false;
  if (type_hint) {
    if (!type_hint->cast<DictType>()) {
      throw ErrorReport(loc)
          << "Expected Dict type annotation for dict comprehension"
             ", found "
          << type_hint->repr_str();
    }
    dict_value->setType(type_hint);
    type_set = true;
  }

  // A dict comprehension introduces its own scope. No variable assigned
  // may leak into the rest of the graph
  Node* n = graph->insertNode(create(prim::ComprehensionScope, dc.range(), 0));
  auto* comprehension_block = n->addBlock();
  pushFrame(comprehension_block);
  WithInsertPoint guard(comprehension_block);
  auto emit_body = [&]() {
    auto k = emitExpr(dc.key());
    auto v = emitExpr(dc.value());
    if (!type_set) {
      dict_value->setType(DictType::create(k->type(), v->type()));
      type_set = true;
    }
    NamedValue self = NamedValue(loc, "self", dict_value);
    NamedValue input_k = NamedValue(loc, "", k);
    NamedValue input_v = NamedValue(loc, "", v);
    emitBuiltinCall(loc, *graph, aten::_set_item, {self, input_k, input_v}, {});
  };
  emitFor(targets_list, itrs, loc, emit_body);
  popFrame();
  return dict_value;
}

CondValue to_ir::emitShortCircuitLogical(
    const SourceRange& loc,
    const Expr& first_expr,
    const Expr& second_expr,
    bool is_or) {
  CondValue lhs = emitCondExpr(first_expr);
  // if the continue expr in the short circuit is not evaluated,
  // than the const expression is False if the short circuit
  // is an `and` and True if the short circuit is an `or`.
  // `False and expr` -> False, `True or expr` -> True
  //
  // inserting it as a constant makes optimization easier

  // if it's an OR the first expr is emitted in the true branch
  // and the second expr in the false branch, if it's an AND the opposite
  auto get_const_expr = [&] { return graph->insertConstant(is_or, loc); };

  c10::optional<CondValue> rhs;
  auto get_continue_expr = [&] {
    rhs = emitCondExpr(second_expr);
    return rhs->value();
  };

  // if this is an OR, eval second expression if first expr is False
  // If this is an AND, eval second expression if first expr is True
  // NOLINTNEXTLINE(cppcoreguidelines-init-variables)
  Value* new_result;
  c10::optional<RefinementSet> refinements;
  c10::optional<bool> static_if;
  if (is_or) {
    new_result = emitIfExpr(loc, lhs, get_const_expr, get_continue_expr);
    refinements = lhs.refinements().Or(rhs->refinements());
    if ((lhs.staticIf() && *lhs.staticIf()) ||
        (rhs->staticIf() && *rhs->staticIf())) {
      static_if = true;
    } else if (lhs.staticIf() && rhs->staticIf()) {
      static_if = *lhs.staticIf() || *rhs->staticIf();
    }
  } else {
    new_result = emitIfExpr(loc, lhs, get_continue_expr, get_const_expr);
    refinements = lhs.refinements().And(rhs->refinements());
    if (((lhs.staticIf() && !*lhs.staticIf()) ||
         (rhs->staticIf() && !*rhs->staticIf()))) {
      static_if = false;
    } else if (lhs.staticIf() && rhs->staticIf()) {
      static_if = *lhs.staticIf() && *rhs->staticIf();
    }
  }
  return CondValue(new_result, std::move(*refinements), static_if);
}

Value* to_ir::emitIfExpr(
    const SourceRange& range,
    const CondValue& cond_value,
    const std::function<Value*()>& true_expr,
    const std::function<Value*()>& false_expr) {
  Node* n = graph->insertNode(create(prim::If, range, 0));
  n->addInput(cond_value.value());
  auto* true_block = n->addBlock();
  auto* false_block = n->addBlock();

  auto emit_if_expr = [this, &range](
                          Block* b,
                          const RefinementSet& refinements,
                          const std::function<Value*()>& expr_value) {
    pushFrame(b);
    WithInsertPoint guard(b);
    insertRefinements(range, refinements);
    Value* out_val = expr_value();
    b->registerOutput(out_val);
    popFrame();
  };

  emit_if_expr(true_block, cond_value.refinements(), true_expr);
  emit_if_expr(false_block, cond_value.refinements().Not(), false_expr);

  auto true_type = true_block->outputs().at(0)->type();
  auto false_type = false_block->outputs().at(0)->type();
  auto unified = unifyTypes(true_type, false_type);
  if (!unified) {
    throw ErrorReport(range)
        << "if-expression's true branch has type " << true_type->repr_str()
        << " but false branch has type " << false_type->repr_str();
  }

  // Add op outputs
  auto expr_value = n->addOutput()->setType(*unified); // Resulting value

  return expr_value;
}
Value* to_ir::emitToBool(const SourceRange& loc, Value* v) {
  // NOLINTNEXTLINE(cppcoreguidelines-init-variables)
  Value* out;
  try {
    auto bool_cast = environment_stack->getSugaredVar("bool", loc);
    out = asSimple(bool_cast->call(loc, method, {v}, {}, 0));
  } catch (...) {
    throw ErrorReport(loc) << "Could not cast value of type "
                           << v->type()->repr_str() << " to bool";
  }
  // cast value not response for checking output type
  if (!out->type()->isSubtypeOf(BoolType::get())) {
    throw ErrorReport(loc)
        << "expected a bool expression for condition but found "
        << out->type()->repr_str();
  }
  return out;
}

void to_ir::emitIfElseBlocks(
    const SourceRange& loc,
    const CondValue& cond_value,
    const List<Stmt>& trueBranch,
    const List<Stmt>& falseBranch) {
  // this is a static if statement: that is, it contains a subset
  // of operators where we are willing to specialize the if statement
  // to be only the true or false branch when the condition is statically
  // known. This is used to meta-program modules, for instance, when a
  // submodule is absent, an is None check can be used to ensure the
  // accesses to the None check, which would error, are not compiled.
  if (cond_value.staticIf()) {
    if (*cond_value.staticIf()) {
      insertRefinements(loc, cond_value.refinements());
      emitStatements(trueBranch);
    } else {
      insertRefinements(loc, cond_value.refinements().Not());
      emitStatements(falseBranch);
    }
    return;
  }

  Node* n = graph->insertNode(create(prim::If, loc, 0));
  n->addInput(cond_value.value());
  auto* true_block = n->addBlock();
  auto* false_block = n->addBlock();

  // Emit both blocks once to get the union of all mutated values
  auto save_true =
      emitSingleIfBranch(true_block, trueBranch, cond_value.refinements());
  auto save_false = emitSingleIfBranch(
      false_block, falseBranch, cond_value.refinements().Not());

  bool true_exits = exit_blocks.count(true_block);
  bool false_exits = exit_blocks.count(false_block);
  if (true_exits && false_exits) {
    exit_blocks.insert(n->owningBlock());
  }

  // In python, every variable assigned in an if statement escapes
  // the scope of the if statement (all variables are scoped to the function).
  // Script is a subset of python: we consider variables to be in scope
  // as long as there is a definition of the variable along all paths
  // through the if statement
  // ----
  // if ...:
  //   a =
  // else:
  //   ...
  // ... = a  # error, a is not defined along all paths
  // ----
  // if ...:
  //   a =
  // else:
  //   a =
  // ... = a # OK, a is defined along all paths
  // ----
  // a = ...
  // if ...:
  //   a =
  // ... = a # OK, a is defined along all paths
  // if ...:
  //   a =
  // else:
  //   return
  // ... = a # OK, a is always defined

  // ordered set, because we want deterministic graph output
  std::set<std::string> mutated_variables;

  // When we access either the true or false environment,
  // we need to set the insertion point so the prim::Load is inserted
  // into the right block.
  // if var is only defined in one branch save error in case it's used later
  for (auto& v : save_true->definedVariables()) {
    {
      WithInsertPoint insert(false_block);
      if (save_false->findInAnyFrame(v) || false_exits) {
        mutated_variables.insert(v);
      } else {
        ErrorReport error(loc);
        environment_stack->setVariableTypeError(v, [=]() -> std::string {
          error << v << " is not defined in the false branch";
          return error.what();
        });
      }
    }
  }
  for (auto& v : save_false->definedVariables()) {
    {
      WithInsertPoint insert(true_block);
      if (save_true->findInAnyFrame(v) || true_exits) {
        mutated_variables.insert(v);
      } else {
        ErrorReport error(loc);
        environment_stack->setVariableTypeError(v, [=]() -> std::string {
          error << v << " is not defined in the true branch";
          return error.what();
        });
      }
    }
  }

  // Register outputs in each block
  for (const auto& x : mutated_variables) {
    // NOLINTNEXTLINE(cppcoreguidelines-init-variables)
    Value* tv;
    // NOLINTNEXTLINE(cppcoreguidelines-init-variables)
    Value* fv;

    {
      WithInsertPoint insert(true_block);
      if (!true_exits) {
        tv = save_true->getVar(x, loc);
      }
    }
    {
      WithInsertPoint insert(false_block);
      if (!false_exits) {
        fv = save_false->getVar(x, loc);
      }
    }

    // if both branches exit don't emit any variables
    // if one branch exits then we allow the all variables in the other branch
    // to escape scope since they are well-defined
    if (true_exits && false_exits) {
      continue;
    } else if (true_exits) {
      tv = graph->createUninitialized(fv->type())
               ->insertBefore(true_block->return_node())
               ->output();
      graph->createStore(x, tv)->insertBefore(true_block->return_node());
    } else if (false_exits) {
      fv = graph->createUninitialized(tv->type())
               ->insertBefore(false_block->return_node())
               ->output();
      graph->createStore(x, fv)->insertBefore(false_block->return_node());
    }

    auto unified = unifyTypes(tv->type(), fv->type());

    // attempt to unify the types. we allow variables to be set to different
    // types in each branch as long as that variable is not already in scope,
    // or if that variable does not get used later. here, we save the error
    // so that the error message will be more informative in the case that is
    // used later. When a is accessed in (a + 1), the error will get printed
    // if cond:
    //    a = 1
    // else:
    //    a = tensor
    // b = a + 1
    //
    if (!unified) {
      ErrorReport error(loc);
      error << "Type mismatch: " << x << " is set to type "
            << tv->type()->repr_str() << " in the true branch"
            << " and type " << fv->type()->repr_str() << " in the false branch";
      if (save_true->findInParentFrame(x) || save_false->findInParentFrame(x)) {
        throw error;
      } else {
        environment_stack->setVariableTypeError(
            x, [=]() -> std::string { return error.what(); });
        continue;
      }
    }
    environment_stack->setType(x, *unified);
  }
}

CondValue to_ir::emitHasAttr(const Expr& objExpr, const Expr& attrExpr) {
  auto obj = emitSugaredExpr(objExpr, 1);
  if (attrExpr.kind() != TK_STRINGLITERAL) {
    throw ErrorReport(attrExpr)
        << "hasattr's second argument must be a string literal";
  }
  const std::string& name = StringLiteral(attrExpr).text();
  const bool hasAttr = obj->hasAttr(objExpr.range(), method, name);
  return CondValue(*graph, objExpr.range(), hasAttr, {});
}

CondValue to_ir::emitIsInstance(const Expr& obj, const Expr& classinfo) {
  // turn (float, (int, tuple)) into a flat list of types and type kind
  // category checks: tuple_check = true, types = {float, int}
  struct GatheredTypes {
    GatheredTypes(ScriptTypeParser parser) : typeParser_(std::move(parser)) {}
    void gather(const Expr& classinfo) {
      if (classinfo.kind() == TK_TUPLE_LITERAL) {
        for (Expr e : TupleLiteral(classinfo).inputs()) {
          gather(e);
        }
        return;
      }
      TypePtr type = typeParser_.parseTypeFromExpr(classinfo);
      types.emplace_back(type);
    }
    bool staticallyTrue(const TypePtr& actual_type) {
      // is this isinstance check statically true?
      for (const TypePtr& typ : types) {
        if (actual_type->isSubtypeOf(typ)) {
          return true;
        }
      }
      return false;
    }
    bool maybeOfKind(TypeKind kind, const TypePtr& actual_type) {
      if (actual_type->kind() == AnyType::Kind) {
        return true;
      }
      if (auto op = actual_type->cast<OptionalType>()) {
        return op->getElementType()->kind() == kind;
      }
      return false;
    }
    bool staticallyFalse(const TypePtr& actual_type) {
      for (const TypePtr& typ : types) {
        if (typ->isSubtypeOf(actual_type)) {
          return false;
        }
        if ((typ->isSubtypeOf(AnyListType::get()) &&
             maybeOfKind(ListType::Kind, actual_type)) ||
            (typ->isSubtypeOf(AnyTupleType::get()) &&
             maybeOfKind(TupleType::Kind, actual_type))) {
          return false;
        }
      }
      return true;
    }
    ScriptTypeParser typeParser_;
    std::vector<TypePtr> types;
  };
  GatheredTypes gathered(typeParser_);
  gathered.gather(classinfo);
  auto val = emitExpr(obj);
  RefinementSet refinement;
  if (gathered.types.size() == 1 &&
      gathered.types.at(0)->isSubtypeOf(val->type()) && obj.kind() == TK_VAR) {
    std::string ident = Var(obj).name().name();
    Refinement isinstance(std::move(ident), gathered.types.at(0));
    refinement = RefinementSet({isinstance}, {});
  }

  if (gathered.staticallyTrue(val->type())) {
    return CondValue(*graph, obj.range(), true, std::move(refinement));
  }
  if (gathered.staticallyFalse(val->type())) {
    return CondValue(*graph, obj.range(), false, std::move(refinement));
  }
  // check maybe true/false at runtime, need an actual op
  Value* result =
      graph->insertNode(graph->createIsInstance(val, gathered.types))->output();
  return CondValue(result, std::move(refinement), c10::nullopt);
}

void to_ir::emitIf(const If& stmt) {
  Expr cond = stmt.cond();
  CondValue cond_value = emitCondExpr(cond);
  emitIfElseBlocks(
      stmt.range(), cond_value, stmt.trueBranch(), stmt.falseBranch());
}

// *********************** Loop Operators ************************************
// Emits a loop operator with the form:
// Loop(max_trip_count)
// block0(loop_counter) {
//   <body>
// }
// block1 {
//   <loop condition>
//   -> (condition)
// }
// For loops will have an empty loop condition block with condition set to
// true. In the convert to ssa pass, the loop condition will correctly
// inlined. and inputs and outputs added so that the loop conforms to the
// semantics specified at
// https://github.com/onnx/onnx/blob/master/docs/Operators.md#Loop
void to_ir::emitLoopCommon(
    const SourceRange& range,
    const std::function<void()>& emit_body,
    const SugaredValuePtr& iter_val,
    c10::optional<List<Expr>> targets,
    c10::optional<Expr> cond) {
  Value* max_trip_count_val = nullptr;
  if (iter_val != nullptr) {
    max_trip_count_val = iter_val->len(range, method);
  } else {
    max_trip_count_val = materializeConstant(
        std::numeric_limits<int64_t>::max(), *graph, range, integral_constants);
  }

  Node* n = graph->insertNode(create(prim::Loop, range, 0));
  auto* body_block = n->addBlock();
  {
    Block* condition_block = n->addBlock();
    pushFrame(condition_block);
    // NOLINTNEXTLINE(cppcoreguidelines-init-variables)
    Value* out;
    if (cond) {
      WithInsertPoint insert(condition_block);
      out = emitToBool(cond.value().range(), emitExpr(cond.value()));
    } else {
      WithInsertPoint insert(n);
      out = graph->insertConstant(true, range);
    }
    condition_block->registerOutput(out);
    popFrame();
  }
  n->addInput(max_trip_count_val);

  WithLoopStatus loop_guard(&loop_status_, LoopStatus::IN_LOOP);
  Value* trip_count =
      body_block->addInput()->setType(IntType::get()); // Iteration num
  {
    pushFrame(body_block);
    WithInsertPoint guard(body_block);

    // if the FOR iters and targets are present, emit FOR target assignments
    if (iter_val != nullptr && targets) {
      Value* cur_elem =
          iter_val->getitem(range, method, trip_count)->asValue(range, method);
      SugaredValuePtr sv = std::make_shared<SimpleValue>(cur_elem);
      List<Expr> target_exprs = targets.value();
      validateAssignLhsExpr(target_exprs, range);

      // if target exprs are more than 1, it means iteration unpacking on LHS
      // we create Tuple literal to wrap those target exprs for assignments
      if (target_exprs.size() > 1) {
        Expr tl = TupleLiteral::create(range, target_exprs);
        target_exprs = List<Expr>::create(range, {tl});
      }
      emitExprsAssign(target_exprs, {sv}, range, /*n_binders=*/1);
    }
    emit_body();
    popFrame();
  }
}

void to_ir::emitUnrolledLoop(
    const SourceRange& loc,
    const std::function<void()>& emit_body,
    const SugaredValuePtr& iterable,
    const List<Expr>& targets) {
  auto static_len = iterable->staticLen();
  TORCH_INTERNAL_ASSERT(
      static_len, "Unrolled loop iter should have static length");
  int64_t len = *static_len;
  WithLoopStatus loop_guard(&loop_status_, LoopStatus::IN_UNROLLED_LOOP);
  // In order to support ModuleLists which return different types,
  // as with an nn.Sequential which has a module that returns a Dict and then
  // a module which returns a Tensor,
  // we do not push a new environment frame because if we did all intermediary
  // values would have to subtype the input type.
  for (int64_t i = 0; i < len; ++i) {
    auto index =
        materializeConstant(i, *method.graph(), loc, integral_constants);
    auto sugared_value = iterable->getitem(loc, method, index);
    emitExprsAssign(targets, {sugared_value}, targets.range(), /*n_binders=*/1);
    emit_body();
  }
}

void to_ir::emitFor(
    const List<Expr>& targets,
    const List<Expr>& itrs,
    const SourceRange& loc,
    const std::function<void()>& emit_body) {
  if (itrs.size() != 1) {
    throw ErrorReport(loc) << "List of iterables is not supported currently";
  }

  // Emit loop information for builtinFunction values like range(), zip(),
  // enumerate() or SimpleValue like List, Tensor, Dict, etc.
  SugaredValuePtr sv = emitSugaredExpr(itrs[0], 1);
  SugaredValuePtr iterable = sv->iter(loc, method);

  // We unroll the loop for iterables that contain ModuleLists so that we can
  // compile Heterogenous module lists.
  if (!iterable->shouldEmitUnrolled()) {
    emitLoopCommon(loc, emit_body, iterable, targets, {});
  } else {
    emitUnrolledLoop(loc, emit_body, iterable, targets);
  }
}

void to_ir::emitFor(const For& stmt) {
  auto emit_body = [&]() { emitStatements(stmt.body()); };
  emitFor(stmt.targets(), stmt.itrs(), stmt.range(), emit_body);
}

void to_ir::emitWhile(const While& stmt) {
  auto cond = stmt.cond();
  auto emit_body = [&]() { emitStatements(stmt.body()); };
  emitLoopCommon(stmt.range(), emit_body, nullptr, {}, cond);
}

void to_ir::emitWith(const With& stmt) {
  auto targets = stmt.targets();
  // Keep a stack of entered objects so they can be exited
  // in the right order.
  std::stack<Value*> entered;

  for (const auto& target : targets) {
    Expr e = target.target();

    auto* rhs = emitExpr(e);
    auto* n = graph->insertNode(graph->create(prim::Enter, {rhs}));
    entered.push(rhs);

    if (rhs->type()->kind() != TypeKind::ClassType) {
      throw ErrorReport(e.range())
          << "With item expression must return an object";
    }

    auto rhsClass = rhs->type()->expect<ClassType>();
    auto* enterMethod = rhsClass->findMethod("__enter__");
    auto* exitMethod = rhsClass->findMethod("__exit__");

    if (!enterMethod || !exitMethod) {
      throw ErrorReport(e.range())
          << "Object returned by with item expression does not define __enter__ and __exit__ methods";
    }

    // Check the schema of __enter__.
    auto& enterSchema = enterMethod->getSchema();
    if (enterSchema.arguments().size() != 1) {
      throw ErrorReport(e.range())
          << "__enter__ must have only one argument and one return value";
    }

    // Check the schema of __exit__.
    auto& exitSchema = exitMethod->getSchema();
    if (exitSchema.arguments().size() != 4) {
      throw ErrorReport(e.range()) << "__exit__ must have four arguments";
    } else {
      for (unsigned i = 1; i < 4; ++i) {
        if (exitSchema.arguments().at(i).type() != AnyType::get()) {
          throw ErrorReport(e.range())
              << "argument " << i
              << " of __exit__ must have Any type; TorchScript does not currently support passing exception type, value, or traceback to the __exit__ function.";
        }
      }
    }

    // Set the output of the enter node to be the return type of __enter__.
    n->output(0)->setType(enterSchema.returns().at(0).type());

    // Set i = e.__enter__() so that references to i in the body of the with
    // will resolve correctly.
    if (target.var().present()) {
      Var i = target.var().get();
      environment_stack->setVar(i.range(), i.name().name(), n->output(0));
    }
  }

  emitStatements(stmt.body());

  // Insert all the corresponding prim::Exit nodes.
  while (!entered.empty()) {
    auto* input = entered.top();
    entered.pop();
    auto* n = graph->create(prim::Exit);
    graph->insertNode(n);
    n->addInput(input);
  }
}

// Currently we do not support assigning exceptions to variables,
// a = Exception("hi")
// raise a
//
// We ignore the expression following raise
void to_ir::emitRaise(const Raise& raise) {
  auto sv = emitSugaredExpr(raise.expr(), 1);
  Value* error_message = nullptr;

  if (auto exception_instance =
          std::dynamic_pointer_cast<ExceptionMessageValue>(sv)) {
    // The typical case, an instance of the exception class was thrown:
    //    raise RuntimeError("error")
    error_message = exception_instance->getValue();
  } else if (
      auto exception_class = std::dynamic_pointer_cast<ExceptionValue>(sv)) {
    // A bare exception was thrown so add an empty message. e.g.
    //    raise RuntimeError
    error_message = insertConstant(*graph, "", raise.range());
  } else {
    // The raise was not followed by an exception (i.e. it was something like
    // `raise "error"` instead of `raise RuntimeError("error")`)
    throw ErrorReport(raise.range())
        << "exceptions must derive from BaseException";
  }

  if (!error_message->type()->isSubtypeOf(StringType::get())) {
    error_message = graph->insert(aten::str, {error_message});
  }

  graph->insert(prim::RaiseException, {error_message}, {}, raise.range());
  exit_blocks.insert(environment_stack->block());
}

// emit assserions as an if branch so that assertions will reuse the
void to_ir::emitAssert(const Assert& stmt) {
  CondValue cond_value = emitCondExpr(stmt.test());
  List<Stmt> true_branch = List<Stmt>::create(stmt.range(), {});
  // Create an `AssertionError("the_message")` call
  auto message = (stmt.msg().present())
      ? stmt.msg().get()
      : StringLiteral::create(stmt.range(), "");
  auto callee =
      Var::create(stmt.range(), Ident::create(stmt.range(), "AssertionError"));
  auto apply = Apply::create(
      stmt.range(),
      callee,
      List<Expr>::create(stmt.range(), {message}),
      List<Attribute>::create(stmt.range(), {}));

  List<Stmt> false_branch =
      List<Stmt>::create(stmt.range(), {Raise::create(stmt.range(), apply)});
  emitIfElseBlocks(stmt.range(), cond_value, true_branch, false_branch);
}

// Emit nodes for augmented assignments like `+=`
void to_ir::emitAugAssignment(const AugAssign& stmt) {
  switch (stmt.lhs().kind()) {
    case TK_VAR: {
      emitAugAssignmentToVar(stmt);
    } break;
    case '.': {
      emitAugAssignmentToSelectVar(stmt);
    } break;
    case TK_SUBSCRIPT: {
      emitAugAssignmentToSubscript(stmt);
    } break;
    default:
      throw ErrorReport(stmt.lhs()) << "unexpected expression on "
                                    << "left-hand side of augmented assignment";
  }
}

// This will be called when there is a class param or module buffer
// mutation which make the LHS of the expr be a select expression
//
// Example like:
// class A(Module):
//  def __init__():
//    self.register_buffer("running_var", torch.zeros(1))
//
//  def forward():
//    self.num_batches += 1
void to_ir::emitAugAssignmentToSelectVar(const AugAssign& stmt) {
  const auto lhs = Select(stmt.lhs());
  auto lhsSugaredVar = emitSugaredExpr(lhs.value(), 1);
  const auto lhsValue =
      lhsSugaredVar->attr(lhs.range(), method, lhs.selector().name())
          ->asValue(lhs.range(), method);
  auto result = emitAugAssignmentHelper(stmt, lhsValue);
  lhsSugaredVar->setAttr(stmt.range(), method, lhs.selector().name(), result);
}

void to_ir::emitAugAssignmentToVar(const AugAssign& stmt) {
  const auto lhs = Var(stmt.lhs());
  auto lhsValue = emitExpr(lhs);
  auto result = emitAugAssignmentHelper(stmt, lhsValue);
  environment_stack->setVar(lhs.range(), lhs.name().name(), result);
}

Value* to_ir::emitAugAssignmentHelper(const AugAssign& stmt, Value* lhs) {
  if (lhs->type()->kind() == TypeKind::ClassType) {
    // Call `__iadd__` so updates happen in place on class types
    // https://docs.python.org/3/reference/datamodel.html#object.__iadd__
    std::string in_place_method_name;
    std::string out_of_place_method_name;
    std::tie(in_place_method_name, out_of_place_method_name) =
        getAugMagicMethod(stmt);
    const auto rhs = emitExpr(stmt.rhs());

    // Determine whether to use __iadd__ or __add__ (use __add__ only if
    // __iadd__ is not present)
    auto type = lhs->type()->expect<ClassType>();
    std::string magic_method_name;
    if (type->findMethod(in_place_method_name)) {
      magic_method_name = in_place_method_name;
    } else if (type->findMethod(out_of_place_method_name)) {
      magic_method_name = out_of_place_method_name;
    } else {
      throw ErrorReport(stmt.range())
          << "Cannot emit inplace op on " << type->repr_str()
          << " since it does not define an " << in_place_method_name << " or "
          << out_of_place_method_name << " method";
    }

    // x += y is equivalent to x = x.__iadd__(y) or x = x.__add__(y) if
    // __iadd__ is not present
    return MethodValue(lhs, magic_method_name)
        .call(stmt.range(), method, {rhs}, {}, 0)
        ->asValue(stmt.range(), method);
  } else {
    const auto rhs = NamedValue(stmt.rhs().range(), emitExpr(stmt.rhs()))
                         .value(*method.graph());
    return emitBuiltinCall(
        stmt.range(),
        *method.graph(),
        getAugOp(stmt, lhs->type()),
        /*args=*/{lhs, rhs},
        /*kwargs=*/{},
        /*self=*/c10::nullopt);
  }
}

void to_ir::emitAugAssignmentGeneric(
    const AugAssign& stmt,
    const Subscript& lhs,
    Value* sliceable) {
  // Get the idx to augment
  const auto subscriptExprs = lhs.subscript_exprs();
  const TypePtr type = sliceable->type();
  if (subscriptExprs.size() != 1) {
    throw ErrorReport(subscriptExprs)
        << "Sliced expression not yet supported for " << type->repr_str()
        << " augmented assignment. "
        << "File a bug if you want this";
  }

  TypePtr elemType = nullptr;
  if (const ListTypePtr listType = type->cast<ListType>()) {
    elemType = listType->getElementType();
  } else if (const DictTypePtr dictType = type->cast<DictType>()) {
    elemType = dictType->getKeyType();
  }

  if (elemType == nullptr) {
    throw ErrorReport(lhs) << type->repr_str()
                           << " does not support augmented assignment.";
  }
  const auto idxValue = emitExpr(subscriptExprs[0]);
  const auto containerArg =
      NamedValue(lhs.value().range(), type->str(), sliceable);
  const auto idxArg = NamedValue(subscriptExprs.range(), "idx", idxValue);
  const auto valueArg =
      NamedValue(stmt.rhs().range(), "value", emitExpr(stmt.rhs()));

  const auto getItem = graph->insert(
      aten::__getitem__, {containerArg, idxArg}, {}, stmt.range());
  const auto augmentedItem = graph->insert(
      getAugOp(stmt, elemType), {getItem, valueArg}, {}, stmt.range());
  graph->insert(
      aten::_set_item, {containerArg, idxArg, augmentedItem}, {}, stmt.range());
}

void to_ir::emitAugAssignmentToSubscript(const AugAssign& stmt) {
  // Process the base list value
  const auto lhs = Subscript(stmt.lhs());
  const auto sliceable = emitExpr(lhs.value());

  if (sliceable->type()->isSubtypeOf(TensorType::get())) {
    // If it's a tensor, just fully evaluate the subscript operation and emit
    // an in-place assignment
    std::vector<Value*> tensorIndices;
    // NOLINTNEXTLINE(cppcoreguidelines-init-variables)
    Value* sliced;
    std::tie(sliced, tensorIndices) =
        emitIntAndSliceIndexing(lhs.range(), sliceable, lhs.subscript_exprs());

    const auto slicedArg = NamedValue(stmt.lhs().range(), "self", sliced);
    const auto rhs = NamedValue(stmt.rhs().range(), emitExpr(stmt.rhs()));
    if (tensorIndices.size() == 0) {
      // Common case: we only tried to index with int and slices. Emit the
      // correct augmented assignment op to the sliced value
      emitBuiltinCall(
          stmt.range(),
          *method.graph(),
          getAugOp(stmt, sliceable->type()),
          {rhs},
          {},
          slicedArg);
    } else {
      // Special case: we tried to do "advanced indexing". Lower this expr
      // into `index` and `index_put_` ops with tensordices of Tensor?[]
      const auto indices = graph
                               ->insertNode(graph->createList(
                                   OptionalType::ofTensor(), tensorIndices))
                               ->output();
      const auto indexed =
          graph->insert(aten::index, {slicedArg, indices}, {}, stmt.range());
      const auto augmented = emitBuiltinCall(
          stmt.range(),
          *method.graph(),
          getAugOp(stmt, sliceable->type()),
          {rhs},
          {},
          indexed);
      graph->insert(
          aten::index_put_, {slicedArg, indices, augmented}, {}, stmt.range());
    }
  } else {
    emitAugAssignmentGeneric(stmt, lhs, sliceable);
  }
}

NamedValue to_ir::emitValueToTensor(
    const NamedValue& value,
    const NamedValue& matchTypeOf) {
  // Add implicit conversion of int/float/complex/bool/number types to tensors
  // Used in emitSubscriptAssign to convert:
  //   `tensor(...)[x] = 99` to `tensor(...)[x] = tensor(99)`
  // Mirrors the `valueToTensor` behavior in python_variable_indexing.cpp
  const auto kind = value.type()->kind();
  if (kind == c10::TypeKind::NumberType || kind == c10::TypeKind::IntType ||
      kind == c10::TypeKind::BoolType || kind == c10::TypeKind::FloatType ||
      kind == c10::TypeKind::ComplexType) {
    auto dtype = graph->insert(prim::dtype, {matchTypeOf}, {});
    auto device = graph->insert(prim::device, {matchTypeOf}, {});
    auto converted = graph->insert(
        aten::tensor,
        {value},
        {NamedValue("dtype", dtype), NamedValue("device", device)});
    return NamedValue(value.loc(), converted);
  }

  return value;
}

// Emit mutating assignments like `foo[0] = bar`
void to_ir::emitSubscriptAssign(
    const SourceRange& stmtRange,
    const Subscript& lhs,
    const Expr& rhs) {
  emitSubscriptAssign(stmtRange, lhs, NamedValue(rhs.range(), emitExpr(rhs)));
}

void to_ir::emitSubscriptAssign(
    const SourceRange& stmtRange,
    const Subscript& lhs,
    const NamedValue& rhs) {
  // First check the base value.
  auto sliceable = emitExpr(lhs.value());

  // If it's a tensor, copy the RHS data into it
  if (sliceable->type()->isSubtypeOf(TensorType::get())) {
    std::vector<Value*> tensorIndices;
    // NOLINTNEXTLINE(cppcoreguidelines-init-variables)
    Value* sliced;
    // Handle multi-dimensional slicing: first emit int/slice indexing
    // TODO: the Python equivalent code has special-cased copy_to
    // broadcasting to match NumPy semantics (see PR#4853). We can't
    // replicate that without knowing the size of the Tensor; so really that
    // code should be moved into the aten function
    std::tie(sliced, tensorIndices) =
        emitIntAndSliceIndexing(lhs.range(), sliceable, lhs.subscript_exprs());

    const auto slicedArg = NamedValue(lhs.range(), sliced);

    // rhs must be a tensor, implicitly convert int/float/complex/bool
    const auto convertedRhs = emitValueToTensor(rhs, slicedArg);

    if (tensorIndices.size() == 0) {
      // Common case: we only tried to index with int and slices. Copy the
      // RHS into the resulting tensor.
      graph->insert(aten::copy_, {slicedArg, convertedRhs}, {}, stmtRange);
    } else {
      // Special case: we tried to do "advanced indexing" with a tensor.
      // Dispatch to `aten::index_put_` with tensorindices of Tensor?[]
      const auto indices = graph
                               ->insertNode(graph->createList(
                                   OptionalType::ofTensor(), tensorIndices))
                               ->output();

      graph->insert(
          aten::index_put_, {slicedArg, indices, convertedRhs}, {}, stmtRange);
    }
    // Otherwise, this is a list or a classtype.
    // Dispatch to aten::_set_item to both select and assign
  } else {
    const auto subscript = lhs.subscript_exprs();
    if (subscript.size() != 1 || subscript[0].kind() == TK_SLICE_EXPR) {
      throw ErrorReport(subscript) << "Sliced expression not yet supported for"
                                   << " subscripted assignment. "
                                   << "File a bug if you want this";
    }
    if (sliceable->type()->isSubtypeOf(AnyTupleType::get())) {
      throw ErrorReport(lhs) << sliceable->type()->repr_str()
                             << " does not support subscripted assignment";
    }

    std::vector<NamedValue> args;
    args.emplace_back(lhs.value().range(), "self", sliceable);
    args.emplace_back(
        lhs.subscript_exprs().range(), "idx", emitExpr(subscript[0]));
    args.push_back(rhs);
    makeMagic(
        "__setitem__",
        std::make_shared<BuiltinFunction>(aten::_set_item, at::nullopt))
        ->call(stmtRange, method, args, {}, 0);
  }
}

void to_ir::emitTupleAssign(const TupleLiteral& tl, const Expr& rhs) {
  size_t n_binders = tl.inputs().size();
  bool starred_unpack = validateAssignLhsExpr(tl.inputs(), tl.range());
  if (starred_unpack)
    n_binders--;
  auto output = emitSugaredExpr(rhs, n_binders);
  emitTupleAssign(tl, output, rhs.range(), n_binders, starred_unpack);
}

void to_ir::emitTupleAssign(
    const TupleLiteral& tl,
    const SugaredValuePtr& rhs_output,
    const SourceRange& rhs_loc,
    size_t n_binders,
    bool starred_unpack) {
  auto outputs = rhs_output->asTuple(
      rhs_loc,
      method,
      starred_unpack ? c10::nullopt : c10::optional<size_t>{n_binders});
  if (outputs.size() < n_binders) {
    throw ErrorReport(tl) << "need " << (starred_unpack ? "at least " : "")
                          << n_binders << " values to unpack but found only "
                          << outputs.size();
  }
  if (outputs.size() > n_binders && !starred_unpack) {
    throw ErrorReport(tl) << "too many values to unpack: need " << n_binders
                          << " but found " << outputs.size();
  }

  emitExprsAssign(tl.inputs(), outputs, rhs_loc, n_binders);
}

void to_ir::emitExprsAssign(
    const List<Expr>& lhs_exprs,
    const at::ArrayRef<SugaredValuePtr> outputs,
    const SourceRange& rhs_loc,
    size_t n_binders) {
  int i = 0;
  for (auto assignee : lhs_exprs) {
    switch (assignee.kind()) {
      case TK_SUBSCRIPT:
        emitSubscriptAssign(
            rhs_loc,
            Subscript(assignee),
            NamedValue(rhs_loc, outputs.at(i)->asValue(rhs_loc, method)));
        i++;
        break;
      case TK_VAR:
        environment_stack->setSugaredVar(
            assignee.range(),
            Var(assignee).name().name(),
            outputs.at(i),
            /*annotated_type=*/nullptr);
        i++;
        break;
      case TK_STARRED: {
        auto var = Starred(assignee).expr();
        if (var.kind() != TK_VAR) {
          throw ErrorReport(var) << "Cannot pack a tuple into a non-variable";
        }
        size_t n_matched = outputs.size() - n_binders;
        ArrayRef<std::shared_ptr<SugaredValue>> outputs_ref = outputs;
        auto values = fmap(
            outputs_ref.slice(i, n_matched),
            [&](const std::shared_ptr<SugaredValue>& v) {
              return v->asValue(assignee.range(), method);
            });
        auto tup = graph->insertNode(graph->createTuple(values))->output();
        environment_stack->setVar(var.range(), Var(var).name().name(), tup);
        i += n_matched;
      } break;
      case TK_TUPLE_LITERAL: {
        // recursively emit tuple assignments on tuple literal input
        TupleLiteral sub_tl = TupleLiteral(assignee);
        size_t sub_n_binders = sub_tl.inputs().size();
        bool sub_starred_unpack =
            validateAssignLhsExpr(sub_tl.inputs(), sub_tl.range());
        if (sub_starred_unpack)
          sub_n_binders--;
        emitTupleAssign(
            sub_tl, outputs.at(i), rhs_loc, sub_n_binders, sub_starred_unpack);
        i++;
      } break;
      case '.': {
        emitSelectAssign(assignee, outputs.at(i), rhs_loc);
        i++;
      } break;
      default:
        throw ErrorReport(assignee)
            << "unexpected expression on the left-hand side";
    }
  }
}

void to_ir::emitAssignment(const Assign& stmt) {
  if (stmt.lhs_list().size() == 1) {
    return emitSingleAssignment(stmt);
  }
  // multiple assign & annotated type not supported in python
  TORCH_INTERNAL_ASSERT(stmt.lhs_list().size() > 1 && !stmt.type().present());
  // a = b = expr()
  // the semantics of multiple assignment is that expr() is emitted once, then
  // from left to right the assignments are made
  const auto tmp_name = createTempName("$tmp_assign_");
  environment_stack->setSugaredVar(
      stmt.rhs().range(),
      tmp_name,
      emitSugaredExpr(stmt.rhs().get(), 1),
      /*annotated_type=*/nullptr);
  auto ident = Var::create(
      stmt.rhs().range(), Ident::create(stmt.rhs().range(), tmp_name));
  for (auto expr : stmt.lhs_list()) {
    emitSingleAssignment(Assign::create(
        stmt.range(),
        List<Expr>::create(expr.range(), {expr}),
        Maybe<Expr>::create(stmt.rhs().range(), ident),
        Maybe<Expr>::create(stmt.range())));
  }
}

void to_ir::emitSingleAssignment(const Assign& stmt) {
  if (!stmt.rhs().present()) {
    throw ErrorReport(stmt.range())
        << "For an assignment, expected an expression on the right-hand side";
  }
  const Expr& rhs = stmt.rhs().get();
  switch (stmt.lhs().kind()) {
    case TK_VAR: {
      auto v = Var(stmt.lhs());
      TypePtr type = nullptr;
      if (stmt.type().present()) {
        type = typeParser_.parseTypeFromExpr(stmt.type().get());
      }
      auto rhs_sugared_val = emitSugaredExpr(rhs, 1, type);
      // START BC HACK
      //
      // For old serialized quantized RNN modules, switch
      // quantized::linear_prepack to quantized::linear_prepack_legacy. We
      // changed linear_prepack to return a TorchBind class and not a
      // cpp_custom_type_hack tensor anymore, but the old serialized models
      // are tightly coupled with the type_hack version. If we still create a
      // Tensor here, then the quantized_lstm.legacy overload can kick in in
      // forward_impl(), and the module will still run correctly.
      if (method.qualname() ==
          "__torch__.torch.nn.quantized.dynamic.modules.rnn.PackedParameter.__setstate__") {
        if (auto sv = std::dynamic_pointer_cast<SimpleValue>(rhs_sugared_val)) {
          Node* rhs_node = sv->getValue()->node();
          if (rhs_node->kind() ==
              Symbol::fromQualString("quantized::linear_prepack")) {
            std::vector<NamedValue> inputs;
            for (Value* i : rhs_node->inputs()) {
              inputs.emplace_back(i);
            }
            Value* new_val = rhs_node->owningGraph()->insert(
                Symbol::fromQualString("quantized::linear_prepack_legacy"),
                inputs,
                {},
                rhs_node->sourceRange());
            rhs_sugared_val = std::make_shared<SimpleValue>(new_val);
          }
        }
      }
      // END BC HACK
      environment_stack->setSugaredVar(
          v.range(),
          v.name().name(),
          std::move(rhs_sugared_val),
          /*annotated_type=*/type);
    } break;
    case TK_TUPLE_LITERAL:
      emitTupleAssign(TupleLiteral(stmt.lhs()), rhs);
      break;
    case '.':
      emitSelectAssign(stmt);
      break;
    case TK_SUBSCRIPT:
      emitSubscriptAssign(stmt.range(), Subscript(stmt.lhs()), rhs);
      break;
    default:
      throw ErrorReport(stmt.lhs())
          << "unexpected expression on left-hand side of assignment";
  }
}

void to_ir::emitSelectAssign(const Assign& stmt) {
  if (!stmt.rhs().present()) {
    throw ErrorReport(stmt.range()) << "Expected RHS for assignment";
  }

  TypePtr type_hint = nullptr;
  if (stmt.type().present()) {
    type_hint = typeParser_.parseTypeFromExpr(stmt.type().get());
  }
  const auto lhs = Select(stmt.lhs());
  auto lhsObject = emitSugaredExpr(lhs.value(), 1);
  const auto rhsValue = emitSugaredExpr(stmt.rhs().get(), 1, type_hint)
                            ->asValue(stmt.rhs().range(), method);
  lhsObject->setAttr(stmt.range(), method, lhs.selector().name(), rhsValue);
}

void to_ir::emitSelectAssign(
    const Expr& lhs,
    SugaredValuePtr rhs,
    const SourceRange& loc) {
  const auto lhs_select = Select(lhs);
  auto lhs_sv = emitSugaredExpr(lhs_select.value(), 1);
  const auto rhs_value = rhs->asValue(loc, method);
  lhs_sv->setAttr(loc, method, lhs_select.selector().name(), rhs_value);
}

std::shared_ptr<SugaredValue> to_ir::emitApplyExpr(
    Apply& apply,
    size_t n_binders,
    const TypePtr& type_hint) {
  auto sv = emitSugaredExpr(apply.callee(), 1);
  auto loc = apply.callee().range();
  if (auto special_form = dynamic_cast<SpecialFormValue*>(sv.get())) {
    return emitApplySpecialForm(special_form->form(), apply, type_hint);
  }
  auto args = getNamedValues(apply.inputs(), true);
  auto kwargs = emitAttributes(apply.attributes());
  return sv->call(loc, method, args, kwargs, n_binders);
}

// this function handles expressions that look like apply statements
// but have special evaluation rules for the arguments.
// when adding a new case, only add a special form if it cannot be expressed
// using the standard SugaredValue::call function, which enforces normal
// evaluation order.
std::shared_ptr<SugaredValue> to_ir::emitApplySpecialForm(
    Symbol form,
    Apply& apply,
    const TypePtr& type_hint) {
  switch (form) {
    case prim::fork: {
      auto& trees = apply.inputs().tree()->trees();
      if (trees.size() < 1) {
        throw ErrorReport(apply) << "Expected at least one argument to fork()";
      }
      auto forked = emitSugaredExpr(Expr(trees[0]), 1);
      TreeList sliced_trees(trees.begin() + 1, trees.end());
      auto args = getNamedValues(sliced_trees, true);
      auto kwargs = emitAttributes(apply.attributes());
      return emitForkExpr(apply.range(), forked, args, kwargs);
    }
    case prim::annotate: {
      checkApplyNumInputs(apply, 2);
      TypePtr type = typeParser_.parseTypeFromExpr(apply.inputs()[0]);
      Value* expr = tryConvertToTypeAndPrepareGraph(
          apply.range(),
          *graph,
          type,
          emitExpr(apply.inputs()[1], type),
          /*allow_conversions=*/true);

      std::stringstream why_not;
      if (!expr->type()->isSubtypeOfExt(type, &why_not)) {
        throw ErrorReport(apply.inputs())
            << "expected an expression of type " << type->repr_str()
            << " but found " << expr->type()->repr_str() << "\n"
            << why_not.str();
      }

      // None is a subtype of Optional[T], but we want to remember what T is
      // after annotation so that variables assigned to this None will still
      // get the right type. To do this, we make a None constant that
      // has the type Optional[T]
      if (type->kind() == OptionalType::Kind &&
          expr->type()->isSubtypeOf(NoneType::get())) {
        Node* none = graph->createNone();
        none->output()->setType(type);
        graph->insertNode(none);
        expr = none->output();
      }

      return std::make_shared<SimpleValue>(expr);
    }
    case prim::rpc_async:
    case prim::rpc_sync:
    case prim::rpc_remote: {
      return emitRpcExpr(apply, form);
    }
    case prim::unchecked_cast: {
      checkApplyNumInputs(apply, 2);
      TypePtr type = typeParser_.parseTypeFromExpr(apply.inputs()[0]);
      Value* v = emitExpr(apply.inputs()[1]);
      // avoid generating nested unchecked_casts because they are already
      // inserted during serialization
      if (v->node()->kind() != prim::unchecked_cast || *v->type() != *type) {
        v = graph->insertUncheckedCast(v, type);
      }
      return std::make_shared<SimpleValue>(v);
    } break;
    case prim::GetAttr: {
      checkApplyNumInputs(apply, 2);
      auto obj = emitSugaredExpr(apply.inputs()[0], 1);
      auto selector = apply.inputs()[1];
      if (selector.kind() != TK_STRINGLITERAL) {
        throw ErrorReport(apply)
            << "getattr's second argument must be a string literal";
      }
      const std::string& name = StringLiteral(selector).text();
      return obj->attr(apply.range(), method, name);
    }
    case prim::Uninitialized: {
      checkApplyNumInputs(apply, 1);
      TypePtr type = typeParser_.parseTypeFromExpr(apply.inputs()[0]);
      auto out = graph->insertNode(graph->createUninitialized(type))
                     ->setSourceRange(apply.range());
      return std::make_shared<SimpleValue>(out->output());
    }
    case prim::TupleConstruct: {
      checkApplyNumInputs(apply, 1);
      auto arg = emitSugaredExpr(apply.inputs()[0], 1);
      auto inputs = arg->asTuple(apply.range(), method);
      auto inp_values = fmap(inputs, [&](const SugaredValuePtr& sv) {
        return sv->asValue(apply.range(), method);
      });
      return std::make_shared<SimpleValue>(
          graph->insertNode(graph->createTuple(inp_values))->output());
    }
    case prim::isinstance: {
      checkApplyNumInputs(apply, 2);
      auto result = emitIsInstance(apply.inputs()[0], apply.inputs()[1]);
      return std::make_shared<SimpleValue>(result.value());
    }
    case prim::tolist: {
      auto select = Select(apply.callee());
      auto value = select.value();
      auto operand = emitSugaredExpr(value, 1);

      if (!type_hint) {
        throw ErrorReport(apply) << "Expected type hint for result of tolist()";
      }

      return std::make_shared<SimpleValue>(graph->insertToList(
          operand->asValue(value.range(), method), type_hint));
    }
    case prim::HasAttr: {
      checkApplyNumInputs(apply, 2);
      const auto result = emitHasAttr(apply.inputs()[0], apply.inputs()[1]);
      return std::make_shared<SimpleValue>(result.value());
    } break;
    // This represents the "__new__" method on classes
    // because it takes a ClassValue as input.
    // So if we see:
    //   Foo.__new__(Foo)
    // Foo is a ClassValue, calling `attr("__new__")` will return a
    // CreateObject special form.
    case prim::CreateObject: {
      if (apply.inputs().size() != 1) {
        throw ErrorReport(apply) << "Only one argument to __new__ allowed";
      }
      auto arg = emitSugaredExpr(apply.inputs()[0], 1);
      auto class_arg = dynamic_cast<ClassValue*>(arg.get());
      if (!class_arg) {
        throw ErrorReport(apply)
            << "Expected class value as argument to __new__, got "
            << arg->kind() << " instead";
      }
      auto createNode =
          graph->insertNode(graph->createObject(class_arg->type_));
      return std::make_shared<SimpleValue>(createNode->output());
    }
    // We construct the iterable tree here using the IterableTree
    // SugaredValue, The tree consists of SimpleValue, RangeValue or
    // IterableTree: For SimpleValues(List, Dict, etc) or RangeValue. We will
    // make them as tree leaves since we could get the loop information from
    // len() and get_item(). For IterableTree like zip(), enumerate(), we can
    // model them as a combination of leaves, and we emit a IterableTree value
    // to record the tree information
    case prim::range: {
      std::vector<Value*> input_vals =
          getValues(apply.inputs(), /*maybe_unpack=*/true);
      return std::make_shared<RangeValue>(apply.range(), method, input_vals);
    }
    case prim::enumerate: {
      const SourceRange& loc = apply.range();
      auto inputs = apply.inputs();
      auto input_size = apply.inputs().size();
      // enumerate(x) can be rewrite as subtrees:
      // IterableTree(RangeValue(0, math.inf), SimpleValue(x))
      Value* start_index = nullptr;
      if (input_size == 0) {
        throw ErrorReport(loc)
            << "enumerate expected at least 1 arguments, got 0";
      }

      if (input_size == 2) {
        start_index = emitSugaredExpr(inputs[1], 1)->asValue(loc, method);
      }

      if (input_size > 2) {
        throw ErrorReport(loc)
            << "enumerate expected at most 2 arguments, got " << input_size;
      }
<<<<<<< HEAD
      std::vector<Value*> range_inputs;
      if (start_index != nullptr) {
        range_inputs.emplace_back(start_index);
      }
      Value* end = materializeConstant(
          std::numeric_limits<int64_t>::max(), *graph, loc, integral_constants);
      range_inputs.emplace_back(end);
      SugaredValuePtr expr_sv = emitSugaredExpr(inputs[0], 1);
      auto iterable_value = expr_sv->iter(loc, method);
=======
      rdim =
          handle_indexing(subscript_expr, rev_idx, rdim, /*is_reverse=*/true);
    }
    for (const auto i : c10::irange(exprs.size())) {
      if (!exprs[i].has_value()) {
        if (subscript_exprs[i].kind() == TK_SLICE_EXPR) {
          sliceable = emitSlice(
              loc,
              sliceable,
              insert_value_for_dim(dims[i]),
              SliceExpr(subscript_exprs[i]));
          continue;
        }

        if (subscript_exprs[i].kind() == TK_DOTS) {
          continue;
        }
>>>>>>> ff15d93b

      // range should have the same static length as the other iterable
      c10::optional<int64_t> iter_static_len = iterable_value->staticLen();
      SugaredValuePtr range_sv = std::make_shared<RangeValue>(
          loc, method, range_inputs, iter_static_len);

      auto tree = std::make_shared<IterableTree>();
      tree->addChild(loc, method, range_sv);
      tree->addChild(loc, method, iterable_value);
      return tree;
    }
    case prim::zip: {
      // zip(x, y) can be rewrite as subtrees:
      // IterableTree(IterableTree(x), IterableTree(y))
      auto inputs = apply.inputs();
      if (inputs.size() == 0) {
        throw ErrorReport(apply) << "zip expected at least 1 arguments, got 0";
      }
      auto iterable_tree = std::make_shared<IterableTree>();
      for (Expr expr : inputs) {
        auto iterable = emitSugaredExpr(expr, 1)->iter(apply.range(), method);
        iterable_tree->addChild(apply.range(), method, iterable);
      }
      return iterable_tree;
    }
    case prim::list: {
      return emitApplySpecialFormForList(apply, type_hint);
    }
    case prim::dict: {
      return emitApplySpecialFormForDict(apply, type_hint);
    }
    default:
      TORCH_INTERNAL_ASSERT(false, "unknown special form: ", form);
  }
}

std::shared_ptr<SugaredValue> to_ir::emitApplySpecialFormForList(
    Apply& apply,
    const TypePtr& type_hint) {
  if (apply.inputs().size() == 0) {
    TypePtr type = type_hint ? type_hint : ListType::ofTensors();
    if (!type->cast<ListType>()) {
      throw ErrorReport(apply.range())
          << "Expected list type annotation for list(), found "
          << type_hint->repr_str();
    }
    return std::make_shared<SimpleValue>(
        graph
            ->insertNode(graph->createList(
                type->expectRef<ListType>().getElementType(), {}))
            ->output());
  }
  // list(iter) desugars to [_elem for _elem in iter]
  checkApplyNumInputs(apply, 1);
  auto iter_input = emitSugaredExpr(apply.inputs()[0], 1);

  // aten::list builtin op is registered for List and Str input
  // dispatch to the builtin op to avoid perf slowdown on existing uses
  if (auto simple = asSimple(iter_input)) {
    if (simple->type()->cast<ListType>() ||
        simple->type()->cast<StringType>()) {
      return std::make_shared<SimpleValue>(emitBuiltinCall(
          apply.range(), *method.graph(), aten::list, {simple}, {}));
    }
  }
  const std::string& iter_name = createTempName("$_iter");
  environment_stack->setSugaredVar(
      apply.range(),
      iter_name,
      iter_input,
      /*annotated_type=*/nullptr);

  const std::string& elem_name = createTempName("$_elem");
  auto ident =
      Var::create(apply.range(), Ident::create(apply.range(), elem_name));
  auto iter =
      Var::create(apply.range(), Ident::create(apply.range(), iter_name));
  auto lc = ListComp::create(apply.range(), ident, ident, iter);
  return std::make_shared<SimpleValue>(emitListComprehension(lc, type_hint));
}

std::shared_ptr<SugaredValue> to_ir::emitApplySpecialFormForDict(
    Apply& apply,
    const TypePtr& type_hint) {
  auto add_kwargs = [&](Value* dc_value) {
    NamedValue self = NamedValue(apply.range(), "self", dc_value);
    for (const auto& kwarg : apply.attributes()) {
      auto name = StringLiteral::create(kwarg.range(), kwarg.name().name());
      auto k = emitExpr(name);
      auto v = emitExpr(kwarg.value());
      NamedValue input_k = NamedValue(kwarg.range(), "", k);
      NamedValue input_v = NamedValue(kwarg.range(), "", v);
      emitBuiltinCall(
          kwarg.range(), *graph, aten::_set_item, {self, input_k, input_v}, {});
    }
  };

  auto treat_as_empty_container = [&] {
    if (apply.inputs().empty() && !apply.attributes().empty()) {
      return true;
    }
    if (!apply.inputs().empty() &&
        apply.inputs()[0].kind() == TK_DICT_LITERAL) {
      auto dict_lit = DictLiteral(apply.inputs()[0]);
      return dict_lit.key_inputs().empty() && dict_lit.value_inputs().empty();
    }
    if (!apply.inputs().empty() &&
        apply.inputs()[0].kind() == TK_LIST_LITERAL) {
      auto list_lit = ListLiteral(apply.inputs()[0]);
      return list_lit.inputs().empty();
    }
    return false;
  };

  // If possible, just cast what we have to a Dict and add the
  // kwargs by hand. This is not only the simplest solution; it also
  // hits cases like `dict(dict([1, 2, 3]))` or `dict(x)` (where `x`
  // is some previously-defined variable)
  if (!apply.inputs().empty()) {
    auto iter_input = emitSugaredExpr(apply.inputs()[0], 1);
    if (auto simple = asSimple(iter_input)) {
      if (simple->type()->cast<DictType>()) {
        auto dc_value = emitBuiltinCall(
            apply.range(), *method.graph(), aten::dict, {simple}, {});
        add_kwargs(dc_value);
        return std::make_shared<SimpleValue>(dc_value);
      }
    }
  }

  // If we have a call with an empty container, or if we have a
  // call with kwargs only
  if (treat_as_empty_container()) {
    auto expr_list = List<Expr>::create(apply.range(), {});
    apply = Apply::create(
        apply.range(), apply.callee(), expr_list, apply.attributes());
  }

  // If we have a completely empty call to dict()
  if (apply.inputs().empty() && apply.attributes().empty()) {
    TypePtr type = type_hint;
    if (!type_hint) {
      type = DictType::create(StringType::get(), TensorType::get());
    }
    TORCH_CHECK(
        type->expect<DictType>(),
        "Expected a type annotation "
        "of Dict for dict constructor dict(), got ",
        type_hint->str());
    return std::make_shared<SimpleValue>(
        graph
            ->insertNode(graph->createDict(
                type->expect<DictType>()->getKeyType(),
                type->expect<DictType>()->getValueType(),
                {},
                {}))
            ->output());
  }

  // Special case logic for if we have a dict comprehension
  if (!apply.inputs().empty() && apply.inputs()[0].kind() == TK_DICT_COMP) {
    auto dc = DictComp(apply.inputs()[0]);
    auto dc_value = emitDictComprehension(dc, type_hint);
    add_kwargs(dc_value);
    return std::make_shared<SimpleValue>(dc_value);
  }

  // We can't feasibly register all possible key x value
  // combinations of new prim ops for the case that we use the
  // constructor with a dict literal. It makes much more sense
  // to transform the dict literal into a list of tuples so that
  // we can use the existing constructors
  if (!apply.inputs().empty() && apply.inputs()[0].kind() == TK_DICT_LITERAL) {
    auto dict_lit = DictLiteral(apply.inputs()[0]);
    std::vector<Expr> zipped;
    zipped.reserve(dict_lit.key_inputs().size());
    TORCH_INTERNAL_ASSERT(
        dict_lit.key_inputs().size() == dict_lit.value_inputs().size());
    for (auto key_it = dict_lit.key_inputs().begin(),
              val_it = dict_lit.value_inputs().begin();
         key_it != dict_lit.key_inputs().end();
         ++key_it, ++val_it) {
      auto tuple_inputs = List<Expr>::create(apply.range(), {*key_it, *val_it});
      auto tuple = TupleLiteral::create(apply.range(), tuple_inputs);
      zipped.push_back(tuple);
    }
    auto ll_values = List<Expr>::create(apply.range(), zipped);
    auto ll = ListLiteral::create(apply.range(), ll_values);
    auto expr_list = List<Expr>::create(apply.range(), {ll});
    // Change `apply` to a new Apply node holding a list of
    // tuples
    apply = Apply::create(
        apply.range(), apply.callee(), expr_list, apply.attributes());
  }

  // If we have kwargs to include, we'll take a similar approach
  // to the above logic and standardize the Apply node
  if (!apply.attributes().empty() &&
      (apply.inputs().empty() || apply.inputs()[0].kind() == TK_LIST_LITERAL)) {
    std::vector<Expr> exprs;
    // Gather all the existing tuples in the input iterable
    if (!apply.inputs().empty()) {
      auto tuple_list = ListLiteral(apply.inputs()[0]).inputs();
      for (const auto& tuple : tuple_list) {
        exprs.push_back(tuple);
      }
    }
    // Create tuples out of each kwarg and gather them as well
    for (const auto& attr : apply.attributes()) {
      auto k = StringLiteral::create(apply.range(), attr.name().name());
      auto v = attr.value();
      auto tuple_inputs = List<Expr>::create(apply.range(), {k, v});
      auto tuple = TupleLiteral::create(apply.range(), tuple_inputs);
      exprs.push_back(tuple);
    }
    auto expr_list = List<Expr>::create(apply.range(), {exprs});
    auto ll = ListLiteral::create(apply.range(), expr_list);
    auto new_inputs = List<Expr>::create(apply.range(), {ll});
    auto new_kwargs = List<Attribute>::create(apply.range(), {});
    apply =
        Apply::create(apply.range(), apply.callee(), new_inputs, new_kwargs);
  }

  checkApplyNumInputs(apply, 1);

  auto iter_input = emitSugaredExpr(apply.inputs()[0], 1);

  const std::string& iter_name = createTempName("$_iter");
  const std::string& key_name = createTempName("$_key");
  const std::string& value_name = createTempName("$_value");

  auto key = Var::create(apply.range(), Ident::create(apply.range(), key_name));
  auto value =
      Var::create(apply.range(), Ident::create(apply.range(), value_name));
  auto target = TupleLiteral::create(
      apply.range(), List<Expr>::create(apply.range(), {key, value}));
  auto iter =
      Var::create(apply.range(), Ident::create(apply.range(), iter_name));

  environment_stack->setSugaredVar(
      apply.range(),
      iter_name,
      iter_input,
      /*annotated_type=*/nullptr);

  auto dc = DictComp::create(apply.range(), key, value, target, iter);
  auto dc_value = emitDictComprehension(dc, type_hint);
  add_kwargs(dc_value);

  return std::make_shared<SimpleValue>(dc_value);
}

Value* to_ir::emitExpr(const Expr& tree, const TypePtr& type_hint) {
  // Push the source range of a call in case compiling this function
  // triggers an error
  ErrorReport::CallStack::update_pending_range(tree.range());
  Value* out_val =
      emitSugaredExpr(tree, 1, type_hint)->asValue(tree.range(), method);
  // AnyType is the only user-exposed type which we don't unify to from
  // its subtypes, so we add a cast for use cases like
  // x : Any = 1 if cond else "str"
  if (type_hint == AnyType::get() && out_val->type() != AnyType::get()) {
    out_val = graph->insertUncheckedCast(out_val, type_hint);
  }
  return out_val;
}

// any expression that can produce a SugaredValue is handled here
// expressions that only return a single Value* are handled in emitSimpleExpr
// type_hint is set if there is a type that this value is expected to be
// e.g. a : List[int] = []
// or a = torch.jit.annotate(List[int], [])
// the caller is responsible for checking that the result matches type_hint
// emitSugaredExpr is free to ignore it.
std::shared_ptr<SugaredValue> to_ir::emitSugaredExpr(
    const Expr& tree,
    size_t n_binders,
    const TypePtr& type_hint) {
  switch (tree.kind()) {
    case TK_VAR:
      return environment_stack->getSugaredVar(Var(tree).name());
    case '.': {
      auto select = Select(tree);
      auto sv = emitSugaredExpr(select.value(), 1);
      return sv->attr(select.range(), method, select.selector().name());
    }
    case TK_APPLY: {
      auto apply = Apply(tree);
      return emitApplyExpr(apply, n_binders, type_hint);
    } break;
    case TK_SUBSCRIPT: {
      return emitSubscript(Subscript(tree), type_hint);
    } break;
    default:
      return std::make_shared<SimpleValue>(emitSimpleExpr(tree, type_hint));
  }
}

Value* to_ir::emitUnaryOp(
    const TreeRef& tree,
    const std::string& magicMethod,
    const c10::Symbol& opSymbol) {
  const auto& inputs = tree->trees();
  auto named_values = getNamedValues(inputs, /*maybe_unpack=*/false);
  auto val = asSimple(
      makeMagic(
          magicMethod, std::make_shared<BuiltinFunction>(opSymbol, at::nullopt))
          ->call(tree->range(), method, named_values, {}, 0));

  // if we emitted the unary op and not some other overloaded function,
  // then try to constantfold
  if (val->node()->kind() != opSymbol) {
    return val;
  }

  auto maybe_out_stack = runNodeIfInputsAreConstant(val->node());
  if (!maybe_out_stack) {
    return val;
  }
  TORCH_INTERNAL_ASSERT(maybe_out_stack->size() == 1);
  return graph->insertConstant(maybe_out_stack->at(0), tree->range());
}

/**
 * Emit a fork expression, of the form:
 *   torch.jit.fork(forked, *args, **kwargs)
 */
std::shared_ptr<SugaredValue> to_ir::emitForkExpr(
    SourceRange loc,
    const std::shared_ptr<SugaredValue>& forked,
    at::ArrayRef<NamedValue> args,
    at::ArrayRef<NamedValue> kwargs) {
  auto g = method.graph();
  // NOLINTNEXTLINE(cppcoreguidelines-init-variables)
  Node* fork_node;
  TypePtr out_type;

  fork_node = g->insertNode(method.graph()->create(prim::forkClosure, 1))
                  ->setSourceRange(loc);

  // We create a fork by emitting a closure and setting the closure output
  // into the fork input. If a closure doesn't already exist, we create one.
  {
    WithInsertPoint insert(fork_node);
    if (ClosureValue* sv = dynamic_cast<ClosureValue*>(forked.get())) {
      Value* closure_output = sv->asValue(loc, method);
      Block* closure_block = closure_output->node()->blocks().at(0);
      TORCH_INTERNAL_ASSERT(closure_block->outputs().size() == 1);
      out_type = closure_block->outputs().at(0)->type();
      fork_node->addInput(closure_output);
    } else {
      auto emit_closure_body = [&](Block* closure_block) {
        auto fn_sugared_output = forked->call(loc, method, args, kwargs, 1);
        auto fn_simple_output = fn_sugared_output->asValue(loc, method);
        closure_block->registerOutput(fn_simple_output);
        out_type = fn_simple_output->type();
      };
      auto closure_value = emitClosure(emit_closure_body);
      fork_node->addInput(closure_value->asValue(loc, method));
    }
  }
  Value* node_output =
      fork_node->output()->setType(FutureType::create(out_type));
  return std::make_shared<SimpleValue>(node_output);
}

std::shared_ptr<SugaredValue> to_ir::emitRpcExpr(
    const Apply& apply,
    Symbol rpc_op) {
  // TODO: This is a temporary apporoach to enable calling user fucntion
  // through RPC in TorchScript,
  // Ideally, function value in JIT IR is first-class citizen and
  // The RPC C++ entry API can take c10::Function directly.
  size_t rpcMinInputs = 2;
  size_t rpcMaxInputs = 5; // NOLINT
  std::string op_name = rpc_op.toUnqualString();
  if (apply.inputs().size() < rpcMinInputs ||
      apply.inputs().size() > rpcMaxInputs) {
    throw ErrorReport(apply)
        << "Possible forms of call to " << op_name << "(..) are\n"
        << op_name
        << "(dst_worker_name, user_callable, args, kwargs, timeout)\n"
        << op_name << "(dst_worker_name, user_callable, args, kwargs)\n"
        << op_name << "(dst_worker_name, user_callable, args)\n"
        << op_name << "(dst_worker_name, user_callable)\n"
        << "Now the number of arguments is " << apply.inputs().size();
  }
  if (apply.attributes().size() != 0) {
    throw ErrorReport(apply)
        << op_name << "(dst_worker_name, user_callable, args, kwargs)"
        << "does not support kwargs yet";
  }
  // TODO: Make rpc_op(..) support taking kwargs,
  // like rpc_async(to="worker1", func=my_func, args=(), kwargs={})

  auto& input_trees = apply.inputs().tree()->trees();
  Value* dst_worker_name_value = emitExpr(Expr(input_trees[0]));
  std::shared_ptr<SugaredValue> user_callable_sugared_value =
      emitSugaredExpr(Expr(input_trees[1]), 1);
  TORCH_CHECK(
      user_callable_sugared_value->kind() == "function",
      "user_callable should be a FunctionValue, it's now a ",
      user_callable_sugared_value->kind())
  // NB: This should be done using `std::dynamic_pointer_cast`
  // and assert `user_callable_function_value != nullptr`. But somehow on
  // macos std::dynamic_pointer_cast always returns
  // `user_callable_function_value` as a `nullptr`, even if
  // `user_callable_sugared_value->kind() == "function"`.
  std::shared_ptr<FunctionValue> user_callable_function_value =
      std::static_pointer_cast<FunctionValue>(user_callable_sugared_value);
  // If `kwargs` is an empty dict, users are allowed to not pass `kwargs`.
  // If `args` and `kwargs` are an empty tuple and an empty dict,
  // respectively, users are allowed to not pass `args` and `kwargs`.

  TreeList args_kwargs_timeout_trees(
      input_trees.begin() + 2, input_trees.end());

  // Get user callable.
  const auto& callablePtrs = user_callable_function_value->callees();
  TORCH_INTERNAL_ASSERT(
      callablePtrs.size() == 1,
      "User-provided callable size should be 1. Now it's",
      callablePtrs.size())
  Function* callablePtr = callablePtrs.at(0);

  const auto& functionSchema = callablePtr->getSchema();
  const SourceRange& loc = apply.range();
  auto graphPtr = method.graph();

  // Match FunctionSchema.
  std::vector<NamedValue> args;
  std::vector<NamedValue> kwargs;
  // Get args and kwargs as `NamedValue`s.
  // Similar to getNamedValues(..) and emitAttributes(..).
  if (args_kwargs_timeout_trees.size() >= 1) {
    // Unroll args from a Var that is known to be a Tuple.
    auto& args_tree = args_kwargs_timeout_trees[0];
    auto entry_sugared_values = emitSugaredExpr(Expr(args_tree), 1)
                                    ->asTuple(args_tree->range(), method);
    args.reserve(entry_sugared_values.size());
    for (const auto& entrie_sugared_value : entry_sugared_values) {
      args.emplace_back(
          args_tree->range(),
          entrie_sugared_value->asValue(args_tree->range(), method));
    }
    // NB: Can't do schema check on kwargs, given the RPC API is
    // rpc_op(to, user_callable, args, kwargs),
    // users can construct kwargs = {"first" + "_arg" : 1}.
    // Notice the key is determined at run time.
    // We can do it at compile time, unless one day the RPC API is
    // rpc_op(to, user_callable, arg_0, arg_1, kwarg_0="foo",
    // kwarg_1="bar")
  }
  matchSchemaAndPrepareGraph(functionSchema, loc, *graphPtr, args, kwargs);

  // Graph insert the QualifiedName as an constant input IR Value.
  const auto& qualname = callablePtr->qualname();
  IValue userCallableQualNameIValue(qualname.qualifiedName());
  Value* userCallableQualNameValue =
      graphPtr->insertConstant(userCallableQualNameIValue, loc);

  // Graph insert the corresponding RPC node to the graph.
  Node* rpc_node =
      graphPtr->insertNode(graphPtr->create(rpc_op, 1))->setSourceRange(loc);
  {
    WithInsertPoint insert(rpc_node);
    rpc_node->addInput(dst_worker_name_value);
    rpc_node->addInput(userCallableQualNameValue);

    for (const auto& tree : args_kwargs_timeout_trees) {
      rpc_node->addInput(emitExpr(Expr(tree)));
    }
  }
  Value* rpc_node_output = rpc_node->output();

  // Set output type from FunctionSchema and corresponding rpc_op.
  const std::vector<Argument>& returns = functionSchema.returns();
  TORCH_INTERNAL_ASSERT(returns.size() == 1);
  TypePtr output_type = nullptr;
  if (rpc_op == prim::rpc_async) {
    // rpc_async returns FutureType of the functionSchema's return type
    output_type = FutureType::create(returns[0].type());
  } else if (rpc_op == prim::rpc_sync) {
    // rpc_sync returns the functionSchema's return type
    output_type = returns[0].type();
  } else if (rpc_op == prim::rpc_remote) {
    // rpc_remote returns RRefType of the functionSchema's return type
    output_type = RRefType::create(returns[0].type());
  } else {
    throw ErrorReport(apply)
        << rpc_op.toDisplayString() << " is not supported in TorchScript!'";
  }
  rpc_node_output->setType(output_type);
  return std::make_shared<SimpleValue>(rpc_node_output);
}

Value* to_ir::emitBinaryOp(const TreeRef& tree) {
  const auto& inputs = tree->trees();
  auto kind = getNodeKind(tree->kind(), inputs.size());
  auto overload = getOperatorOverload(tree->kind(), inputs.size());
  auto named_values = getNamedValues(inputs, /*maybe_unpack=*/false);
  if (tree->kind() == TK_IN) {
    // For `in` the arguments are in reverse order (the object being
    // checked is second)
    std::iter_swap(named_values.begin() + 0, named_values.begin() + 1);
  }

  // if this is adding two tuples, we deal with it here.
  // the reason is we can't specify the length of tuples
  // when registering custom aten::add.
  if (named_values[0].type()->kind() == TupleType::Kind &&
      named_values[1].type()->kind() == TupleType::Kind && kind == aten::add) {
    auto first_tuple = createTupleUnpack(named_values[0].value(*graph)).vec();
    auto second_tuple = createTupleUnpack(named_values[1].value(*graph)).vec();
    first_tuple.insert(
        first_tuple.end(), second_tuple.begin(), second_tuple.end());
    return graph->insertNode(graph->createTuple(first_tuple))->output();
  }

  return asSimple(
      makeMagic(overload, std::make_shared<BuiltinFunction>(kind, at::nullopt))
          ->call(tree->range(), method, named_values, {}, 0));
}

Value* to_ir::emitSimpleExpr(const TreeRef& tree, const TypePtr& type_hint) {
  switch (tree->kind()) {
    case TK_FLOOR_DIV:
    case '@': {
      const auto& inputs = tree->trees();
      auto kind = getNodeKind(tree->kind(), inputs.size());
      auto named_values = getNamedValues(inputs, /*maybe_unpack=*/false);
      return emitBuiltinCall(
          tree->range(), *method.graph(), kind, named_values, {});
    }
    case '%': {
      auto lhs = emitSugaredExpr(Expr(tree->tree(0)), 0)
                     ->asValue(tree->tree(0)->range(), method);
      auto const& lhs_type = lhs->type();
      if (lhs_type == StringType::get()) {
        auto values = getValues(tree->trees(), /*maybe_unpack=*/false);
        auto node = graph->create(aten::percentFormat, values, 1)
                        ->setSourceRange(tree->range());
        Value* output = graph->insertNode(node)->output();
        output->setType(StringType::get());
        return output;
      } else {
        return emitBinaryOp(tree);
      }
    }
    case TK_IN:
    case TK_POW:
    case TK_NE:
    case TK_EQ:
    case '<':
    case '>':
    case TK_LE:
    case TK_GE:
    case '*':
    case '/':
    case '+':
    case '-':
    case '&':
    case '|':
    case '^':
    case TK_LSHIFT:
    case TK_RSHIFT:
      return emitBinaryOp(tree);
    case TK_IS:
    case TK_ISNOT:
    case TK_AND:
    case TK_OR:
    case TK_NOT: {
      return emitCondExpr(Expr(tree)).value();
    }
    case TK_UNARY_MINUS: {
      return emitUnaryOp(tree, "__neg__", aten::neg);
    }
    case '~': {
      return emitUnaryOp(tree, "__invert__", aten::bitwise_not);
    }
    case TK_STARRED: {
      throw ErrorReport(tree)
          << "Unexpected starred expansion. File a bug report";
    }
    case TK_CONST: {
      return emitConst(Const(tree));
    } break;
    case TK_TRUE: {
      return graph->insertConstant(true, tree->range());
    } break;
    case TK_FALSE: {
      return graph->insertConstant(false, tree->range());
    } break;
    case TK_NONE: {
      return graph->insertConstant(IValue(), tree->range());
    } break;
    case TK_IF_EXPR: {
      return emitTernaryIf(TernaryIf(tree), type_hint);
    } break;
    case TK_STRINGLITERAL: {
      return emitStringLiteral(StringLiteral(tree));
    } break;
    case TK_LIST_LITERAL: {
      auto ll = ListLiteral(tree);
      auto values = getValues(ll.inputs(), /*maybe_unpack=*/true);

      // determine the element type of the list
      // if we have a type hint of List[T], use T
      // if the list is non-empty use type_of(list[0])
      // otherwise assume it is List[Tensor]
      TypePtr elem_type = TensorType::get();
      if (type_hint) {
        if (type_hint->kind() == TypeKind::ListType) {
          elem_type = type_hint->expectRef<ListType>().getElementType();
        } else {
          // If the type hint was not a List[T] throw an error
          throw ErrorReport(tree)
              << "Expected a List type hint but instead got "
              << type_hint->repr_str();
        }
      } else if (!values.empty()) {
        std::stringstream ss;
        auto types = fmap(values, [](const Value* v) { return v->type(); });
        auto maybe_elem_type = unifyTypeList(types, ss);
        if (!maybe_elem_type) {
          throw ErrorReport(tree) << "Lists must contain only a single type\n"
                                  << ss.str();
        }
        elem_type = maybe_elem_type.value();
      }

      for (auto v : values) {
        std::stringstream ss;
        if (!v->type()->isSubtypeOfExt(elem_type, &ss)) {
          throw ErrorReport(tree)
              << "Lists must contain only a single type, expected: "
              << elem_type->repr_str() << " but found " << v->type()->repr_str()
              << " instead.\n"
              << ss.str();
        }
      }
      Value* result =
          graph->insertNode(graph->createList(elem_type, values))->output();
      return result;
    } break;
    case TK_TUPLE_LITERAL: {
      auto ll = TupleLiteral(tree);
      auto values = getValues(ll.inputs(), /*maybe_unpack=*/true);
      return graph->insertNode(graph->createTuple(values))->output();
    } break;
    case TK_DICT_LITERAL: {
      auto dl = DictLiteral(tree);
      auto key_trees = dl.key_inputs().tree()->trees();
      auto value_trees = dl.value_inputs().tree()->trees();
      AT_ASSERT(key_trees.size() == value_trees.size());
      std::vector<Value*> keys, values;

      for (size_t i = 0; i < key_trees.size(); ++i) {
        keys.push_back(emitExpr(Expr(key_trees[i])));
        values.push_back(emitExpr(Expr(value_trees[i])));
      }

      TypePtr key_type = nullptr;
      TypePtr value_type = nullptr;

      if (type_hint && type_hint->kind() == TypeKind::DictType) {
        auto dict_type = type_hint->expect<DictType>();
        key_type = dict_type->getKeyType();
        value_type = dict_type->getValueType();
      } else if (keys.empty()) {
        key_type = StringType::get();
        value_type = TensorType::get();
      } else {
        key_type = keys.at(0)->type();
        value_type = values.at(0)->type();
      }
      AT_ASSERT(key_type != nullptr && value_type != nullptr);

      auto checkTypeOfValues = [](const TypePtr& type,
                                  const char* what,
                                  const std::vector<Value*>& values,
                                  TreeList trees) {
        for (size_t i = 0, N = values.size(); i < N; ++i) {
          std::stringstream ss;
          if (!values[i]->type()->isSubtypeOfExt(type, &ss)) {
            throw ErrorReport(trees[i])
                << "Dict " << what
                << " must contain only a single type, expected: "
                << type->repr_str() << " but found "
                << values[i]->type()->repr_str() << " instead.\n"
                << ss.str();
          }
        }
      };
      checkTypeOfValues(key_type, "keys", keys, key_trees);
      checkTypeOfValues(value_type, "values", values, value_trees);

      return graph
          ->insertNode(graph->createDict(key_type, value_type, keys, values))
          ->output();
    } break;
    case TK_LIST_COMP: {
      auto lc = ListComp(tree);
      return emitListComprehension(lc, type_hint);
    } break;
    case TK_DICT_COMP: {
      auto dc = DictComp(tree);
      return emitDictComprehension(dc, type_hint);
    } break;
    default:
      throw ErrorReport(tree) << "Cannot emit expr for: " << tree;
  }
}

Value* to_ir::emitConst(const Const& c) {
  if (c.isFloatingPoint())
    return materializeConstant(
        c.asFloatingPoint(), *graph, c.range(), fp_constants);
  else if (c.isComplex())
    return materializeConstant(
        c.asComplex(), *graph, c.range(), complex_constants);
  else
    return materializeConstant(
        c.asIntegral(), *graph, c.range(), integral_constants);
}

Value* to_ir::emitStringLiteral(const StringLiteral& c) {
  return insertConstant(*graph, c.text(), c.range());
}

// Desugars select indexing: tensor[i] -> tensor.select(dim, i)
Value* to_ir::emitSelect(
    const SourceRange& loc,
    Value* input,
    Value* dim,
    Value* index) {
  return emitBuiltinCall(loc, *graph, aten::select, {input, dim, index}, {});
}

Value* to_ir::emitSliceOp(
    const SourceRange& loc,
    Value* sliceable,
    Value* dim,
    Value* start,
    Value* end,
    Value* step) {
  std::vector<NamedValue> args;
  args.reserve(4);
  args.emplace_back(loc, "self", sliceable);

  // XXX: If list slicing becomes more complicated or stops using
  // aten::slice, we should separate it from this function.
  if (dim) {
    AT_ASSERT(sliceable->type()->isSubtypeOf(TensorType::get()));

    args.emplace_back(dim);
  } else {
    AT_ASSERT(!sliceable->type()->isSubtypeOf(TensorType::get()));
  }
  // TODO for now let's deal with TupleType first. Ideally all list, tensor,
  // string, and tuple slicing should be same (tugsbayasgalan)
  if (sliceable->type()->cast<TupleType>()) {
    std::vector<at::optional<NamedValue>> tuple_args;
    // since we are only dealing with tuple slicing for now, we try to keep
    // tuple args seperate for now
    tuple_args.reserve(3);

    start ? tuple_args.emplace_back(start)
          : tuple_args.emplace_back(c10::nullopt);
    end ? tuple_args.emplace_back(end) : tuple_args.emplace_back(c10::nullopt);
    step ? tuple_args.emplace_back(step)
         : tuple_args.emplace_back(c10::nullopt);

    return emitTupleSlice(loc, args[0], tuple_args);
  }

  // TODO this needs to be cleaned for list slicing
  // Default value for start is 0.
  if (!start) {
    start = graph->insertConstant(0, loc);
  }
  args.emplace_back(loc, "start", start);

  if (end) {
    args.emplace_back(loc, "end", end);
  }

  if (!step) {
    step = graph->insertConstant(1, loc);
  }
  NamedValue step_nv = NamedValue(loc, "step", step);
  return emitBuiltinCall(loc, *graph, aten::slice, args, {step_nv});
}

// Desugars slice indexing: tensor[begin:end] -> tensor.slice(dim, begin, end,
// 1)
Value* to_ir::emitSlice(
    const SourceRange& loc,
    Value* input,
    Value* dim, // Only used for tensor slicing
    const SliceExpr& slice) {
  Value* start = nullptr;
  Value* end = nullptr;
  Value* step = nullptr;
  if (slice.start().present()) {
    start = emitExpr(Expr(slice.start().get()));
  }
  if (slice.end().present()) {
    end = emitExpr(Expr(slice.end().get()));
  }
  if (slice.step().present()) {
    step = emitExpr(Expr(slice.step().get()));
  }
  return emitSliceOp(loc, input, dim, start, end, step);
}

Value* to_ir::emitUnsqueeze(
    const SourceRange& loc,
    Value* input,
    Value* dim_val) {
  return emitBuiltinCall(loc, *graph, aten::unsqueeze, {input, dim_val}, {});
}

Value* to_ir::emitIndex(
    const SourceRange& loc,
    Value* input,
    at::ArrayRef<Value*> indices) {
  // NB: the index of aten::index should be a type of List[Optional[Tensor]],
  // this is to support the case like t[:, :, 1] where : here indicates a
  // None/undefined tensor(optional tensor)
  auto* index =
      graph->insertNode(graph->createList(OptionalType::ofTensor(), indices))
          ->output();
  return emitBuiltinCall(loc, *graph, aten::index, {input, index}, {});
}

// Emits multidimensional slicing with int and slice indices.
// Returns:
// - Value*: the input after it has been indexed by int and slice indices.
// - vector<Value*>: A list of tensor Value* indices that have not been
// applied yet.
//   Should be NULL at indices where sliceable (post-slicing) isn't indexed by
//   a tensor.
std::pair<Value*, std::vector<Value*>> to_ir::emitIntAndSliceIndexing(
    const SourceRange& loc,
    Value* sliceable,
    const List<Expr>& subscript_exprs) {
  // Overall, to handle indexing (other than Tensors), we need to handle a
  // couple different things. For example, for x[1:3, None, 4], each of these
  // different index types (slice, None, and integer) result in different
  // number of dimensions. Slicing doesn't change the number of dimensions,
  // None adds a dimension, and integer removes a dimension. As these indexing
  // operations are applied left to right, the actual index that it's being
  // applied to depends on the previous operations. Ellipses indexing throws
  // another wrinkle. Ellipses selects any remaining unspecified dimensions.
  // Thus, for indexes following an ellipses, the actual index an indexing
  // operation is being applied to depends on the operations to the right.
  // Thus, we do two passes, one from left to right up until the ellipses, and
  // one from right to left.

  std::vector<Value*> tensor_indices;

  auto insert_value_for_dim = [&](int64_t dim) {
    return graph->insertConstant(dim, loc);
  };
  std::vector<int64_t> dims(subscript_exprs.size());
  std::vector<c10::optional<Value*>> exprs(
      subscript_exprs.size(), c10::nullopt);

  auto handle_indexing = [&](const Expr& subscript_expr,
                             int expr_idx,
                             int64_t dim,
                             bool is_reverse = false) {
    dims[expr_idx] = dim;

    // Slice expression case, does not represent a single index.
    if (subscript_expr.kind() == TK_SLICE_EXPR) {
      if (is_reverse) {
        return dim - 1;
      } else {
        return dim + 1;
      }
    }

    // Slice object case, does not represent a single index.
    auto subscript_sv = emitSugaredExpr(subscript_expr, 1);
    if (dynamic_cast<SliceValue*>(subscript_sv.get())) {
      if (is_reverse) {
        return dim - 1;
      } else {
        return dim + 1;
      }
    }

    TypePtr type_hint;
    if (subscript_expr.kind() == TK_NONE) {
      type_hint = NoneType::get();
    }
    auto index = emitExpr(subscript_expr, type_hint);

    // Accept list as subscript but convert it to a Tensor
    // since it's equivalent to indexing with Tensor.
    // The list can be a list literal or list variable.
    // Advanced indexing using list:
    // @torch.jit.script
    // def f(x):
    //   return x[[0, 1, 5]]  # or
    //   return x[[0, 1], [0, 1]]  # or
    //   return x[[[0, 1], [0, 1]], [[0, 1], [0, 1]]]  # or
    //   ls = [0, 1]
    //   return x[ls]
    // Statements above are equivalent to advanced indexing using Tensor:
    // @torch.jit.script
    // def f(x):
    //   return x[torch.tensor([0, 1, 5])]  # or
    //   return x[torch.tensor([0, 1]), torch.tensor([0, 1])]  # or
    //   return x[torch.tensor([[0, 1], [0, 1]]),
    //            torch.tensor([[0, 1], [0, 1]])]  # or
    //   ls = [0, 1]
    //   return x[torch.tensor(ls)]
    if (index->type()->kind() == c10::TypeKind::ListType) {
      // Always create index tensor as LongTensor.
      // This is to match Pytorch eager frontend behavior which accepts
      // indexing with float list.
      index = graph->insert(
          aten::tensor, {index}, {NamedValue("dtype", c10::kLong)});
    }

    exprs[expr_idx] = index;
    if (index->type()->isSubtypeOf(NoneType::get())) {
      if (is_reverse) {
        return dim;
      } else {
        return dim + 1;
      }
    } else if (index->type() == IntType::get()) {
      if (is_reverse) {
        return dim - 1;
      } else {
        return dim;
      }
    } else if (index->type()->isSubtypeOf(OptionalType::ofTensor())) {
      if (is_reverse) {
        throw ErrorReport(loc)
            << "Ellipses followed by tensor indexing is currently not supported";
      } else {
        return dim + 1;
      }
    } else {
      throw ErrorReport(loc)
          << "Unsupported operation: indexing tensor with unsupported index type '"
          << index->type()->repr_str()
          << "'. Only ints, slices, lists and tensors are supported";
    }
  };

<<<<<<< HEAD
  size_t idx = 0;
  int64_t dim = 0;
  for (; idx < subscript_exprs.size(); idx++) {
    auto subscript_expr = subscript_exprs[idx];
    if (subscript_expr.kind() == TK_DOTS) {
      break;
=======
  for (const auto i : c10::irange(properties.size())) {
    PropertyPair property_fns = define_property(
        prefix,
        properties[i],
        propResolvers[i],
        self,
        function_table,
        shouldMangle);

    auto& getter_fn = property_fns.getGetter();
    auto& setter_fn = property_fns.getSetter();

    record_function(std::move(getter_fn));

    if (setter_fn) {
      record_function(std::move(setter_fn));
>>>>>>> ff15d93b
    }
    dim = handle_indexing(subscript_expr, idx, dim, /*is_reverse=*/false);
  }
<<<<<<< HEAD
  int64_t rdim = -1;
  for (size_t rev_idx = subscript_exprs.size() - 1; rev_idx > idx; rev_idx--) {
    auto subscript_expr = subscript_exprs[rev_idx];
    if (subscript_expr.kind() == TK_DOTS) {
      throw ErrorReport(loc)
          << "An index can only have a single ellipsis ('...')";
=======

  for (const auto i : c10::irange(definitions.size())) {
    auto fn = define(
        prefix,
        definitions[i],
        defResolvers[i],
        self,
        function_table,
        shouldMangle,
        CompilationUnit::FunctionType::Method);

    record_function(std::move(fn));
  }

  // We need to compile `__init__` first, since it can determine what attributes
  // are available to other methods. So reorder the definitions accordingly.
  for (auto& kv : function_table) {
    if (kv.first == "__init__") {
      kv.second->ensure_defined();
>>>>>>> ff15d93b
    }
    rdim = handle_indexing(subscript_expr, rev_idx, rdim, /*is_reverse=*/true);
  }
  for (const auto i : c10::irange(exprs.size())) {
    if (!exprs[i].has_value()) {
      if (subscript_exprs[i].kind() == TK_SLICE_EXPR) {
        sliceable = emitSlice(
            loc,
            sliceable,
            insert_value_for_dim(dims[i]),
            SliceExpr(subscript_exprs[i]));
        continue;
      }

      if (subscript_exprs[i].kind() == TK_DOTS) {
        continue;
      }

      auto subscript_sv = emitSugaredExpr(subscript_exprs[i], 1);
      if (const auto slice_value =
              dynamic_cast<SliceValue*>(subscript_sv.get())) {
        sliceable = emitSliceOp(
            loc,
            sliceable,
            insert_value_for_dim(dims[i]),
            slice_value->start(),
            slice_value->stop(),
            slice_value->step());
      }

<<<<<<< HEAD
=======
  // define hooks
  for (const auto i : c10::irange(hookDefs.size())) {
    // check to see if already defined this hook
    auto existing_fn = check_collisions(hookDefs[i]);
    if (existing_fn != nullptr) {
      // add it to class type again so it's called
      self->getClassType()->addForwardHook(existing_fn);
>>>>>>> ff15d93b
      continue;
    }
    auto expr = exprs[i].value();
    if (expr->type()->isSubtypeOf(NoneType::get())) {
      sliceable = emitUnsqueeze(loc, sliceable, insert_value_for_dim(dims[i]));
    } else if (expr->type() == IntType::get()) {
      sliceable =
          emitSelect(loc, sliceable, insert_value_for_dim(dims[i]), expr);
    } else if (expr->type()->isSubtypeOf(OptionalType::ofTensor())) {
      tensor_indices.resize(dims[i] + 1);
      tensor_indices[dims[i]] = expr;
    } else {
      TORCH_INTERNAL_ASSERT(
          false, "Trying to process index type that we don't support.");
    }
  }
<<<<<<< HEAD
  // at::index takes in a List[Optional[Tensor]] where some dims can be None.
  // create None node with optional tensor output type and pass to at::index.
  for (auto& index : tensor_indices) {
    if (index == nullptr) {
      index = graph->insertNode(graph->createNone())->output();
=======

  // define pre_hooks
  for (const auto i : c10::irange(preHookDefs.size())) {
    // check to see if already defined this hook
    auto existing_fn = check_collisions(preHookDefs[i]);
    if (existing_fn != nullptr) {
      // add it to class type again so it's called
      self->getClassType()->addForwardPreHook(existing_fn);
      continue;
>>>>>>> ff15d93b
    }
  }
  return std::make_pair(sliceable, tensor_indices);
}

// Desugars multidim slicing into slice/select/index/unsqueeze calls.
//
// XXX: Errors in user code are not elegantly reported.
// Let's say someone were to do the following:
//   @torch.jit.script
//   def fn(x):
//       return x[0, 1]
//   fn(torch.randn(5))
// Because we desugar this into two aten::select ops, the error message
// complains about aten::select failing rather than there "not being
// enough dimensions to index".
//
// The strategy is to slice and select the tensor for int and slices first
// in one pass and then apply at::index on the result of the
// slicing/selecting. Call the tensor after we've applied slice / select the
// `sliced`. tensor_indices should have the same size as sliced.dim():
// - tensor_indices[i] = NULL if we should not index `sliced` at dim i
// - tensor_indices[i] = t if we should index `sliced` at dim i with tensor t.
Value* to_ir::emitMultidimSlicing(
    const SourceRange& loc,
    Value* sliceable,
    const List<Expr>& subscript_exprs) {
  if (!sliceable->type()->isSubtypeOf(TensorType::get())) {
    throw ErrorReport(loc)
        << "Unsupported operation: attempted to use multidimensional "
        << "indexing on a non-tensor type";
  }

  std::vector<Value*> tensor_indices;
  std::tie(sliceable, tensor_indices) =
      emitIntAndSliceIndexing(loc, sliceable, subscript_exprs);

  if (tensor_indices.empty()) {
    // XXX: Might need to at::alias this when we support mutability
    return sliceable;
  }

  return emitIndex(loc, sliceable, tensor_indices);
}

// Desugars slice syntactic sugar tensor[begin:end] -> tensor.slice(begin,
// end).
Value* to_ir::emitBasicSlice(
    const SourceRange& loc,
    Value* sliceable,
    const List<Expr>& subscript_exprs) {
  AT_ASSERT(subscript_exprs.size() == 1);
  AT_ASSERT(subscript_exprs[0].kind() == TK_SLICE_EXPR);
  auto slice_exp = SliceExpr(subscript_exprs[0]);
  Value* maybe_dim = nullptr;
  if (sliceable->type()->isSubtypeOf(TensorType::get())) {
    // If the sliceable object is a tensor, specify a default dimension
    maybe_dim = graph->insertConstant(0, loc);
  }
  return emitSlice(loc, sliceable, maybe_dim, slice_exp);
}

// When a list is marked const in a module, it gets converted to a tuple.
// The result is indexing into a Tuple which contains only one type
// is quite common. since indexing will likely be done in a for loop,
// we do not want to invoke the overhead of converting the tuple to a list
// each iter.
Value* to_ir::emitTupleIndex(
    const SourceRange& loc,
    Value* tuple_val,
    Value* idx_val) {
  auto tuple_typ = tuple_val->type()->cast<TupleType>();
  auto elems = tuple_typ->elements();
  TypePtr output_type;
  if (idx_val->type() != IntType::get()) {
    throw ErrorReport(loc) << "tuple index must be an integer";
  }
  auto idx = toIValue(idx_val);
  if (!idx) {
    if (elems.size() == 0 ||
        !convertibleToList(tuple_typ, ListType::create(elems[0]))) {
      throw ErrorReport(loc)
          << "Cannot index into a " << tuple_typ->repr_str()
          << " with a non-integer literal because we cannot resolve the output type";
    }
    output_type = elems[0];
  } else {
    auto adj_index = getAdjTupleIndex(
        loc, tuple_typ, idx->toInt(), /*allow_out_of_bounds*/ false);
    output_type = elems[adj_index];
  }
  return graph
      ->insertNode(graph->createTupleIndex(tuple_val, idx_val, output_type))
      ->output();
}

Value* to_ir::emitTupleSlice(
    const SourceRange& loc,
    const NamedValue& tuple_val,
    const std::vector<at::optional<NamedValue>>& tuple_args) {
  auto tuple_type = tuple_val.value(*graph)->type()->expect<TupleType>();
  int64_t tuple_len = tuple_type->elements().size();
  auto beg_val = tuple_args[0];
  auto end_val = tuple_args[1];
  auto step = tuple_args[2];

  int64_t step_size = 1;
  if (step) {
    auto val = toIValue(step->value(*graph));
    TORCH_CHECK(val->isInt(), "Step size should always be an integer");
    step_size = val->to<int64_t>();
  }

  int64_t beg = std::numeric_limits<int64_t>::max();
  if (beg_val) {
    beg = getAdjTupleIndex(
        loc, tuple_type, getSliceInd(beg_val->value(*graph), loc), true);
  }

  int64_t end = std::numeric_limits<int64_t>::max();
  if (end_val) {
    end = getAdjTupleIndex(
        loc, tuple_type, getSliceInd(end_val->value(*graph), loc), true);
  }

  int64_t num_values = slice_indices_adjust(tuple_len, &beg, &end, step_size);

  return graph
      ->insertNode(graph->createTupleSlice(
          tuple_val.value(*graph), beg, step_size, num_values))
      ->output();
}

std::shared_ptr<SugaredValue> to_ir::emitSubscript(
    const Subscript& subscript,
    TypePtr type_hint) {
  const SugaredValuePtr sv = emitSugaredExpr(subscript.value(), 1);
  const List<Expr>& subscript_exprs = subscript.subscript_exprs();
  const SourceRange& range = subscript.range();
  const SourceRange& val_range = subscript.value().range();
  if (subscript_exprs.size() != 1) {
    return std::make_shared<SimpleValue>(emitMultidimSlicing(
        range, sv->asValue(val_range, method), subscript_exprs));
  }
  if (subscript_exprs[0].kind() == TK_SLICE_EXPR) {
    // TODO @wconstab refactor using Symbol instead of string compare
    if (sv->kind() == "module") {
      // Slicing isn't currently implemented for Sequential/ModuleList,
      // but is implemented for Tuples, so a quick workaround is to
      // convert to a tuple of Modules for slicing support.
      auto s_tuple_val =
          sv->asTupleValue(val_range, method)->asValue(val_range, method);
      const SliceExpr& slice = SliceExpr(subscript_exprs[0]);
      std::vector<at::optional<NamedValue>> tuple_args;
      tuple_args.reserve(3);
      if (slice.start().present()) {
        auto begin =
            NamedValue(val_range, "begin", emitExpr(Expr(slice.start().get())));
        tuple_args.emplace_back(begin);
      } else {
        tuple_args.emplace_back(c10::nullopt);
      }

      if (slice.end().present()) {
        auto end =
            NamedValue(val_range, "end", emitExpr(Expr(slice.end().get())));
        tuple_args.emplace_back(end);
      } else {
        tuple_args.emplace_back(c10::nullopt);
      }

      if (slice.step().present()) {
        auto step =
            NamedValue(val_range, "step", emitExpr(Expr(slice.step().get())));
        tuple_args.emplace_back(step);
      } else {
        tuple_args.emplace_back(c10::nullopt);
      }
      auto tupleSliceValue = emitTupleSlice(val_range, s_tuple_val, tuple_args);
      return std::make_shared<SimpleValue>(tupleSliceValue);
    } else {
      return std::make_shared<SimpleValue>(emitBasicSlice(
          range, sv->asValue(val_range, method), subscript_exprs));
    }
  } else {
    AT_ASSERT(subscript_exprs.size() == 1);
    Value* sliceable = sv->asValue(val_range, method);

    // In case of subscript expression being a Python Slice object.
    auto subscript_sv = emitSugaredExpr(subscript_exprs[0], 1);
    if (const auto slice_value =
            dynamic_cast<SliceValue*>(subscript_sv.get())) {
      Value* dim = nullptr;
      // aten::slice.tensor needs an additional `dim` input.
      if (sliceable->type()->isSubtypeOf(TensorType::get())) {
        dim = method.graph()->insertConstant(0, val_range);
      }

      Value* sliced = emitSliceOp(
          val_range,
          sliceable,
          dim,
          slice_value->start(),
          slice_value->stop(),
          slice_value->step());
      return std::make_shared<SimpleValue>(sliced);
    }

    // subscript is not a slice object, then it must be convertible to
    // a normal value.
    // Desugars gather syntactic sugar foo[i]
    Value* idx = subscript_sv->asValue(val_range, method);
    if (sliceable->type()->cast<TupleType>()) {
      return std::make_shared<SimpleValue>(
          emitTupleIndex(range, sv->asValue(val_range, method), idx));
    } else if (sliceable->type()->isSubtypeOf(TensorType::get())) {
      return std::make_shared<SimpleValue>(
          emitMultidimSlicing(range, sliceable, subscript_exprs));
    } else {
      return sv->getitem(range, method, idx, std::move(type_hint));
    }
  }
}

} // namespace jit
} // namespace torch<|MERGE_RESOLUTION|>--- conflicted
+++ resolved
@@ -3,12 +3,9 @@
 #include <c10/util/Exception.h>
 #include <c10/util/Optional.h>
 #include <c10/util/StringUtil.h>
-<<<<<<< HEAD
 #include <c10/util/hash.h>
-
-=======
 #include <c10/util/irange.h>
->>>>>>> ff15d93b
+
 #include <torch/csrc/jit/api/function_impl.h>
 #include <torch/csrc/jit/api/module.h>
 
@@ -2033,7 +2030,6 @@
         throw ErrorReport(loc)
             << "enumerate expected at most 2 arguments, got " << input_size;
       }
-<<<<<<< HEAD
       std::vector<Value*> range_inputs;
       if (start_index != nullptr) {
         range_inputs.emplace_back(start_index);
@@ -2043,25 +2039,6 @@
       range_inputs.emplace_back(end);
       SugaredValuePtr expr_sv = emitSugaredExpr(inputs[0], 1);
       auto iterable_value = expr_sv->iter(loc, method);
-=======
-      rdim =
-          handle_indexing(subscript_expr, rev_idx, rdim, /*is_reverse=*/true);
-    }
-    for (const auto i : c10::irange(exprs.size())) {
-      if (!exprs[i].has_value()) {
-        if (subscript_exprs[i].kind() == TK_SLICE_EXPR) {
-          sliceable = emitSlice(
-              loc,
-              sliceable,
-              insert_value_for_dim(dims[i]),
-              SliceExpr(subscript_exprs[i]));
-          continue;
-        }
-
-        if (subscript_exprs[i].kind() == TK_DOTS) {
-          continue;
-        }
->>>>>>> ff15d93b
 
       // range should have the same static length as the other iterable
       c10::optional<int64_t> iter_static_len = iterable_value->staticLen();
@@ -3018,62 +2995,21 @@
     }
   };
 
-<<<<<<< HEAD
   size_t idx = 0;
   int64_t dim = 0;
   for (; idx < subscript_exprs.size(); idx++) {
     auto subscript_expr = subscript_exprs[idx];
     if (subscript_expr.kind() == TK_DOTS) {
       break;
-=======
-  for (const auto i : c10::irange(properties.size())) {
-    PropertyPair property_fns = define_property(
-        prefix,
-        properties[i],
-        propResolvers[i],
-        self,
-        function_table,
-        shouldMangle);
-
-    auto& getter_fn = property_fns.getGetter();
-    auto& setter_fn = property_fns.getSetter();
-
-    record_function(std::move(getter_fn));
-
-    if (setter_fn) {
-      record_function(std::move(setter_fn));
->>>>>>> ff15d93b
     }
     dim = handle_indexing(subscript_expr, idx, dim, /*is_reverse=*/false);
   }
-<<<<<<< HEAD
   int64_t rdim = -1;
   for (size_t rev_idx = subscript_exprs.size() - 1; rev_idx > idx; rev_idx--) {
     auto subscript_expr = subscript_exprs[rev_idx];
     if (subscript_expr.kind() == TK_DOTS) {
       throw ErrorReport(loc)
           << "An index can only have a single ellipsis ('...')";
-=======
-
-  for (const auto i : c10::irange(definitions.size())) {
-    auto fn = define(
-        prefix,
-        definitions[i],
-        defResolvers[i],
-        self,
-        function_table,
-        shouldMangle,
-        CompilationUnit::FunctionType::Method);
-
-    record_function(std::move(fn));
-  }
-
-  // We need to compile `__init__` first, since it can determine what attributes
-  // are available to other methods. So reorder the definitions accordingly.
-  for (auto& kv : function_table) {
-    if (kv.first == "__init__") {
-      kv.second->ensure_defined();
->>>>>>> ff15d93b
     }
     rdim = handle_indexing(subscript_expr, rev_idx, rdim, /*is_reverse=*/true);
   }
@@ -3104,16 +3040,6 @@
             slice_value->step());
       }
 
-<<<<<<< HEAD
-=======
-  // define hooks
-  for (const auto i : c10::irange(hookDefs.size())) {
-    // check to see if already defined this hook
-    auto existing_fn = check_collisions(hookDefs[i]);
-    if (existing_fn != nullptr) {
-      // add it to class type again so it's called
-      self->getClassType()->addForwardHook(existing_fn);
->>>>>>> ff15d93b
       continue;
     }
     auto expr = exprs[i].value();
@@ -3130,23 +3056,11 @@
           false, "Trying to process index type that we don't support.");
     }
   }
-<<<<<<< HEAD
   // at::index takes in a List[Optional[Tensor]] where some dims can be None.
   // create None node with optional tensor output type and pass to at::index.
   for (auto& index : tensor_indices) {
     if (index == nullptr) {
       index = graph->insertNode(graph->createNone())->output();
-=======
-
-  // define pre_hooks
-  for (const auto i : c10::irange(preHookDefs.size())) {
-    // check to see if already defined this hook
-    auto existing_fn = check_collisions(preHookDefs[i]);
-    if (existing_fn != nullptr) {
-      // add it to class type again so it's called
-      self->getClassType()->addForwardPreHook(existing_fn);
-      continue;
->>>>>>> ff15d93b
     }
   }
   return std::make_pair(sliceable, tensor_indices);
