#include <torch/csrc/jit/frontend/script_type_parser.h>

#include <torch/csrc/jit/frontend/parser.h>
#include <torch/csrc/jit/ir/ir.h>
#include <torch/custom_class.h>

namespace torch {
namespace jit {
const std::unordered_map<std::string, TypePtr>& string_to_type_lut();
namespace {

bool isTorch(const Expr& expr) {
  return expr.kind() == TK_VAR && Var(expr).name().name() == "torch";
}

std::string collectQualname(const Select& select) {
  Expr base = select.value();
  if (base.kind() == TK_VAR) {
    return Var(base).name().name() + "." + select.selector().name();
  }
  std::string basename = collectQualname(Select(base));
  return basename + "." + select.selector().name();
}
} // namespace

TypePtr ScriptTypeParser::subscriptToType(
    const std::string& typeName,
    const Subscript& subscript) const {
<<<<<<< HEAD
  if (typeName == "Tuple") {
=======
  if (typeName == "Tuple" || typeName == "tuple") {
>>>>>>> 078fadaa
    if (subscript.subscript_exprs().size() == 1 &&
        subscript.subscript_exprs()[0].kind() == TK_TUPLE_LITERAL) {
      // `typing.Tuple` special cases syntax for empty tuple annotations,
      // i.e. `typing.Tuple[()]`. Allow for parsing an empty tuple literal
      // here. See https://docs.python.org/3/library/typing.html#typing.Tuple
      auto tup_literal = TupleLiteral(subscript.subscript_exprs()[0]);
      if (tup_literal.inputs().size() > 0) {
        throw ErrorReport(tup_literal.range())
            << "Tuple literal in Tuple type annotation must not "
            << "have any elements!";
      }
      return TupleType::create({});
    }
    std::vector<TypePtr> subscript_expr_types;
    for (auto expr : subscript.subscript_exprs()) {
      subscript_expr_types.push_back(parseTypeFromExprImpl(expr));
    }
    return TupleType::create(subscript_expr_types);
  } else if (typeName == "List" || typeName == "list") {
    if (subscript.subscript_exprs().size() != 1) {
      throw ErrorReport(subscript)
          << " expected exactly one element type but found "
          << subscript.subscript_exprs().size();
    }
    auto elem_type =
        parseTypeFromExprImpl(*subscript.subscript_exprs().begin());
    return ListType::create(elem_type);

  } else if (typeName == "Optional") {
    if (subscript.subscript_exprs().size() != 1) {
      throw ErrorReport(subscript)
          << " expected exactly one element type but found "
          << subscript.subscript_exprs().size();
    }
    auto elem_type =
        parseTypeFromExprImpl(*subscript.subscript_exprs().begin());
    return OptionalType::create(elem_type);

  } else if (typeName == "Future" || typeName == "torch.jit.Future") {
    if (subscript.subscript_exprs().size() != 1) {
      throw ErrorReport(subscript)
          << " expected exactly one element type but found "
          << subscript.subscript_exprs().size();
    }
    auto elem_type =
        parseTypeFromExprImpl(*subscript.subscript_exprs().begin());
    return FutureType::create(elem_type);
  } else if (typeName == "RRef") {
    if (subscript.subscript_exprs().size() != 1) {
      throw ErrorReport(subscript)
          << " expected exactly one element type but found "
          << subscript.subscript_exprs().size();
    }
    auto elem_type =
        parseTypeFromExprImpl(*subscript.subscript_exprs().begin());
    return RRefType::create(elem_type);
  } else if (typeName == "Union") {
    // In Python 3.9+, Union[NoneType, T] or Union[T, NoneType] are
    // treated as Optional[T]. Adding the same support for Union in Torchscript.
    const char* const err =
        "General Union types are not currently supported."
        " Only Union[T, NoneType] (i.e. Optional[T]) is "
        "supported.";
    if (subscript.subscript_exprs().size() != 2) {
      throw ErrorReport(subscript) << (err);
    }
    auto first_type = parseTypeFromExprImpl(subscript.subscript_exprs()[0]);
    auto second_type = parseTypeFromExprImpl(subscript.subscript_exprs()[1]);

    bool first_none = first_type == NoneType::get();
    bool second_none = second_type == NoneType::get();

    if (first_none && !second_none) {
      return OptionalType::create(second_type);
    } else if (!first_none && second_none) {
      return OptionalType::create(first_type);
    } else {
      throw ErrorReport(subscript.range()) << err;
    }

<<<<<<< HEAD
  } else if (typeName == "Dict") {
=======
  } else if (typeName == "Dict" || typeName == "dict") {
>>>>>>> 078fadaa
    if (subscript.subscript_exprs().size() != 2) {
      throw ErrorReport(subscript)
          << " expected exactly 2 element types but found "
          << subscript.subscript_exprs().size();
    }
    auto key_type = parseTypeFromExprImpl(subscript.subscript_exprs()[0]);
    auto value_type = parseTypeFromExprImpl(subscript.subscript_exprs()[1]);
    return DictType::create(key_type, value_type);
  } else {
    throw ErrorReport(subscript.range())
        << "Unknown type constructor " << typeName;
  }
}

c10::optional<std::pair<TypePtr, int32_t>> ScriptTypeParser::parseBroadcastList(
    const Expr& expr) const {
  // Alias torch.nn._common_types._size_?_t to BroadcastingList?[int]
  if (expr.kind() == TK_VAR) {
    auto var = Var(expr);
    auto& name = var.name().name();
    constexpr auto _size_prefix = "_size_";
    constexpr auto _size_suffix = "_t";
    constexpr auto _size_n_len = 9; // strlen("_size_X_t")
    constexpr auto _size_prefix_len = 6; // strlen("_size_");
    if (name.find(_size_prefix) == 0 && name.length() == _size_n_len &&
        name.find(_size_suffix) == _size_prefix_len + 1 &&
        ::isdigit(name[_size_prefix_len])) {
      int n = name[_size_prefix_len] - '0';
      return std::pair<TypePtr, int32_t>(ListType::create(IntType::get()), n);
    }
  }

  if (expr.kind() != TK_SUBSCRIPT)
    return c10::nullopt;
  auto subscript = Subscript(expr);
  if (subscript.value().kind() != TK_VAR)
    return c10::nullopt;
  auto var = Var(subscript.value());
  auto subscript_exprs = subscript.subscript_exprs();

  // handle the case where the BroadcastingList is wrapped in a Optional type
  if (var.name().name() == "Optional") {
    auto broadcast_list = parseBroadcastList(subscript_exprs[0]);
    if (broadcast_list) {
      TypePtr opt_type = OptionalType::create(broadcast_list->first);
      return std::pair<TypePtr, int32_t>(opt_type, broadcast_list->second);
    } else {
      return c10::nullopt;
    }
  } else if (var.name().name().find("BroadcastingList") != 0) {
    return c10::nullopt;
  }

  if (subscript_exprs.size() != 1)
    throw ErrorReport(subscript.subscript_exprs().range())
        << "BroadcastingList/Optional[BroadcastingList] "
           "must be subscripted with a type";

  auto typ = subscript_exprs[0];
  auto len = var.name().name().substr(strlen("BroadcastingList"));

  if (typ.kind() != TK_VAR)
    throw ErrorReport(subscript.value().range())
        << "Subscripted type must be a type identifier";

  auto value_name = Var(typ).name().name();
  if (value_name != "float" && value_name != "int")
    throw ErrorReport(subscript.value().range())
        << "Broadcastable lists only supported for int or float";

  auto elem_ptr = string_to_type_lut().find(value_name);
  AT_ASSERT(elem_ptr != string_to_type_lut().end());
  TypePtr list_ptr = ListType::create(elem_ptr->second);

  const char* len_c = len.c_str();
  // NOLINTNEXTLINE(cppcoreguidelines-init-variables)
  char* end;
  size_t len_v = strtoull(len_c, &end, 10);
  if (end != len_c + len.size()) {
    throw ErrorReport(subscript.subscript_exprs().range())
        << "subscript of Broadcastable list must be a positive integer";
  }
  return std::pair<TypePtr, int32_t>(list_ptr, len_v);
}

// gets the base type name given namespaces where the types live
// turns torch.Tensor -> Tensor, X -> X
c10::optional<std::string> ScriptTypeParser::parseBaseTypeName(
    const Expr& expr) const {
  switch (expr.kind()) {
    case TK_VAR: {
      return Var(expr).name().name();
    }
    case TK_NONE: {
      return "None";
    }
    case TK_NONE_TYPE: {
      return "NoneType";
    }
    case '.': {
      auto select = Select(expr);
      const std::string& name = select.selector().name();
      // Special case for torch.Tensor and its' subclasses
      const std::unordered_set<std::string> tensor_subtypes = {
          "Tensor",
          "LongTensor",
          "FloatTensor",
          "DoubleTensor",
          "IntTensor",
          "ShortTensor",
          "HalfTensor",
          "CharTensor",
          "ByteTensor",
          "BoolTensor"};
      if (isTorch(select.value()) && tensor_subtypes.count(name) == 1) {
        return name;
      } else {
        // Otherwise, it's a fully qualified class name
        return collectQualname(select);
      }
    } break;
  }
  return at::nullopt;
}

TypePtr ScriptTypeParser::parseTypeFromExpr(const Expr& expr) const {
  // the resolver needs to recursively resolve the expression, so to avoid
  // resolving all type expr subtrees we only use it for the top level
  // expression and base type names.
  if (resolver_) {
    if (auto typePtr =
            resolver_->resolveType(expr.range().text(), expr.range())) {
      return typePtr;
    }
  }
  return parseTypeFromExprImpl(expr);
}

TypePtr ScriptTypeParser::parseTypeFromExprImpl(const Expr& expr) const {
  if (expr.kind() == TK_SUBSCRIPT) {
    auto subscript = Subscript(expr);
    auto value_name = parseBaseTypeName(subscript.value());
    if (!value_name) {
      throw ErrorReport(subscript.value().range())
          << "Subscripted type must be a type identifier";
    }
    return subscriptToType(*value_name, subscript);

  } else if (expr.kind() == TK_STRINGLITERAL) {
    const auto& type_name = StringLiteral(expr).text();

    // Check if the type is a custom class. This is done by checking
    // if type_name starts with "torch.classes."
    if (type_name.find("torch.classes.") == 0) {
      auto custom_class_type = getCustomClass("__torch__." + type_name);
      return custom_class_type;
    }

    // `torch.cuda.Stream` and `torch.cuda.Event` are aliased as
    // custom classes of type torch.classes.cuda.Stream and
    // torch.classes.cuda.Event respectively. Return the respective
    // custom class types for these two cases.
    if (type_name.find("torch.cuda.Stream") == 0) {
      auto custom_class_type =
          getCustomClass("__torch__.torch.classes.cuda.Stream");
      return custom_class_type;
    }

    if (type_name.find("torch.cuda.Event") == 0) {
      auto custom_class_type =
          getCustomClass("__torch__.torch.classes.cuda.Event");
      return custom_class_type;
    }

    if (resolver_) {
      if (auto typePtr = resolver_->resolveType(type_name, expr.range())) {
        return typePtr;
      }
    }

    throw ErrorReport(expr) << "Unknown type name '" << type_name << "'";
  } else if (auto name = parseBaseTypeName(expr)) {
    auto itr = string_to_type_lut().find(*name);
    if (itr != string_to_type_lut().end()) {
      return itr->second;
    }
    if (resolver_) {
      if (auto typePtr = resolver_->resolveType(*name, expr.range())) {
        return typePtr;
      }
    }

    if (auto custom_class_type = getCustomClass(*name)) {
      return custom_class_type;
    }

    throw ErrorReport(expr) << "Unknown type name '" << *name << "'";
  }
  throw ErrorReport(expr.range())
      << "Expression of type " << kindToString(expr.kind())
      << " cannot be used in a type expression";
}

TypePtr ScriptTypeParser::parseType(const std::string& str) {
  Parser p(std::make_shared<Source>(str));
  return parseTypeFromExpr(p.parseExp());
}

std::vector<IValue> ScriptTypeParser::evaluateDefaults(
    const SourceRange& r,
    const std::vector<Expr>& default_types,
    const std::vector<Expr>& default_exprs) {
  std::vector<IValue> default_values;
  if (default_exprs.empty())
    return default_values;
  // To evaluate the default expressions, we create a graph with no inputs,
  // and whose returns are the default values we need.
  // We then run constant prop on this graph and check the results are
  // constant. This approach avoids having to have separate handling of
  // default arguments from standard expressions by piecing together existing
  // machinery for graph generation, constant propgation, and constant
  // extraction.
  auto tuple_type = Subscript::create(
      r,
      Var::create(r, Ident::create(r, "Tuple")),
      List<Expr>::create(r, default_types));
  auto blank_decl = Decl::create(
      r, List<Param>::create(r, {}), Maybe<Expr>::create(r, tuple_type));

  auto tuple_expr =
      TupleLiteral::create(r, List<Expr>::create(r, default_exprs));
  auto ret = Return::create(r, tuple_expr);
  auto def = Def::create(
      r,
      Ident::create(r, "defaults"),
      blank_decl,
      List<Stmt>::create(r, {ret}));

  CompilationUnit cu;
  cu.define(
      c10::nullopt,
      /*properties=*/{},
      /*propResolvers=*/{},
      {def},
      {resolver_},
      nullptr);
  Stack stack;
  // XXX: We need to turn optimization off here because otherwise we try to
  // recursively initialize stuff in DecomposeOps.
  GraphOptimizerEnabledGuard guard(false);
  cu.get_function(def.name().name()).run(stack);
  return stack.at(0).toTuple()->elements();
}

std::vector<Argument> ScriptTypeParser::parseArgsFromDecl(
    const Decl& decl,
    bool skip_self) {
  auto params_begin = decl.params().begin();
  auto params_end = decl.params().end();
  if (skip_self) {
    ++params_begin;
  }
  std::vector<Argument> retval;

  std::vector<Expr> default_types;
  std::vector<Expr> default_exprs;
  // gather any non-empty default arguments
  for (auto it = params_begin; it != params_end; ++it) {
    auto param = *it;
    auto def = param.defaultValue();
    if (def.present()) {
      if (!param.type().present()) {
        // We require explicit type-hints for default expressions.
        // If param doesn't have a type, we could default to "Tensor",
        // just like what happens in the Python frontend.
        // However here things are a bit more complicated, because
        // default expressions are evaluated using a custom-built
        // graph, and error messages coming out of that in case
        // the type doesn't match the value are quite obscure.
        throw ErrorReport(param.range())
            << "Keyword arguments with defaults need to be type-hinted (TorchScript C++ frontend)";
      }
      default_types.emplace_back(param.type().get());
      default_exprs.emplace_back(def.get());
    }
  }

  auto default_values =
      evaluateDefaults(decl.range(), default_types, default_exprs);

  auto defaults_it = default_values.begin();
  for (auto it = params_begin; it != params_end; ++it) {
    auto decl_arg = *it;

    TypePtr type;
    c10::optional<int32_t> N = c10::nullopt;
    if (!decl_arg.type().present()) {
      // If this param doesn't have a type, default to "tensor"
      type = TensorType::getInferred();
    } else {
      // BroadcastList list can only appear at the argument level
      Expr type_expr = decl_arg.type().get();
      if (auto maybe_broad_list = parseBroadcastList(type_expr)) {
        type = maybe_broad_list->first;
        N = maybe_broad_list->second;
      } else {
        type = parseTypeFromExpr(decl_arg.type().get());
      }
    }
    c10::optional<IValue> default_value = c10::nullopt;
    if (decl_arg.defaultValue().present()) {
      default_value = *defaults_it++;
    }
    auto arg = Argument(
        decl_arg.ident().name(),
        type,
        N,
        default_value,
        decl_arg.kwarg_only(),
        /*alias_info=*/c10::nullopt);
    retval.push_back(arg);
  }
  return retval;
}

std::vector<Argument> ScriptTypeParser::parseReturnFromDecl(const Decl& decl) {
  // we represent no annoation on a return type as having no values in the
  // schema's return() list
  // in emitReturn we take the actual return value to be the value of the
  // return statement if no one was provided here
  if (!decl.return_type().present())
    return {};

  if (parseBroadcastList(decl.return_type().get()))
    throw ErrorReport(decl.return_type().range())
        << "Broadcastable lists cannot appear as a return type";

  TypePtr parsed_type;
  Expr type_expr = decl.return_type().get();
  parsed_type = parseTypeFromExpr(type_expr);
  return {Argument(
      "",
      parsed_type,
      /*N =*/c10::nullopt,
      /*default_value =*/c10::nullopt,
      /*kwarg_only =*/false)};
}
FunctionSchema ScriptTypeParser::parseSchemaFromDef(
    const Def& def,
    bool skip_self) {
  const auto name = def.name().name();
  std::vector<Argument> args = parseArgsFromDecl(def.decl(), skip_self);
  std::vector<Argument> returns = parseReturnFromDecl(def.decl());
  return FunctionSchema(
      name, "", std::move(args), std::move(returns), false, false);
}

c10::IValue ScriptTypeParser::parseClassConstant(const Assign& assign) {
  if (assign.lhs().kind() != TK_VAR) {
    throw ErrorReport(assign.range())
        << "Expected to a variable for class constant";
  }
  const auto final_type = assign.type().get();
  auto expr = assign.rhs().get();
  if (final_type.kind() != TK_SUBSCRIPT) {
    throw ErrorReport(assign.range())
        << "Expected subscripted type for class constant";
  }
  auto subscript = Subscript(final_type);
  auto value_name = parseBaseTypeName(subscript.value());
  if (!value_name) {
    throw ErrorReport(subscript.value().range())
        << "Subscripted type must be a type identifier";
  }
  if (*value_name != "Final") {
    throw ErrorReport(subscript.range())
        << "Base type must be Final for class constant";
  }
  if (subscript.subscript_exprs().size() != 1) {
    throw ErrorReport(subscript)
        << " expected exactly one element type but found "
        << subscript.subscript_exprs().size();
  }
  auto type = *subscript.subscript_exprs().begin();
  auto default_val = evaluateDefaults(expr.range(), {type}, {expr});
  return *default_val.begin();
}

} // namespace jit
} // namespace torch<|MERGE_RESOLUTION|>--- conflicted
+++ resolved
@@ -26,11 +26,7 @@
 TypePtr ScriptTypeParser::subscriptToType(
     const std::string& typeName,
     const Subscript& subscript) const {
-<<<<<<< HEAD
-  if (typeName == "Tuple") {
-=======
   if (typeName == "Tuple" || typeName == "tuple") {
->>>>>>> 078fadaa
     if (subscript.subscript_exprs().size() == 1 &&
         subscript.subscript_exprs()[0].kind() == TK_TUPLE_LITERAL) {
       // `typing.Tuple` special cases syntax for empty tuple annotations,
@@ -111,11 +107,7 @@
       throw ErrorReport(subscript.range()) << err;
     }
 
-<<<<<<< HEAD
-  } else if (typeName == "Dict") {
-=======
   } else if (typeName == "Dict" || typeName == "dict") {
->>>>>>> 078fadaa
     if (subscript.subscript_exprs().size() != 2) {
       throw ErrorReport(subscript)
           << " expected exactly 2 element types but found "
