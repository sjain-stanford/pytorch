#include <torch/csrc/distributed/rpc/utils.h>

#include <fmt/format.h>
#include <torch/csrc/autograd/profiler.h>
#include <torch/csrc/distributed/autograd/rpc_messages/cleanup_autograd_context_req.h>
#include <torch/csrc/distributed/autograd/rpc_messages/cleanup_autograd_context_resp.h>
#include <torch/csrc/distributed/autograd/rpc_messages/propagate_gradients_req.h>
#include <torch/csrc/distributed/autograd/rpc_messages/propagate_gradients_resp.h>
#include <torch/csrc/distributed/autograd/rpc_messages/rpc_with_autograd.h>
#include <torch/csrc/distributed/autograd/rpc_messages/rpc_with_profiling_req.h>
#include <torch/csrc/distributed/autograd/rpc_messages/rpc_with_profiling_resp.h>
#include <torch/csrc/distributed/autograd/rpc_messages/rref_backward_req.h>
#include <torch/csrc/distributed/autograd/rpc_messages/rref_backward_resp.h>
#include <torch/csrc/distributed/autograd/utils.h>
#include <torch/csrc/distributed/rpc/profiler/remote_profiler_manager.h>
#include <torch/csrc/distributed/rpc/python_call.h>
#include <torch/csrc/distributed/rpc/python_remote_call.h>
#include <torch/csrc/distributed/rpc/python_resp.h>
#include <torch/csrc/distributed/rpc/rref_proto.h>
#include <torch/csrc/distributed/rpc/script_call.h>
#include <torch/csrc/distributed/rpc/script_remote_call.h>
#include <torch/csrc/distributed/rpc/script_resp.h>
#include <torch/csrc/jit/serialization/pickler.h>
#include <torch/csrc/jit/serialization/unpickler.h>

#include <c10/util/irange.h>

using namespace torch::autograd::profiler;

namespace torch {
namespace distributed {
namespace rpc {
namespace {
void processRemoteProfiledEvents(
    autograd::RpcWithProfilingResp& rpcWithProfilingResp) {
  // Check if the profiler is enabled
  auto enabled = profilerEnabled();
  TORCH_CHECK(
      enabled,
      "Profiler was expected to be enabled. This can happen in callback "
      " continutations that run in different threads, and the TLS of the "
      " profiler was not propagated.");
  std::vector<LegacyEvent> events = rpcWithProfilingResp.getProfiledEvents();
  const auto& profilingId = rpcWithProfilingResp.getProfilingId();
  auto& remoteProfilerManager = RemoteProfilerManager::getInstance();
  auto key = remoteProfilerManager.retrieveRPCProfilingKey(profilingId);
  remoteProfilerManager.eraseKey(profilingId);
  auto keyPrefixStr = key + rpc::REMOTE_PROFILING_KEY_PREFIX;
  std::for_each(
      events.begin(), events.end(), [&keyPrefixStr](LegacyEvent& event) {
        std::string name = keyPrefixStr + std::string(event.name());
        event.setName(at::StringView(name));
      });
  // Add event list to the thread local profiler.
  addEventList(std::move(events));
}

} // namespace

const std::string kRPCErrorPrefix = std::string("RPCErr");

RPCErrorType getRPCErrorType(const JitFuture& jitFuture) {
  TORCH_INTERNAL_ASSERT(
      jitFuture.hasError(),
      "JitFuture of Message passed to getRPCErrorType does not have an error.");

  // Attempt to parse for error string given by makeRPCError, otherwise return
  // unknown error.
  // Note that this function expects errors formatted with makeRPCError().
  auto err = jitFuture.tryRetrieveErrorMessage();
  size_t pos = err.find(kRPCErrorPrefix);
  if (pos != std::string::npos) {
    // Parse the RPCErrorType.
    auto errStartIdx =
        pos + torch::distributed::rpc::kRPCErrorPrefix.size() + 1;
    auto errEndIdx = err.find(':', errStartIdx);
    if (errEndIdx == std::string::npos) {
      // Indicates error was not formatted correctly.
      return RPCErrorType::UNKNOWN_ERROR;
    }
    auto errStr = err.substr(errStartIdx, errEndIdx - errStartIdx);
    auto errType = static_cast<RPCErrorType>(std::stoi(errStr));
    return errType;
  } else {
    return RPCErrorType::UNKNOWN_ERROR;
  }
}

std::string makeRPCError(
    const std::string& rpcErrorStr,
    RPCErrorType errorType) {
  return fmt::format(
      "{}:{}:{}",
      torch::distributed::rpc::kRPCErrorPrefix,
      errorType,
      rpcErrorStr);
}

std::unique_ptr<RpcCommandBase> deserializeRequest(const Message& request) {
  switch (request.type()) {
    case MessageType::SCRIPT_CALL: {
      return ScriptCall::fromMessage(request);
    }
    case MessageType::PYTHON_CALL: {
      return PythonCall::fromMessage(request);
    }
    case MessageType::SCRIPT_REMOTE_CALL: {
      return ScriptRemoteCall::fromMessage(request);
    }
    case MessageType::PYTHON_REMOTE_CALL: {
      return PythonRemoteCall::fromMessage(request);
    }
    case MessageType::SCRIPT_RREF_FETCH_CALL: {
      return ScriptRRefFetchCall::fromMessage(request);
    }
    case MessageType::PYTHON_RREF_FETCH_CALL: {
      return PythonRRefFetchCall::fromMessage(request);
    }
    case MessageType::RREF_USER_DELETE: {
      return RRefUserDelete::fromMessage(request);
    }
    case MessageType::RREF_CHILD_ACCEPT: {
      return RRefChildAccept::fromMessage(request);
    }
    case MessageType::RREF_FORK_REQUEST: {
      return RRefForkRequest::fromMessage(request);
    }
    case MessageType::FORWARD_AUTOGRAD_REQ: {
      return autograd::RpcWithAutograd::fromMessage(request);
    }
    case MessageType::BACKWARD_AUTOGRAD_REQ: {
      return autograd::PropagateGradientsReq::fromMessage(request);
    }
    case MessageType::CLEANUP_AUTOGRAD_CONTEXT_REQ: {
      return autograd::CleanupAutogradContextReq::fromMessage(request);
    }
    case MessageType::RUN_WITH_PROFILING_REQ: {
      return autograd::RpcWithProfilingReq::fromMessage(request);
    }
    case MessageType::RREF_BACKWARD_REQ: {
      return autograd::RRefBackwardReq::fromMessage(request);
    }
    default: {
      TORCH_INTERNAL_ASSERT(
          false, "Request type ", request.type(), " not supported.");
    }
  }
}

std::unique_ptr<RpcCommandBase> deserializeResponse(
    const Message& response,
    MessageType& wrappedMsgType) {
  switch (response.type()) {
    case MessageType::SCRIPT_RET: {
      return ScriptResp::fromMessage(response);
    }
    case MessageType::PYTHON_RET: {
      return PythonResp::fromMessage(response);
    }
    case MessageType::REMOTE_RET: {
      return RemoteRet::fromMessage(response);
    }
    case MessageType::SCRIPT_RREF_FETCH_RET: {
      return ScriptRRefFetchRet::fromMessage(response);
    }
    case MessageType::PYTHON_RREF_FETCH_RET: {
      return PythonRRefFetchRet::fromMessage(response);
    }
    case MessageType::RREF_ACK: {
      return RRefAck::fromMessage(response);
    }
    case MessageType::FORWARD_AUTOGRAD_RESP: {
      std::unique_ptr<RpcCommandBase> rpcPtr =
          autograd::RpcWithAutograd::fromMessage(response);
      RpcCommandBase& rpc = *rpcPtr;
      auto& rpcWithAutograd = static_cast<autograd::RpcWithAutograd&>(rpc);

      // Need to reverse the device map for the backward pass of distributed
      // autograd.
      DeviceMap reverseDeviceMap;
      for (const auto& mapEntry : rpcWithAutograd.deviceMap()) {
        reverseDeviceMap.insert({mapEntry.second, mapEntry.first});
      }

      // Attach 'recv' autograd function.
      addRecvRpcBackward(
          rpcWithAutograd.autogradMetadata(),
          rpcWithAutograd.tensors(),
          rpcWithAutograd.fromWorkerId(),
          reverseDeviceMap);

      wrappedMsgType = rpcWithAutograd.wrappedMessageType();

      return std::move(rpcWithAutograd).moveWrappedRpc();
    }
    case MessageType::BACKWARD_AUTOGRAD_RESP: {
      return autograd::PropagateGradientsResp::fromMessage(response);
    }
    case MessageType::CLEANUP_AUTOGRAD_CONTEXT_RESP: {
      return autograd::CleanupAutogradContextResp::fromMessage(response);
    }
    case MessageType::RUN_WITH_PROFILING_RESP: {
      std::unique_ptr<RpcCommandBase> rpcPtr =
          autograd::RpcWithProfilingResp::fromMessage(response);
      RpcCommandBase& rpc = *rpcPtr;
      auto& rpcWithProfilingResp =
          static_cast<autograd::RpcWithProfilingResp&>(rpc);
      // Process remotely profiled events.
      processRemoteProfiledEvents(rpcWithProfilingResp);

      wrappedMsgType = rpcWithProfilingResp.wrappedMessageType();
      auto wrappedRPC = std::move(rpcWithProfilingResp).moveWrappedRpc();
      return wrappedRPC;
    }
    case MessageType::RREF_BACKWARD_RESP: {
      return autograd::RRefBackwardResp::fromMessage(response);
    }
    default: {
      TORCH_INTERNAL_ASSERT(
          false, "Response type ", response.type(), " not supported.");
    }
  }
}

IValue deserializeResptoIValueInternal(
    RpcCommandBase& rpc,
    MessageType messageType) {
  switch (messageType) {
    case MessageType::SCRIPT_RET: {
      auto& ret = static_cast<ScriptResp&>(rpc);
      return ret.value();
    }
    default: {
      TORCH_INTERNAL_ASSERT(
          false,
          "Response type ",
          messageType,
          " is not supported to be deserialized to IValue.");
    }
  }
}

IValue deserializeRespToIValue(const Message& message) {
  MessageType msgType = message.type();
  auto response = deserializeResponse(message, msgType);
  return deserializeResptoIValueInternal(*response, msgType);
}

namespace {

// Helper for wireDeserialize() below.
//
// The format we use below looks like:
//    section_name_1 size_1\n
//    section_name_2 size_2\n
//    ..
//    \n
//    [sections in order]
//
// Sections themselves include:
//    - "payload" - the payload bits
//    - "meta"    - metadata for the unpickler
//    - "0" ...   - tensor sections for the unpickler
//
// Note that per the header comments, the format is subject to change,
// and is best used for rpcs, rather than persistent disk storage.
std::unordered_map<std::string, std::pair<const char*, size_t>>
parseWireSections(const void* data, size_t data_size) {
  const char* ptr = static_cast<const char*>(data);
  const char* endp = ptr + data_size;

  std::vector<std::pair<std::string, size_t>> headerEnts;
  bool ok = false;
  while (ptr != endp) {
    if (*ptr == '\n') {
      ok = true; // The only "correct" exit point.
      ++ptr;
      break;
    }
    // Parse name
    const char* namePtr = ptr;
    while (ptr != endp && *ptr != ' ') {
      ptr++;
    }
    if (ptr == endp) {
      break;
    }
    std::string name(namePtr, ptr - namePtr);
    if (++ptr == endp) {
      break; // past the ' '
    }
    // Parse size
    const char* sizePtr = ptr;
    while (ptr != endp && *ptr != '\n') {
      ptr++;
    }
    if (ptr == endp) {
      break;
    }
    size_t sz = c10::stoll(std::string(sizePtr, ptr - sizePtr));
    headerEnts.emplace_back(std::make_pair(name, sz));
    ++ptr; // past the '\n'
  }
  if (!ok) {
    TORCH_CHECK(false, "failed parse");
  }

  std::unordered_map<std::string, std::pair<const char*, size_t>> out;
  for (const auto& headerEnt : headerEnts) {
    out[headerEnt.first] = {ptr, headerEnt.second};
    ptr += headerEnt.second;
  }
  if (ptr != endp) {
    TORCH_CHECK(false, "failed bounds");
  }
  return out;
}

static const char* kMeta = "meta";
static const char* kPayload = "payload";
}; // namespace

c10::List<at::Tensor> cloneSparseTensors(
    const std::vector<at::Tensor>& tensors) {
  // Sanity-check: If the majority of bits don't need to go over the wire,
  // force a clone(). Some Tensors are effectively small views, only using
  // ~1% of the underlying Storage.
  auto worthRecopying = [](const at::Tensor& t) -> bool {
    if (!t.has_storage()) {
      return false; // avoid throwing below.
    }
    auto storageSize = t.storage().nbytes();
    auto usefulSize = t.element_size() * t.numel();
    constexpr size_t kMinMultiple = 2;
    constexpr size_t kMinRecopyBytes = 8 * 1024;
    return storageSize >= kMinRecopyBytes &&
        storageSize >= usefulSize * kMinMultiple;
  };
  c10::List<at::Tensor> pTensors;
  pTensors.reserve(tensors.size());
  for (const auto& t : tensors) {
    pTensors.push_back(worthRecopying(t) ? t.clone() : t);
  }
  return pTensors;
}

std::string wireSerialize(
    const std::vector<char>& payload,
    const std::vector<at::Tensor>& tensors) {
  for (const auto& tensor : tensors) {
    TORCH_CHECK(
        tensor.device().is_cpu(),
        "ProcessGroup RPC backend only supports",
        " CPU tensors, please move your tensors to CPU before sending ",
        "them over RPC. Found tensor on device: ",
        tensor.device());
  }

  struct Ent {
    std::string name;
    const char* data;
    size_t size;
  };
  std::vector<Ent> entries;
  std::string metaEntry;
  std::vector<at::Tensor> tensorData;

  if (!payload.empty()) {
    entries.push_back({kPayload, payload.data(), payload.size()});
  }

  if (!tensors.empty()) {
    torch::jit::Pickler pickler([&](const void* buf, size_t sz) -> size_t {
      metaEntry.append(static_cast<const char*>(buf), sz);
      return sz;
    });
    pickler.protocol();
    pickler.pushIValue(cloneSparseTensors(tensors));
    pickler.stop();
    tensorData = pickler.tensorData();
    entries.push_back({kMeta, metaEntry.data(), metaEntry.size()});
    for (const auto i : c10::irange(tensorData.size())) {
      // Construct WritableTensorData for each tensor in the pickler tensorData
      // Since tensorData is in function scope, and getWritableTensorData just
      // record the tensors, the data() pointers stay valid for CPU tensors
      // Note that RPC serde doesn't support CUDA tensors yet, if we should
      // support CUDA tensor, we need to be careful since getWritableTensorData
      // converts CUDA tensor to cpu and data() might get destructed as we go
      // out of scope of this loop.
      auto writeableTensorData = jit::getWriteableTensorData(tensorData[i]);
      entries.push_back(
          {c10::to_string(i),
           writeableTensorData.data(),
           writeableTensorData.sizeInBytes()});
    }
  }

  std::string header;
  size_t tot = 0;
  for (const auto& e : entries) {
    tot += e.size;
    header.append(e.name)
        .append(" ")
        .append(c10::to_string(e.size))
        .append("\n");
  }
  header.push_back('\n');

  std::string out;
  out.reserve(header.size() + tot);
  out.append(header);
  for (const auto& e : entries) {
    out.append(e.data, e.size);
  }
  return out;
}

std::pair<std::vector<char>, std::vector<at::Tensor>> wireDeserialize(
    const void* data,
    size_t data_size) {
  auto sections = parseWireSections(data, data_size);

  std::vector<char> payload;
  auto payloadIt = sections.find(kPayload);
  if (payloadIt != sections.end() && payloadIt->second.second != 0) {
    payload.assign(
        payloadIt->second.first,
        payloadIt->second.first + payloadIt->second.second);
  }

  std::vector<at::Tensor> tensors;
  auto metaIt = sections.find(kMeta);
  if (metaIt != sections.end()) {
    const auto& metaData = metaIt->second;
    size_t metaDataPos = 0;
    auto metaDataReadFunc = [&](char* buf, size_t n) -> size_t {
      if (metaDataPos >= metaData.second || n == 0) {
        return 0;
      }
      size_t toCopy = std::min(metaDataPos + n, metaData.second) - metaDataPos;
      memcpy(buf, metaData.first + metaDataPos, toCopy);
      metaDataPos += toCopy;
      return toCopy;
    };
    auto sectionReadFunc = [&](const std::string& ename) -> at::DataPtr {
      auto it = sections.find(ename);
      if (it == sections.end()) {
        TORCH_CHECK(false, "Couldn't find entity " + ename);
      }
      const auto& idat = it->second;
      auto dptr = at::getCPUAllocator()->allocate(idat.second);
      if (idat.second != 0) {
        memcpy(dptr.get(), idat.first, idat.second);
      }
      return dptr;
    };

    // No need to pass typeResolver here, as it always processes string and
    // tensors only
    torch::jit::Unpickler unpickler(
        metaDataReadFunc, nullptr, nullptr, sectionReadFunc, {});
    auto ival = unpickler.parse_ivalue();
    for (auto&& t : ival.toTensorList()) {
      tensors.emplace_back(std::move(t));
    }
  }
  return {std::move(payload), std::move(tensors)};
}

void writeWrappedPayload(
    std::vector<char>& originalPayload,
    std::vector<char>& additionalPayload) {
  originalPayload.insert(
      originalPayload.end(),
      additionalPayload.begin(),
      additionalPayload.end());

  // Add size of the additional payload
  int64_t indexToWrite = originalPayload.size();
  originalPayload.resize(originalPayload.size() + sizeof(int64_t));
  const int64_t additionalPayloadSize = additionalPayload.size();
  torch::utils::THP_encodeInt64Buffer(
      reinterpret_cast<uint8_t*>(originalPayload.data()) + indexToWrite,
      &additionalPayloadSize,
      torch::utils::THPByteOrder::THP_BIG_ENDIAN,
      1);
}

std::vector<at::IValue> readWrappedPayload(
    std::vector<char>& payload,
    const rpc::Message& message) {
  // Read the additional payload remove it from the payload.
  // NOLINTNEXTLINE(cppcoreguidelines-init-variables)
  int64_t additionalPayloadSize;
  size_t indexToRead = payload.size() - sizeof(int64_t);
  TORCH_INTERNAL_ASSERT(indexToRead >= 0);
  torch::utils::THP_decodeInt64Buffer(
      &additionalPayloadSize,
      reinterpret_cast<uint8_t*>(payload.data()) + indexToRead,
      torch::utils::THPByteOrder::THP_BIG_ENDIAN,
      1);
  payload.resize(indexToRead);

  TORCH_INTERNAL_ASSERT(
      // NOLINTNEXTLINE(clang-diagnostic-sign-compare)
      payload.size() > additionalPayloadSize,
      "Wrong payload sizes: payload.size() is ",
      payload.size(),
      " but additional payload size is ",
      additionalPayloadSize);
  auto wrappedPayloadBegin =
      static_cast<const char*>(message.payload().data()) + payload.size() -
      additionalPayloadSize;
  std::vector<torch::Tensor> tensorTable;
  IValue tuple = jit::unpickle(
      wrappedPayloadBegin,
      additionalPayloadSize,
      *rpc::RpcAgent::getCurrentRpcAgent()->getTypeResolver(),
      tensorTable);
<<<<<<< HEAD
  std::vector<at::IValue> tupleElements =
    tuple.toTuple()->elements().vec();
=======
  std::vector<at::IValue> tupleElements = tuple.toTuple()->elements();
>>>>>>> 687059dd
  payload.resize(payload.size() - additionalPayloadSize);
  return tupleElements;
}

void populateRemoteProfiledEvents(
    std::vector<LegacyEvent>& profiledEvents,
    const ProfilerConfig& profilingConfig,
    const std::vector<std::vector<LegacyEvent>>& eventLists) {
  // Gather all events into a vector
  for (auto& l : eventLists) {
    for (auto& e : l) {
      profiledEvents.push_back(e);
    }
  }
  // find __start_profile event
  bool cudaProfilingEnabled = profilingConfig.state == ProfilerState::CUDA;
  const LegacyEvent* profilerStart = nullptr;

  for (auto& e : profiledEvents) {
    if (std::string(e.name()) == "__start_profile") {
      profilerStart = &e;
      break;
    }
  }
  // We should always find __start_profile.
  TORCH_CHECK(
      profilerStart != nullptr, "Expected to find __start_profile event.");

  if (cudaProfilingEnabled) {
    // Deserialized events don't have the corresponding CUDA events, making it
    // impossible to use cudaEventElapsedTime the receiving end. To avoid this,
    // find all push/pop pairs of CUDA events and set the corresponding CUDA
    // time to zero for the push event and to the elapsed time for the pop
    // event, to be used later for the elapsed CUDA time computation.
    std::unordered_map<at::RecordFunctionHandle, const LegacyEvent*>
        startEvents;
    for (auto& e : profiledEvents) {
      if (e.hasCuda()) {
        if (e.kind() == EventKind::PushRange) {
          startEvents[e.handle()] = &e;
        }
      }
    }
    for (auto& e : profiledEvents) {
      if (e.hasCuda()) {
        if (e.kind() == EventKind::PopRange) {
          auto it = startEvents.find(e.handle());
          if (it != startEvents.end()) {
            e.setCudaUs(it->second->cudaElapsedUs(e));
          } else {
            TORCH_WARN("Found a pop event without a corresponding push event");
            e.setCudaUs(0);
          }
        } else {
          e.setCudaUs(0);
        }
      }
    }
  }
}

} // namespace rpc
} // namespace distributed
} // namespace torch<|MERGE_RESOLUTION|>--- conflicted
+++ resolved
@@ -517,12 +517,7 @@
       additionalPayloadSize,
       *rpc::RpcAgent::getCurrentRpcAgent()->getTypeResolver(),
       tensorTable);
-<<<<<<< HEAD
-  std::vector<at::IValue> tupleElements =
-    tuple.toTuple()->elements().vec();
-=======
-  std::vector<at::IValue> tupleElements = tuple.toTuple()->elements();
->>>>>>> 687059dd
+  std::vector<at::IValue> tupleElements = tuple.toTuple()->elements().vec();
   payload.resize(payload.size() - additionalPayloadSize);
   return tupleElements;
 }
