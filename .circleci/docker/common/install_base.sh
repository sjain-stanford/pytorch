#!/bin/bash

set -ex

install_ubuntu() {
  # NVIDIA dockers for RC releases use tag names like `11.0-cudnn8-devel-ubuntu18.04-rc`,
  # for this case we will set UBUNTU_VERSION to `18.04-rc` so that the Dockerfile could
  # find the correct image. As a result, here we have to check for
  #   "$UBUNTU_VERSION" == "18.04"*
  # instead of
  #   "$UBUNTU_VERSION" == "18.04"
  if [[ "$UBUNTU_VERSION" == "18.04"* ]]; then
    cmake3="cmake=3.10*"
  else
    cmake3="cmake=3.5*"
  fi

  # Install common dependencies
  apt-get update
  # TODO: Some of these may not be necessary
  ccache_deps="asciidoc docbook-xml docbook-xsl xsltproc"
  numpy_deps="gfortran"
  apt-get install -y --no-install-recommends \
    $ccache_deps \
    $numpy_deps \
    ${cmake3} \
    apt-transport-https \
    autoconf \
    automake \
    build-essential \
    ca-certificates \
    git \
    libatlas-base-dev \
    libc6-dbg \
    libiomp-dev \
    libyaml-dev \
    libz-dev \
    libjpeg-dev \
    libasound2-dev \
    libsndfile-dev \
    libssl-dev \
    openssl \
    software-properties-common \
    sudo \
    wget \
    vim

<<<<<<< HEAD
  apt-get remove -y libcurl3
=======
  # Should resolve issues related to various apt package repository cert issues
  # see: https://github.com/pytorch/pytorch/issues/65931
  apt-get install -y libgnutls30
>>>>>>> e1817d89

  # Cleanup package manager
  apt-get autoclean && apt-get clean
  rm -rf /var/lib/apt/lists/* /tmp/* /var/tmp/*
}

install_centos() {
  # Need EPEL for many packages we depend on.
  # See http://fedoraproject.org/wiki/EPEL
  yum --enablerepo=extras install -y epel-release

  ccache_deps="asciidoc docbook-dtds docbook-style-xsl libxslt"
  numpy_deps="gcc-gfortran"
  # Note: protobuf-c-{compiler,devel} on CentOS are too old to be used
  # for Caffe2. That said, we still install them to make sure the build
  # system opts to build/use protoc and libprotobuf from third-party.
  yum install -y \
    $ccache_deps \
    $numpy_deps \
    autoconf \
    automake \
    bzip2 \
    cmake \
    cmake3 \
    gcc \
    gcc-c++ \
    gflags-devel \
    git \
    glibc-devel \
    glibc-headers \
    glog-devel \
    hiredis-devel \
    libstdc++-devel \
    libsndfile-devel \
    libssl-dev \
    make \
    opencv-devel \
    openssl \
    sudo \
    wget \
    vim

  # Cleanup
  yum clean all
  rm -rf /var/cache/yum
  rm -rf /var/lib/yum/yumdb
  rm -rf /var/lib/yum/history
}

# Install base packages depending on the base OS
ID=$(grep -oP '(?<=^ID=).+' /etc/os-release | tr -d '"')
case "$ID" in
  ubuntu)
    install_ubuntu
    ;;
  centos)
    install_centos
    ;;
  *)
    echo "Unable to determine OS..."
    exit 1
    ;;
esac

# Install curl separately since the apt-get version is too old
mkdir curl_build && cd curl_build
CURL_VERSION=7.79.1
wget https://curl.se/download/curl-${CURL_VERSION}.tar.gz
tar -xzf curl-${CURL_VERSION}.tar.gz
cd curl-${CURL_VERSION}
PKG_CONFIG_PATH=/usr/lib/x86_64-linux-gnu/pkgconfig LDFLAGS=-Wl,-rpath,/usr/local/lib/ \
               ./configure --with-openssl
make -j 4
sudo make install
cd ../../
rm -rf curl_build

# Install Valgrind separately since the apt-get version is too old.
mkdir valgrind_build && cd valgrind_build
VALGRIND_VERSION=3.16.1
<<<<<<< HEAD
wget https://sourceware.org/ftp/valgrind/valgrind-${VALGRIND_VERSION}.tar.bz2
=======
wget https://ossci-linux.s3.amazonaws.com/valgrind-${VALGRIND_VERSION}.tar.bz2
>>>>>>> e1817d89
tar -xjf valgrind-${VALGRIND_VERSION}.tar.bz2
cd valgrind-${VALGRIND_VERSION}
./configure --prefix=/usr/local
make -j 4
sudo make install
cd ../../
rm -rf valgrind_build
alias valgrind="/usr/local/bin/valgrind"<|MERGE_RESOLUTION|>--- conflicted
+++ resolved
@@ -29,6 +29,7 @@
     automake \
     build-essential \
     ca-certificates \
+    curl \
     git \
     libatlas-base-dev \
     libc6-dbg \
@@ -38,20 +39,14 @@
     libjpeg-dev \
     libasound2-dev \
     libsndfile-dev \
-    libssl-dev \
-    openssl \
     software-properties-common \
     sudo \
     wget \
     vim
 
-<<<<<<< HEAD
-  apt-get remove -y libcurl3
-=======
   # Should resolve issues related to various apt package repository cert issues
   # see: https://github.com/pytorch/pytorch/issues/65931
   apt-get install -y libgnutls30
->>>>>>> e1817d89
 
   # Cleanup package manager
   apt-get autoclean && apt-get clean
@@ -76,6 +71,7 @@
     bzip2 \
     cmake \
     cmake3 \
+    curl \
     gcc \
     gcc-c++ \
     gflags-devel \
@@ -86,10 +82,8 @@
     hiredis-devel \
     libstdc++-devel \
     libsndfile-devel \
-    libssl-dev \
     make \
     opencv-devel \
-    openssl \
     sudo \
     wget \
     vim
@@ -116,27 +110,10 @@
     ;;
 esac
 
-# Install curl separately since the apt-get version is too old
-mkdir curl_build && cd curl_build
-CURL_VERSION=7.79.1
-wget https://curl.se/download/curl-${CURL_VERSION}.tar.gz
-tar -xzf curl-${CURL_VERSION}.tar.gz
-cd curl-${CURL_VERSION}
-PKG_CONFIG_PATH=/usr/lib/x86_64-linux-gnu/pkgconfig LDFLAGS=-Wl,-rpath,/usr/local/lib/ \
-               ./configure --with-openssl
-make -j 4
-sudo make install
-cd ../../
-rm -rf curl_build
-
 # Install Valgrind separately since the apt-get version is too old.
 mkdir valgrind_build && cd valgrind_build
 VALGRIND_VERSION=3.16.1
-<<<<<<< HEAD
-wget https://sourceware.org/ftp/valgrind/valgrind-${VALGRIND_VERSION}.tar.bz2
-=======
 wget https://ossci-linux.s3.amazonaws.com/valgrind-${VALGRIND_VERSION}.tar.bz2
->>>>>>> e1817d89
 tar -xjf valgrind-${VALGRIND_VERSION}.tar.bz2
 cd valgrind-${VALGRIND_VERSION}
 ./configure --prefix=/usr/local
