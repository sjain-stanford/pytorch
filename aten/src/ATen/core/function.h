--- conflicted
+++ resolved
@@ -51,11 +51,6 @@
       Stack& stack,
       TaskLauncher taskLauncher = at::launch) = 0;
 
-<<<<<<< HEAD
-  virtual at::IValue operator()(
-      Stack stack,
-      const Kwargs& kwargs = Kwargs()) = 0;
-=======
   at::IValue operator()(
     Stack stack,
     const Kwargs& kwargs = Kwargs()) {
@@ -63,7 +58,6 @@
     run(stack);
     return stack.front();
   }
->>>>>>> b67594b8
 
   virtual const c10::QualifiedName& qualname() const = 0;
 
@@ -81,11 +75,11 @@
   virtual Function& setSchema(c10::FunctionSchema schema) = 0;
 
   virtual void call(Stack&, size_t, c10::function_ref<void(const Code&)>) {
-    TORCH_INTERNAL_ASSERT(false);
+    TORCH_INTERNAL_ASSERT_DEBUG_ONLY(false);
   }
 
   virtual void call(Stack&, c10::function_ref<void(const mobile::Code&)>) {
-    TORCH_INTERNAL_ASSERT(false);
+    TORCH_INTERNAL_ASSERT_DEBUG_ONLY(false);
   }
 
   virtual ~Function() {}
