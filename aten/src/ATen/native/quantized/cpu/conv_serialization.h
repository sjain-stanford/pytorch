#pragma once

#include <ATen/ATen.h>
#include <ATen/core/List.h>
#include <ATen/native/quantized/cpu/fbgemm_utils.h>
#include <ATen/native/quantized/cpu/qnnpack_utils.h>
#include <c10/util/irange.h>

#include <tuple>

/* Convolution prepacked parameters serialization.
 *
 * Version 1
 *
 * - Fields:
 *  1. weight
 *  2. bias
 *  3. stride x kSpatialDim
 *  4. padding x kSpatialDim
 *  5. dilation x kSpatialDim
 *  6. groups
 *
 * Version 2
 *
 * - Fields:
 *  0. version (string)
 *  1. list of non-optional tensors
 *    0: packed parameters (int16_t)
 *      - kSpatialDim
 *      - stride x kSpatialDim
 *      - padding x kSpatialDim
 *      - dilation x kSpatialDim
 *      - output_padding x kSpatialDim
 *      - groups
 *      - transpose (0 or 1)
 *    1: weight
 *  2. list of optional tensors
 *    0: bias
 *
 * Version 3
 *
 * - Fields:
 *  0. version (int64_t)
 *  1. list of int64_t configuration values
 *    - kSpatialDim
 *    - stride x kSpatialDim
 *    - padding x kSpatialDim
 *    - dilation x kSpatialDim
 *    - output_padding x kSpatialDim
 *    - groups
 *    - flags (bitmask)
 *      - (1 << 0) transpose (1 = yes)
 *  2. list of optional tensors
 *    0: None (helps with type inference)
 *    1: weight (this must be present)
 *    2: bias
 */

using ConvParamsSerializationTypeV2 = std::tuple<
  // version, for versions 2 and up
  std::string,
  // non-optional tensors
  std::vector<at::Tensor>,
  // optional tensors
  std::vector<c10::optional<at::Tensor>>>;

using ConvParamsSerializationTypeV3 = std::tuple<
  // version, int for versions 3 and up
  int64_t,
  // configuration values
  std::vector<int64_t>,
  // optional tensors
  std::vector<c10::optional<at::Tensor>>>;

// Parses any historical conv packed params format into
// the current format.
template <uint32_t kSpatialDim>
ConvParamsSerializationTypeV3 parse_conv_serialized_state(c10::IValue v) {

  // determine the version based on IValue contents
  int version = -1;
  if (v.isTuple()) {
<<<<<<< HEAD
    auto elements = v.toTupleRef().elements();
=======
    const auto& elements = v.toTuple()->elements();
>>>>>>> 1208a4f9
    if (elements.size() > 0) {
      auto firstElement = elements[0];
      if (firstElement.isTensor()) {
        version = 1;
      } else if (firstElement.isString()) {
        std::string version_str = firstElement.toStringRef();
        // note: not parsing the string to automatically handle bad
        // inputs
        if (version_str == "2") {
          version = 2;
        }
      } else if (firstElement.isInt()) {
        auto raw_version = firstElement.toInt();
        if (raw_version == 3) {
          version = 3;
        }
      }
    }
  }
  TORCH_INTERNAL_ASSERT(version != -1, "Unable to parse serialization version");

  if (version == 1) {
    // version 1 - convert to version 3 manually

<<<<<<< HEAD
    auto elements = v.toTupleRef().elements();
=======
    const auto& elements = v.toTuple()->elements();
>>>>>>> 1208a4f9

    at::Tensor weight = elements[0].toTensor();
    c10::optional<at::Tensor> bias = elements[1].toOptional<at::Tensor>();
    torch::List<at::Tensor> stride_x_kSpatialDim = elements[2].toTensorList();
    torch::List<at::Tensor> padding_x_kSpatialDim = elements[3].toTensorList();
    torch::List<at::Tensor> dilation_x_kSpatialDim = elements[4].toTensorList();
    at::Tensor groups = elements[5].toTensor();

    std::vector<at::Tensor> non_optional;
    std::vector<c10::optional<at::Tensor>> optional;

    std::vector<int64_t> config_vals;
    config_vals.push_back(kSpatialDim);
    for (const auto i : c10::irange(stride_x_kSpatialDim.size())) {
      auto stride = stride_x_kSpatialDim.get(i);
      config_vals.push_back(stride[0].item<int16_t>());
    }
    for (const auto i : c10::irange(padding_x_kSpatialDim.size())) {
      auto padding = padding_x_kSpatialDim.get(i);
      config_vals.push_back(padding[0].item<int16_t>());
    }
    for (const auto i : c10::irange(dilation_x_kSpatialDim.size())) {
      auto dilation = dilation_x_kSpatialDim.get(i);
      config_vals.push_back(dilation[0].item<int16_t>());
    }
    // output_padding does not exist in v1, so we fill in a default value
    for (const auto i : c10::irange(kSpatialDim)) {
      (void)i; // Suppress unused variable
      config_vals.push_back(0);
    }
    config_vals.push_back(groups[0].item<int16_t>());
    // transpose does not exist in v1, so we fill in a default value
    config_vals.push_back(0);

    std::vector<c10::optional<at::Tensor>> tensors;
    tensors.emplace_back();
    tensors.emplace_back(weight);
    tensors.emplace_back(bias);

    int64_t version = 3;
    return std::tie(version, config_vals, tensors);
  } else if (version == 2) {
    // version 2
<<<<<<< HEAD
    auto elements = v.toTupleRef().elements();
=======
    const auto& elements = v.toTuple()->elements();
>>>>>>> 1208a4f9
    std::vector<at::Tensor> non_optional = elements[1].toTensorList().vec();
    std::vector<c10::optional<at::Tensor>> optional;

    if (elements[2].isTensorList()) {
      for (const auto& elem : elements[2].toTensorList()) {
        optional.emplace_back(static_cast<at::Tensor>(elem));
      }
    } else {
      for (const auto& elem : elements[2].toList()) {
        optional.emplace_back(static_cast<c10::IValue>(elem).toOptional<at::Tensor>());
      }
    }

    auto config_a = non_optional[0].accessor<int16_t, 1>();
    std::vector<int64_t> config_vals;
    config_vals.reserve(config_a.size(0));
    for (const auto i : c10::irange(config_a.size(0))) {
      config_vals.emplace_back(config_a[i]);
    }

    auto weight = non_optional[1];
    auto bias = optional[0];

    std::vector<c10::optional<at::Tensor>> tensors;
    tensors.emplace_back();
    tensors.emplace_back(weight);
    tensors.emplace_back(bias);

    int64_t version = 3;
    return std::tie(version, config_vals, tensors);
  } else if (version == 3) {
    return v.to<ConvParamsSerializationTypeV3>();
  } else {
    TORCH_INTERNAL_ASSERT(false, "Unexpected serialized qconv version: ",
        version);
  }
}

#define QCONV_SERIALIZATION_VERSION 2

#if QCONV_SERIALIZATION_VERSION == 2
using ConvParamsSerializationType = ConvParamsSerializationTypeV2;

template <uint32_t kSpatialDim>
ConvParamsSerializationTypeV2 serialize_conv(
    const c10::intrusive_ptr<ConvPackedParamsBase<kSpatialDim>>& params) {

  std::string version = "2";
  std::vector<at::Tensor> non_optional;
  std::vector<c10::optional<at::Tensor>> optional;

  // create a packed int8_t tensor for conv params
  std::vector<int16_t> params_vec;
  params_vec.push_back(kSpatialDim);
  auto stride = params->stride().vec();
  params_vec.insert(params_vec.end(), stride.begin(), stride.end());
  auto padding = params->padding().vec();
  params_vec.insert(params_vec.end(), padding.begin(), padding.end());
  auto dilation = params->dilation().vec();
  params_vec.insert(params_vec.end(), dilation.begin(), dilation.end());
  auto output_padding = params->output_padding().vec();
  params_vec.insert(params_vec.end(), output_padding.begin(),
                    output_padding.end());
  params_vec.push_back(params->groups());
  params_vec.push_back(params->transpose());
  int64_t vec_size = params_vec.size();
  at::Tensor params_tensor = at::from_blob(
      params_vec.data(), {vec_size},
      at::TensorOptions().dtype(at::kShort))
    // clone to retain ownership of the data
    .clone();

  at::Tensor weight;
  c10::optional<at::Tensor> bias;
  std::tie(weight, bias) = params->unpack();

  non_optional.emplace_back(std::move(params_tensor));
  non_optional.emplace_back(std::move(weight));
  optional.emplace_back(std::move(bias));

  return std::tie(version, non_optional, optional);
}

#elif QCONV_SERIALIZATION_VERSION == 3
using ConvParamsSerializationType = ConvParamsSerializationTypeV3;

template <uint32_t kSpatialDim>
ConvParamsSerializationTypeV3 serialize_conv(
    const c10::intrusive_ptr<ConvPackedParamsBase<kSpatialDim>>& params) {
  std::vector<int64_t> config_vals;
  config_vals.push_back(kSpatialDim);
  auto stride = params->stride().vec();
  config_vals.insert(config_vals.end(), stride.begin(), stride.end());
  auto padding = params->padding().vec();
  config_vals.insert(config_vals.end(), padding.begin(), padding.end());
  auto dilation = params->dilation().vec();
  config_vals.insert(config_vals.end(), dilation.begin(), dilation.end());
  auto output_padding = params->output_padding().vec();
  config_vals.insert(config_vals.end(), output_padding.begin(),
                    output_padding.end());
  config_vals.push_back(params->groups());
  config_vals.push_back(params->transpose());

  at::Tensor weight;
  c10::optional<at::Tensor> bias;
  std::tie(weight, bias) = params->unpack();

  std::vector<c10::optional<at::Tensor>> tensors;
  tensors.emplace_back();
  tensors.emplace_back(weight);
  tensors.emplace_back(bias);

  int64_t version = 3;
  return std::tie(version, config_vals, tensors);
}

#else
#error "Invalid qconv serialization version."
#endif

template <uint32_t kSpatialDim>
c10::intrusive_ptr<ConvPackedParamsBase<kSpatialDim>> deserialize_conv(
    ConvParamsSerializationTypeV3 state) {

  int64_t version;
  std::vector<int64_t> config_vals;
  std::vector<c10::optional<at::Tensor>> tensors;

  std::tie(version, config_vals, tensors) = state;
  TORCH_INTERNAL_ASSERT(version == 3, "Unexpected serialized qconv version: ", version);

  TORCH_CHECK(tensors.size() == 3, "Wrong number of tensors", tensors.size());
  c10::optional<at::Tensor> weight = tensors[1];
  c10::optional<at::Tensor> bias = tensors[2];
  TORCH_INTERNAL_ASSERT(weight, "Weight should always be present in serialized qconv.");

  torch::List<int64_t> stride, padding, output_padding, dilation;
  // skip kSpatialDim
  int idx = 1;
  for (const auto i : c10::irange(kSpatialDim)) {
    (void)i; // Suppress unused variable
    stride.emplace_back(config_vals.at(idx));
    idx++;
  }
  for (const auto i : c10::irange(kSpatialDim)) {
    (void)i; // Suppress unused variable
    padding.emplace_back(config_vals.at(idx));
    idx++;
  }
  for (const auto i : c10::irange(kSpatialDim)) {
    (void)i; // Suppress unused variable
    dilation.emplace_back(config_vals.at(idx));
    idx++;
  }
  for (const auto i : c10::irange(kSpatialDim)) {
    (void)i; // Suppress unused variable
    output_padding.emplace_back(config_vals.at(idx));
    idx++;
  }
  int64_t groups = config_vals.at(idx);
  idx++;
  int64_t flags = config_vals.at(idx);
  idx++;
  TORCH_INTERNAL_ASSERT(idx == static_cast<int64_t>(config_vals.size()),
      "Unexpected length of config_vals, expected ",
      idx,
      " got ",
      config_vals.size());

  bool transpose = flags & (1 << 0);

  int64_t other_flags = flags & ~(1 << 0);
  TORCH_INTERNAL_ASSERT(other_flags == 0, "Unexpected flags set in ", flags, ".");

  auto& ctx = at::globalContext();

#ifdef USE_FBGEMM
  if (ctx.qEngine() == at::QEngine::FBGEMM) {
    return PackedConvWeight<kSpatialDim>::prepack(
      weight.value(),
      bias,
      stride,
      padding,
      output_padding,
      dilation,
      groups,
      transpose
    );
  }
#endif // USE_FBGEMM
#ifdef USE_PYTORCH_QNNPACK
  if (ctx.qEngine() == at::QEngine::QNNPACK) {
    TORCH_CHECK(
        kSpatialDim == 2,
        "prepack/__setstate__: QNNPACK only supports Conv2d "
        "now.");
    return PackedConvWeightsQnnp<kSpatialDim>::prepack(
      weight.value(),
      bias,
      stride,
      padding,
      output_padding,
      dilation,
      groups,
      transpose
    );
  }
#endif // USE_PYTORCH_QNNPACK
TORCH_CHECK(
  false,
  "Didn't find engine for when deserializing ConvPackedParams: ",
  toString(ctx.qEngine()));
}<|MERGE_RESOLUTION|>--- conflicted
+++ resolved
@@ -80,11 +80,7 @@
   // determine the version based on IValue contents
   int version = -1;
   if (v.isTuple()) {
-<<<<<<< HEAD
-    auto elements = v.toTupleRef().elements();
-=======
-    const auto& elements = v.toTuple()->elements();
->>>>>>> 1208a4f9
+    const auto& elements = v.toTupleRef().elements();
     if (elements.size() > 0) {
       auto firstElement = elements[0];
       if (firstElement.isTensor()) {
@@ -109,11 +105,7 @@
   if (version == 1) {
     // version 1 - convert to version 3 manually
 
-<<<<<<< HEAD
-    auto elements = v.toTupleRef().elements();
-=======
-    const auto& elements = v.toTuple()->elements();
->>>>>>> 1208a4f9
+    const auto& elements = v.toTupleRef().elements();
 
     at::Tensor weight = elements[0].toTensor();
     c10::optional<at::Tensor> bias = elements[1].toOptional<at::Tensor>();
@@ -157,11 +149,7 @@
     return std::tie(version, config_vals, tensors);
   } else if (version == 2) {
     // version 2
-<<<<<<< HEAD
-    auto elements = v.toTupleRef().elements();
-=======
-    const auto& elements = v.toTuple()->elements();
->>>>>>> 1208a4f9
+    const auto& elements = v.toTupleRef().elements();
     std::vector<at::Tensor> non_optional = elements[1].toTensorList().vec();
     std::vector<c10::optional<at::Tensor>> optional;
 
