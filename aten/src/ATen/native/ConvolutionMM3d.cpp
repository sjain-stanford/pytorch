--- conflicted
+++ resolved
@@ -306,7 +306,7 @@
     const Tensor& input,
     const Tensor& weight,
     const Tensor& finput,
-    Tensor& fgrad_input,
+    const Tensor& fgrad_input,
     IntArrayRef kernel_size,
     IntArrayRef stride,
     IntArrayRef padding,
@@ -382,62 +382,6 @@
   });
 }
 
-<<<<<<< HEAD
-void slow_conv3d_backward_parameters_frame(
-    Tensor& grad_weight,
-    Tensor& grad_bias,
-    Tensor& grad_output,
-    const Tensor& finput,
-    int64_t groups) {
-  auto grad_output_2d = groups > 1
-      ? grad_output.view(
-            {groups,
-             grad_output.size(0) / groups,
-             grad_output.size(1) * grad_output.size(2) * grad_output.size(3)})
-      : grad_output.view(
-            {grad_output.size(0),
-             grad_output.size(1) * grad_output.size(2) * grad_output.size(3)});
-
-  if (grad_weight.defined()) {
-    if (groups > 1) {
-      auto grad_weight_g = grad_weight.reshape(
-          {groups, grad_weight.size(0) / groups, grad_weight.size(1)});
-      Tensor tfinput =
-          finput.reshape({groups, finput.size(0) / groups, finput.size(1)})
-              .permute({0, 2, 1})
-              .contiguous();
-      grad_weight_g.baddbmm_(grad_output_2d, tfinput);
-    } else {
-      const Tensor tfinput = finput.transpose(0, 1);
-      grad_weight.addmm_(grad_output_2d, tfinput);
-    }
-  }
-
-  if (grad_bias.defined()) {
-    AT_DISPATCH_FLOATING_TYPES_AND(
-        at::ScalarType::BFloat16,
-        grad_output.scalar_type(),
-        "slow_conv3d_backward_parameters",
-        [&] {
-          auto grad_bias_acc = grad_bias.accessor<scalar_t, 1>();
-          if (groups > 1) {
-            grad_output_2d = grad_output_2d.reshape(
-                {grad_output.size(0),
-                 grad_output.size(1) * grad_output.size(2) *
-                     grad_output.size(3)});
-          }
-          auto grad_output_2d_acc = grad_output_2d.accessor<scalar_t, 2>();
-          const auto sz = grad_output_2d.size(1);
-          for (int64_t i = 0; i < grad_bias.size(0); i++) {
-            scalar_t sum = 0;
-            for (int64_t k = 0; k < sz; k++) {
-              sum += grad_output_2d_acc[i][k];
-            }
-            grad_bias_acc[i] += sum;
-          }
-        });
-  }
-=======
 template <typename scalar_t>
 void slow_conv3d_backward_weight_frame(
     TensorAccessor<scalar_t, 2> grad_weight,
@@ -464,12 +408,10 @@
       grad_output.data(), ldb, grad_output.stride(0) * n,
       static_cast<scalar_t>(1),
       grad_weight.data(), ldc, grad_weight.stride(0) * n);
->>>>>>> 94845fc4
 }
 
 static void slow_conv3d_backward_parameters_out_cpu_template(
     Tensor& grad_weight,
-    Tensor& grad_bias,
     const Tensor& input,
     const Tensor& grad_output,
     const Tensor& finput,
@@ -480,7 +422,6 @@
     int64_t groups) {
   CheckedFrom c = "slow_conv3d_backward_parameters_cpu";
   auto grad_weight_arg = TensorArg(grad_weight, "grad_weight_arg", 0);
-  auto grad_bias_arg = TensorArg(grad_bias, "grad_bias_arg", 0);
 
   const int64_t kernel_depth = kernel_size[0];
   const int64_t kernel_height = kernel_size[1];
@@ -496,7 +437,7 @@
       input,
       grad_output,
       grad_weight,
-      grad_bias,
+      {},
       kernel_depth,
       kernel_height,
       kernel_width,
@@ -509,30 +450,12 @@
       groups,
       true);
 
-  Tensor grad_weight_2d;
-  if (grad_weight.defined()) {
-    checkContiguous(c, grad_weight_arg);
-    grad_weight_2d = view_weight_2d(grad_weight);
-  }
-
-  if (grad_bias.defined()) {
-    checkContiguous(c, grad_bias_arg);
-  }
+  Tensor grad_weight_2d = view_weight_2d(grad_weight);
+  checkContiguous(c, grad_weight_arg);
 
   auto grad_output_contiguous = grad_output.contiguous();
 
   const int64_t batch_size = input.size(0);
-<<<<<<< HEAD
-  for (int64_t t = 0; t < batch_size; t++) {
-    Tensor grad_output_t = grad_output_contiguous[t];
-    Tensor finput_t;
-    if (grad_weight_2d.defined()) {
-      finput_t = finput[t];
-    }
-    slow_conv3d_backward_parameters_frame(
-        grad_weight_2d, grad_bias, grad_output_t, finput_t, groups);
-  }
-=======
 
   AT_DISPATCH_FLOATING_TYPES_AND(
       kBFloat16, input.scalar_type(), "slow_conv3d_cpu_grad_weight", [&] {
@@ -546,7 +469,6 @@
           grad_weight_2d_a, grad_output_t, finput_t, groups);
     }
   });
->>>>>>> 94845fc4
 }
 
 } // namespace
@@ -723,29 +645,22 @@
         self,
         weight,
         finput,
-        // NOLINTNEXTLINE(cppcoreguidelines-pro-type-const-cast)
-        const_cast<Tensor&>(
-            fgrad_input), // cast away auto-generated const of buffer
+        fgrad_input,
         kernel_size,
         stride,
         padding,
         groups);
   }
 
+  if (grad_bias.defined()) {
+    at::sum_out(grad_bias, grad_output, IntArrayRef{0, 2, 3, 4});
+  }
+
   if (grad_weight.defined()) {
     grad_weight.resize_(weight.sizes());
     grad_weight.zero_();
-  }
-
-  if (grad_bias.defined()) {
-    grad_bias.resize_({grad_output.size(1)});
-    grad_bias.zero_();
-  }
-
-  if (grad_weight.defined() || grad_bias.defined()) {
     slow_conv3d_backward_parameters_out_cpu_template(
         grad_weight,
-        grad_bias,
         self,
         grad_output,
         finput,
